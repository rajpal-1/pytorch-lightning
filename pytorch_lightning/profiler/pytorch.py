# Copyright The PyTorch Lightning team.
#
# Licensed under the Apache License, Version 2.0 (the "License");
# you may not use this file except in compliance with the License.
# You may obtain a copy of the License at
#
#     http://www.apache.org/licenses/LICENSE-2.0
#
# Unless required by applicable law or agreed to in writing, software
# distributed under the License is distributed on an "AS IS" BASIS,
# WITHOUT WARRANTIES OR CONDITIONS OF ANY KIND, either express or implied.
# See the License for the specific language governing permissions and
# limitations under the License.
"""Profiler to check if there are any bottlenecks in your code."""
import inspect
import logging
import os
from functools import partial
from pathlib import Path
<<<<<<< HEAD
from typing import Any, Callable, Dict, List, Optional, Type, Union
=======
from typing import Any, Dict, List, Optional, Type, TYPE_CHECKING, Union
>>>>>>> 78970d55

import torch
from torch import nn, Tensor
from torch.autograd.profiler import record_function

from pytorch_lightning.profiler.profilers import BaseProfiler
from pytorch_lightning.utilities.distributed import rank_zero_warn
from pytorch_lightning.utilities.exceptions import MisconfigurationException
from pytorch_lightning.utilities.imports import _TORCH_GREATER_EQUAL_1_8

if TYPE_CHECKING:
    from torch.autograd.profiler import EventList
    from torch.utils.hooks import RemovableHandle

    from pytorch_lightning.core.lightning import LightningModule

log = logging.getLogger(__name__)

_PROFILER = Union[torch.autograd.profiler.profile, torch.cuda.profiler.profile, torch.autograd.profiler.emit_nvtx]


class RegisterRecordFunction:
    """
    While profiling autograd operations, this class will add labels for module names around the forward function.

    The Lightning PyTorch Profiler will activate this feature automatically. It can be deactivated as follows:

    Example::
        from pytorch_lightning.profilers import PyTorchProfiler
        profiler = PyTorchProfiler(record_module_names=False)
        Trainer(profiler=profiler)

    It can be used outside of Lightning as follows:

    Example::
        from pytorch_lightning import Trainer, seed_everything
        with RegisterRecordFunction(model):
            out = model(batch)
    """

    def __init__(self, model: nn.Module) -> None:
        self._model = model
        self._records: Dict[str, record_function] = {}
        self._handles: Dict[str, List['RemovableHandle']] = {}

    def _start_recording_forward(self, _: nn.Module, input: Tensor, record_name: str) -> Tensor:
        record = record_function(record_name)
        record.__enter__()
        self._records[record_name] = record
        return input

    def _stop_recording_forward(self, _: nn.Module, __: Tensor, output: Tensor, record_name: str) -> Tensor:
        self._records[record_name].__exit__(None, None, None)
        return output

    def __enter__(self) -> None:
        for module_name, module in self._model.named_modules():
            if module_name:
                full_name = f"{type(module).__module__}.{type(module).__name__}"
                record_name = f"{full_name}: {module_name}"
                pre_forward_handle = module.register_forward_pre_hook(
                    partial(self._start_recording_forward, record_name=record_name)
                )
                post_forward_handle = module.register_forward_hook(
                    partial(self._stop_recording_forward, record_name=record_name)
                )

                self._handles[module_name] = [pre_forward_handle, post_forward_handle]

    def __exit__(self, exc_type: Any, exc_value: Any, traceback: Any) -> None:
        for handles in self._handles.values():
            for h in handles:
                h.remove()
        self._handles = {}


if _TORCH_GREATER_EQUAL_1_8:
    from torch.profiler import ProfilerAction, ProfilerActivity, tensorboard_trace_handler

    class ScheduleWrapper:
        """
        This class is used to override the schedule logic from the profiler and perform
        recording for both `training_step`, `validation_step`.
        """

        def __init__(self, schedule: Callable) -> None:
            self._schedule = schedule
            self._num_training_step_and_backward = 0
            self._num_validation_step = 0
            self._num_test_step = 0
            self._num_predict_step = 0
            self._training_step_and_backward_reached_end = False
            self._validation_step_reached_end = False
            # used to stop profiler when `ProfilerAction.RECORD_AND_SAVE` is reached.
            self._current_action = None
            self._start_action_name = None

        @property
        def num_step(self) -> int:
            if self._current_action == "training_step_and_backward":
                return self._num_training_step_and_backward
            elif self._current_action == "validation_step":
                return self._num_validation_step
            elif self._current_action == "test_step":
                return self._num_test_step
            elif self._current_action == "predict":
                return self._num_predict_step
            else:
                return 0

        def _step(self) -> None:
            if self._current_action == "training_step_and_backward":
                self._num_training_step_and_backward += 1
            elif self._current_action == "validation_step":
                if self._start_action_name == "on_train_start" and self._num_training_step_and_backward > 0:
                    self._num_validation_step += 1
                else:
                    self._num_validation_step += 1
            elif self._current_action == "test_step":
                self._num_test_step += 1
            elif self._current_action == "predict":
                self._num_predict_step += 1

        @property
        def has_finished(self) -> bool:
            if self._current_action == "training_step_and_backward":
                return self._training_step_and_backward_reached_end
            elif self._current_action == "validation_step":
                return self._validation_step_reached_end
            return False

        def __call__(self, num_step: int) -> 'ProfilerAction':
            # ignore the provided input. Keep internal state instead.
            if self.has_finished:
                return ProfilerAction.NONE

            self._step()
            action = self._schedule(self.num_step)
            if action == ProfilerAction.RECORD_AND_SAVE:
                if self._current_action == "training_step_and_backward":
                    self._training_step_and_backward_reached_end = True
                elif self._current_action == "validation_step":
                    self._validation_step_reached_end = True
            return action


class PyTorchProfiler(BaseProfiler):

    RECORD_FUNCTIONS = (
        "training_step_and_backward", "training_step", "backward", "validation_step", "test_step", "predict"
    )
    STEP_FUNCTIONS = ("training_step_and_backward", "validation_step", "test_step", "predict")
    AVAILABLE_SORT_KEYS = (
        "cpu_time",
        "cuda_time",
        "cpu_time_total",
        "cuda_time_total",
        "cpu_memory_usage",
        "cuda_memory_usage",
        "self_cpu_memory_usage",
        "self_cuda_memory_usage",
        "count",
    )
    START_RECORD_FUNCTIONS = ('on_train_start', 'on_validation_start', 'on_test_start', 'on_predict_start')

    def __init__(
        self,
        dirpath: Optional[Union[str, Path]] = None,
        filename: Optional[str] = None,
        group_by_input_shapes: bool = False,
        emit_nvtx: bool = False,
        export_to_chrome: bool = True,
        path_to_export_trace: Optional[str] = None,
        row_limit: int = 20,
        sort_by_key: Optional[str] = None,
        record_functions: List[str] = None,
        record_module_names: bool = True,
        profiled_functions: Optional[List] = None,
        output_filename: Optional[str] = None,
        **profiler_kwargs: Any,
    ) -> None:
        """
        This profiler uses PyTorch's Autograd Profiler and lets you inspect the cost of
        different operators inside your model - both on the CPU and GPU

        Args:
            dirpath: Directory path for the ``filename``. If ``dirpath`` is ``None`` but ``filename`` is present, the
                ``trainer.log_dir`` (from :class:`~pytorch_lightning.loggers.tensorboard.TensorBoardLogger`)
                will be used.

            filename: If present, filename where the profiler results will be saved instead of printing to stdout.
                The ``.txt`` extension will be used automatically.

            group_by_input_shapes: Include operator input shapes and group calls by shape.

            emit_nvtx: Context manager that makes every autograd operation emit an NVTX range
                Run::

                    nvprof --profile-from-start off -o trace_name.prof -- <regular command here>

                To visualize, you can either use::

                    nvvp trace_name.prof
                    torch.autograd.profiler.load_nvprof(path)

            export_to_chrome: Whether to export the sequence of profiled operators for Chrome.
                It will generate a ``.json`` file which can be read by Chrome.

            path_to_export_trace: Directory path to export ``.json`` traces when using ``export_to_chrome=True``.
                By default, it will be save where the file being is being run.

            row_limit: Limit the number of rows in a table, ``-1`` is a special value that
                removes the limit completely.

            sort_by_key: Attribute used to sort entries. By default
                they are printed in the same order as they were registered.
                Valid keys include: ``cpu_time``, ``cuda_time``, ``cpu_time_total``,
                ``cuda_time_total``, ``cpu_memory_usage``, ``cuda_memory_usage``,
                ``self_cpu_memory_usage``, ``self_cuda_memory_usage``, ``count``.

            record_functions: list of profiled functions which will create a context manager on.
                Any other will be pass through.

            record_module_names: Whether to add module names while recording autograd operation.

            profiler_kwargs: Keyword arguments for the PyTorch profiler. This depends on your PyTorch version

        Raises:
            MisconfigurationException:
                If arg ``sort_by_key`` is not present in ``AVAILABLE_SORT_KEYS``.
            ValueError:
                If you attempt to stop recording an action which was never started.
        """
        super().__init__(dirpath=dirpath, filename=filename, output_filename=output_filename)

        record_functions = self.__deprecation_check(profiled_functions, record_functions)

<<<<<<< HEAD
        self.profiler: Optional[_PROFILER] = None
        self.function_events: Optional[EventList] = None

        if isinstance(sort_by_key, str) and sort_by_key not in self.AVAILABLE_SORT_KEYS:
            raise MisconfigurationException(
                f"Found sort_by_key: {sort_by_key}. Should be within {self.AVAILABLE_SORT_KEYS}. "
            )

        self._record_functions = set(record_functions + list(self.RECORD_FUNCTIONS))
        self._sort_by_key = sort_by_key or f"{'cuda' if profiler_kwargs.get('use_cuda', False) else 'cpu'}_time_total"
=======
>>>>>>> 78970d55
        self._group_by_input_shapes = group_by_input_shapes and profiler_kwargs.get("record_shapes", False)
        self._emit_nvtx = emit_nvtx
        self._export_to_chrome = export_to_chrome
        self._path_to_export_trace = path_to_export_trace
        self._row_limit = row_limit
        self._sort_by_key = sort_by_key or f"{'cuda' if profiler_kwargs.get('use_cuda', False) else 'cpu'}_time_total"
        self._record_functions = set(record_functions + list(self.RECORD_FUNCTIONS))
        self._record_module_names = record_module_names
        self._profiler_kwargs = profiler_kwargs

        self.profiler: Optional[_PROFILER] = None
        self.function_events: Optional['EventList'] = None
        self._lightning_module: Optional['LightningModule'] = None  # set by ProfilerConnector
        self._register: Optional[RegisterRecordFunction] = None
        self._parent_profiler: Optional[_PROFILER] = None
        self._recording_map: Dict[str, record_function] = {}
<<<<<<< HEAD
        self._profiler_instantiated: bool = False
        self._start_action_name: Optional[str] = None
        self._schedule: Optional[ScheduleWrapper] = None

        if _TORCH_GREATER_EQUAL_1_8:
            has_schedule = "schedule" in profiler_kwargs
            self._has_on_trace_ready = "on_trace_ready" in profiler_kwargs
            schedule = profiler_kwargs.get("schedule", None)
            activities = profiler_kwargs.get("activities", None)
            if schedule is not None:
                if not isinstance(schedule, Callable):
                    raise MisconfigurationException(f"Found schedule: {schedule}. Schedule should be a callable.")
                action = schedule(0)
                if not isinstance(action, ProfilerAction):
                    raise MisconfigurationException(
                        f"Found schedule: {schedule}. "
                        "Schedule should be a callable returning `torch.profiler.ProfilerAction`. "
                    )

            schedule = schedule if has_schedule else self._default_schedule()
            self._profiler_kwargs["schedule"] = self._schedule = ScheduleWrapper(schedule) if schedule is not None else schedule
            self._profiler_kwargs["activities"] = activities or self._default_activities()
            self._export_to_flame_graph = profiler_kwargs.get("export_to_flame_graph", True)
            self._metric = profiler_kwargs.get("metric", "self_cpu_time_total")
            self._profiler_kwargs["with_stack"] = profiler_kwargs.get("with_stack", True) or self._export_to_flame_graph
=======
        self._profiler_instantiated = False
>>>>>>> 78970d55

        if self._export_to_chrome and self._path_to_export_trace is None:
            rank_zero_warn(
                "The exported trace would be saved locally as `path_to_export_trace` is None."
                " Note: Each functions will generate its own traced file.", UserWarning
            )

        if self._sort_by_key not in self.AVAILABLE_SORT_KEYS:
            raise MisconfigurationException(
                f"Found sort_by_key: {self._sort_by_key}. Should be within {self.AVAILABLE_SORT_KEYS}. "
            )

<<<<<<< HEAD
    @staticmethod
    def _default_schedule() -> Optional[Callable]:
        if _TORCH_GREATER_EQUAL_1_8:
            return torch.profiler.schedule(wait=1, warmup=1, active=2)

    def _default_activities(self) -> List:
        if _TORCH_GREATER_EQUAL_1_8:
            activities = [ProfilerActivity.CPU] * self._profiler_kwargs.get("use_cpu", True)
            activities += [ProfilerActivity.CUDA] * self._profiler_kwargs.get("use_cuda", torch.cuda.is_available())
            return activities
        return []

    def __deprecation_check(self, profiled_functions: Optional[List[str]],
                            record_functions: Optional[List[str]]) -> List[str]:
=======
    def __deprecation_check(
        self,
        profiled_functions: Optional[List[str]],
        record_functions: Optional[List[str]],
    ) -> List[str]:
>>>>>>> 78970d55
        if record_functions is None:
            record_functions = []

        if profiled_functions is not None:
            rank_zero_warn(
                "`PyTorchProfiler.profiled_functions` has been renamed to"
                " `record_functions` in v1.3 and will be removed in v1.5", DeprecationWarning
            )
            if not record_functions:
                record_functions += profiled_functions
            else:
                raise MisconfigurationException(
                    "You set `PytorchProfiler.profiled_functions` and `PyTorchProfiler.record_functions`."
                    "  Please use only the later."
                )

        return record_functions

    def setup(
        self, stage: Optional[str] = None, local_rank: Optional[int] = None, log_dir: Optional[str] = None
    ) -> None:
        super().setup(stage=stage, local_rank=local_rank, log_dir=log_dir)

        # if the user didn't provide `path_to_export_trace`,
        # set it as TensorBoardLogger log_dir if exists
        if self._path_to_export_trace is None:
            self._path_to_export_trace = log_dir

    @property
    def start_action_names(self):
        return set(list(self.START_RECORD_FUNCTIONS) + list(self._record_functions))

    @property
    def step_action_names(self):
        return set(list(self.STEP_FUNCTIONS) + list(self._record_functions))

    def start(self, action_name: str) -> None:
        if not self._profiler_instantiated and action_name in (
            self.start_action_names
        ):

            # close profiler if it is already opened
            try:
                torch.autograd._disable_profiler()
            except (AttributeError, RuntimeError):
                pass

            self._start_action_name = action_name

            self._create_profilers()

            profiler = self.profiler.__enter__()
            if profiler is not None:
                self.profiler = profiler

            if self._parent_profiler is not None:
                self._parent_profiler.__enter__()

            self._profiler_instantiated = True

            if self._record_module_names and self._lightning_module is not None:
                self._register = RegisterRecordFunction(self._lightning_module)
                self._register.__enter__()

        if (
            self._profiler_instantiated and action_name in self._record_functions
            and action_name not in self._recording_map
        ):
            recording = record_function(action_name)
            recording.__enter__()
            self._recording_map[action_name] = recording

        if self._schedule is not None:
            self._schedule._current_action = action_name
            self._schedule._start_action_name = self._start_action_name

    def stop(self, action_name: str) -> None:
        if action_name in self._recording_map:
            self._recording_map[action_name].__exit__(None, None, None)
            del self._recording_map[action_name]

        if not _TORCH_GREATER_EQUAL_1_8:
            return

        if action_name in self.step_action_names:
            if self._schedule is not None:
                self._schedule._current_action = action_name

            def on_trace_ready(profiler):
                local_rank = 0 if self.local_rank is None else self.local_rank
                filename = f"{action_name}_{local_rank}"

                dirpath = self._path_to_export_trace or self.dirpath or self._log_dir

                if dirpath is not None:
                    if self._export_to_chrome:
                        tensorboard_trace_handler(dirpath, filename)(profiler)

                    if self._export_to_flame_graph:
                        path = os.path.join(dirpath, f"{filename}.stack")
                        profiler.export_stacks(path, metric=self._metric)
                else:
                    rank_zero_warn(
                        f"The Profiler failed to export trace as ``path_to_export_trace`` and ``dirpath`` and ``log_dir`` are None",
                        UserWarning)
            
            if not self._has_on_trace_ready:
                self.profiler.on_trace_ready = on_trace_ready
            self.profiler.step()

    def summary(self) -> str:
        if not self._profiler_kwargs.get("enabled", True):
            return ""

        self.profiler.__exit__(None, None, None)
        if _TORCH_GREATER_EQUAL_1_8:
            try:
                self.function_events = self.profiler.events()
            except AssertionError as e:
                if self._schedule is not None:
                    rank_zero_warn(
                        f"The 1.8+ PyTorch Profiler uses a schedule to record trace. "
                        "It didn't perform enough steps on {self.step_action_names}"
                        "HINT: Perform enough step or do: PyTorchProfiler(schedule=None)",
                        UserWarning)
                raise e

        elif not self._emit_nvtx:
            self.function_events = self.profiler.function_events

        self.profiler = None
        self._profiler_instantiated = False

        if self._parent_profiler is not None:
            self._parent_profiler.__exit__(None, None, None)
            self._parent_profiler = None

        if self._register is not None:
            self._register.__exit__(None, None, None)

        if self._emit_nvtx:
            return ""

<<<<<<< HEAD
        if self._export_to_chrome and not _TORCH_GREATER_EQUAL_1_8:
=======
        if self._export_to_chrome:
>>>>>>> 78970d55
            filename = f"{self.local_rank}_trace.json"
            path_to_trace = (
                filename if self._path_to_export_trace is None else os.path.join(self._path_to_export_trace, filename)
            )
            self.function_events.export_chrome_trace(path_to_trace)

        data = self.function_events.key_averages(group_by_input_shapes=self._group_by_input_shapes)
        table = data.table(sort_by=self._sort_by_key, row_limit=self._row_limit)

        recorded_stats = {}
        recorded_stats["records"] = table
        return self._stats_to_str(recorded_stats)

    def _create_profilers(self) -> None:
        if self._emit_nvtx:
            self._parent_profiler = self._create_profiler(torch.cuda.profiler.profile)
            self.profiler = self._create_profiler(torch.autograd.profiler.emit_nvtx)
        else:
            if _TORCH_GREATER_EQUAL_1_8:
                self.profiler = self._create_profiler(torch.profiler.profile)
            else:
                self.profiler = self._create_profiler(torch.autograd.profiler.profile)

    def _create_profiler(self, profiler: Type[_PROFILER]) -> _PROFILER:
        init_parameters = inspect.signature(profiler.__init__).parameters
        kwargs = {k: v for k, v in self._profiler_kwargs.items() if k in init_parameters}
        return profiler(**kwargs)

    def teardown(self, stage: Optional[str] = None) -> None:
        if self.profiler is not None:
            self.profiler.__exit__(None, None, None)

        if self._parent_profiler is not None:
            self._parent_profiler.__exit__(None, None, None)
            self._parent_profiler = None

        if self._register is not None:
            self._register.__exit__(None, None, None)

        for record in self._recording_map.values():
            record.__exit__(None, None, None)

        super().teardown()<|MERGE_RESOLUTION|>--- conflicted
+++ resolved
@@ -17,11 +17,7 @@
 import os
 from functools import partial
 from pathlib import Path
-<<<<<<< HEAD
-from typing import Any, Callable, Dict, List, Optional, Type, Union
-=======
-from typing import Any, Dict, List, Optional, Type, TYPE_CHECKING, Union
->>>>>>> 78970d55
+from typing import Any, Callable, Dict, List, Optional, Type, TYPE_CHECKING, Union
 
 import torch
 from torch import nn, Tensor
@@ -259,7 +255,6 @@
 
         record_functions = self.__deprecation_check(profiled_functions, record_functions)
 
-<<<<<<< HEAD
         self.profiler: Optional[_PROFILER] = None
         self.function_events: Optional[EventList] = None
 
@@ -270,8 +265,6 @@
 
         self._record_functions = set(record_functions + list(self.RECORD_FUNCTIONS))
         self._sort_by_key = sort_by_key or f"{'cuda' if profiler_kwargs.get('use_cuda', False) else 'cpu'}_time_total"
-=======
->>>>>>> 78970d55
         self._group_by_input_shapes = group_by_input_shapes and profiler_kwargs.get("record_shapes", False)
         self._emit_nvtx = emit_nvtx
         self._export_to_chrome = export_to_chrome
@@ -288,7 +281,6 @@
         self._register: Optional[RegisterRecordFunction] = None
         self._parent_profiler: Optional[_PROFILER] = None
         self._recording_map: Dict[str, record_function] = {}
-<<<<<<< HEAD
         self._profiler_instantiated: bool = False
         self._start_action_name: Optional[str] = None
         self._schedule: Optional[ScheduleWrapper] = None
@@ -309,14 +301,12 @@
                     )
 
             schedule = schedule if has_schedule else self._default_schedule()
-            self._profiler_kwargs["schedule"] = self._schedule = ScheduleWrapper(schedule) if schedule is not None else schedule
+            self._schedule = ScheduleWrapper(schedule) if schedule is not None else schedule
+            self._profiler_kwargs["schedule"] = self._schedule
             self._profiler_kwargs["activities"] = activities or self._default_activities()
             self._export_to_flame_graph = profiler_kwargs.get("export_to_flame_graph", True)
             self._metric = profiler_kwargs.get("metric", "self_cpu_time_total")
             self._profiler_kwargs["with_stack"] = profiler_kwargs.get("with_stack", True) or self._export_to_flame_graph
-=======
-        self._profiler_instantiated = False
->>>>>>> 78970d55
 
         if self._export_to_chrome and self._path_to_export_trace is None:
             rank_zero_warn(
@@ -329,7 +319,6 @@
                 f"Found sort_by_key: {self._sort_by_key}. Should be within {self.AVAILABLE_SORT_KEYS}. "
             )
 
-<<<<<<< HEAD
     @staticmethod
     def _default_schedule() -> Optional[Callable]:
         if _TORCH_GREATER_EQUAL_1_8:
@@ -344,13 +333,6 @@
 
     def __deprecation_check(self, profiled_functions: Optional[List[str]],
                             record_functions: Optional[List[str]]) -> List[str]:
-=======
-    def __deprecation_check(
-        self,
-        profiled_functions: Optional[List[str]],
-        record_functions: Optional[List[str]],
-    ) -> List[str]:
->>>>>>> 78970d55
         if record_functions is None:
             record_functions = []
 
@@ -388,9 +370,7 @@
         return set(list(self.STEP_FUNCTIONS) + list(self._record_functions))
 
     def start(self, action_name: str) -> None:
-        if not self._profiler_instantiated and action_name in (
-            self.start_action_names
-        ):
+        if not self._profiler_instantiated and action_name in (self.start_action_names):
 
             # close profiler if it is already opened
             try:
@@ -454,9 +434,10 @@
                         profiler.export_stacks(path, metric=self._metric)
                 else:
                     rank_zero_warn(
-                        f"The Profiler failed to export trace as ``path_to_export_trace`` and ``dirpath`` and ``log_dir`` are None",
-                        UserWarning)
-            
+                        "The Profiler failed to export trace as ``path_to_export_trace`` "
+                        "and ``dirpath`` and ``log_dir`` are None", UserWarning
+                    )
+
             if not self._has_on_trace_ready:
                 self.profiler.on_trace_ready = on_trace_ready
             self.profiler.step()
@@ -472,10 +453,10 @@
             except AssertionError as e:
                 if self._schedule is not None:
                     rank_zero_warn(
-                        f"The 1.8+ PyTorch Profiler uses a schedule to record trace. "
-                        "It didn't perform enough steps on {self.step_action_names}"
-                        "HINT: Perform enough step or do: PyTorchProfiler(schedule=None)",
-                        UserWarning)
+                        "The 1.8+ PyTorch Profiler uses a schedule to record trace. "
+                        f"It didn't perform enough steps on {self.step_action_names}"
+                        "HINT: Perform enough step or do: PyTorchProfiler(schedule=None)", UserWarning
+                    )
                 raise e
 
         elif not self._emit_nvtx:
@@ -494,11 +475,7 @@
         if self._emit_nvtx:
             return ""
 
-<<<<<<< HEAD
         if self._export_to_chrome and not _TORCH_GREATER_EQUAL_1_8:
-=======
-        if self._export_to_chrome:
->>>>>>> 78970d55
             filename = f"{self.local_rank}_trace.json"
             path_to_trace = (
                 filename if self._path_to_export_trace is None else os.path.join(self._path_to_export_trace, filename)
