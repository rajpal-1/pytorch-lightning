# Copyright The PyTorch Lightning team.
#
# Licensed under the Apache License, Version 2.0 (the "License");
# you may not use this file except in compliance with the License.
# You may obtain a copy of the License at
#
#     http://www.apache.org/licenses/LICENSE-2.0
#
# Unless required by applicable law or agreed to in writing, software
# distributed under the License is distributed on an "AS IS" BASIS,
# WITHOUT WARRANTIES OR CONDITIONS OF ANY KIND, either express or implied.
# See the License for the specific language governing permissions and
# limitations under the License.

import collections
import inspect
import os
import tempfile
from abc import ABC
from typing import Any, Callable, Dict, List, Optional, Sequence, Tuple, Union

import torch
from pytorch_lightning import _logger as log
from pytorch_lightning.core.grads import GradInformation
from pytorch_lightning.core.hooks import CheckpointHooks, DataHooks, ModelHooks
from pytorch_lightning.core.memory import ModelSummary
from pytorch_lightning.core.saving import ModelIO
from pytorch_lightning.overrides.data_parallel import LightningDistributedDataParallel
from pytorch_lightning.utilities import rank_zero_warn
from pytorch_lightning.utilities.hparams_mixin import HyperparametersMixin
from pytorch_lightning.utilities.device_dtype_mixin import DeviceDtypeModuleMixin
from pytorch_lightning.utilities.exceptions import MisconfigurationException
from pytorch_lightning.core.step_result import Result
from pytorch_lightning.utilities.parsing import collect_init_args
from torch import ScriptModule, Tensor
from torch.nn import Module
from torch.nn.parallel import DistributedDataParallel
from torch.optim.optimizer import Optimizer


try:
    import torch_xla.core.xla_model as xm
except ImportError:
    XLA_AVAILABLE = False
else:
    XLA_AVAILABLE = True


class LightningModule(
    ABC,
    DeviceDtypeModuleMixin,
    HyperparametersMixin,
    GradInformation,
    ModelIO,
    ModelHooks,
    DataHooks,
    CheckpointHooks,
    Module,
):
    # Below is for property support of JIT in PyTorch 1.7
    # since none of them is important when using JIT, we are going to ignore them.
    __jit_unused_properties__ = [
        "datamodule",
        "example_input_array",
        "on_gpu",
<<<<<<< HEAD
    ] + DeviceDtypeModuleMixin.__jit_unused_properties__ + HyperparametersMixin.__jit_unused_properties__
=======
        "current_epoch",
        "global_step",
    ] + DeviceDtypeModuleMixin.__jit_unused_properties__
>>>>>>> cea5f1f5

    def __init__(self, *args, **kwargs):
        super().__init__(*args, **kwargs)

        # see (https://github.com/pytorch/pytorch/blob/3e6bb5233f9ca2c5aa55d9cda22a7ee85439aa6e/
        # torch/nn/modules/module.py#L227)
        torch._C._log_api_usage_once(f"lightning.module.{self.__class__.__name__}")

        self.exp_save_path = None

        self.loaded_optimizer_states_dict = {}

        #: Pointer to the trainer object
        self.trainer = None

        #: Pointer to the logger object
        self.logger = None

        #: True if using dp
        self.use_dp = False

        #: True if using ddp
        self.use_ddp = False

        #: True if using ddp2
        self.use_ddp2 = False

        # True if on tpu
        self.use_tpu = False

        #: True if using amp
        self.use_amp = False

        #: The precision used
        self.precision = 32

        # optionally can be set by user
        self._example_input_array = None
        self._datamodule = None
        self._results: Result = None
        self._current_fx_name = ''

    @property
    def example_input_array(self) -> Any:
        return self._example_input_array

    @property
    def current_epoch(self) -> int:
        """The current epoch"""
        return self.trainer.current_epoch if self.trainer else 0

    @property
    def global_step(self) -> int:
        """Total training batches seen across all epochs"""
        return self.trainer.global_step if self.trainer else 0

    @example_input_array.setter
    def example_input_array(self, example: Any) -> None:
        self._example_input_array = example

    @property
    def datamodule(self) -> Any:
        return self._datamodule

    @datamodule.setter
    def datamodule(self, datamodule: Any) -> None:
        self._datamodule = datamodule

    @property
    def on_gpu(self):
        """
        True if your model is currently running on GPUs.
        Useful to set flags around the LightningModule for different CPU vs GPU behavior.
        """
        return self.device.type == "cuda"

    def print(self, *args, **kwargs) -> None:
        r"""
        Prints only from process 0. Use this in any distributed mode to log only once.

        Args:
            *args: The thing to print. Will be passed to Python's built-in print function.
            **kwargs: Will be passed to Python's built-in print function.

        Example:

            .. code-block:: python

                def forward(self, x):
                    self.print(x, 'in forward')

        """
        if self.trainer.is_global_zero:
            print(*args, **kwargs)

    def log(
        self,
        name: str,
        value: Any,
        prog_bar: bool = False,
        logger: bool = True,
        on_step: Union[None, bool] = None,
        on_epoch: Union[None, bool] = None,
        reduce_fx: Callable = torch.mean,
        tbptt_reduce_fx: Callable = torch.mean,
        tbptt_pad_token: int = 0,
        enable_graph: bool = False,
        sync_dist: bool = False,
        sync_dist_op: Union[Any, str] = 'mean',
        sync_dist_group: Optional[Any] = None,
    ):
        """
        Log a key, value

        Example::

            self.log('train_loss', loss)

        The default behavior per hook is as follows

        .. csv-table:: ``*`` also applies to the test loop
           :header: "LightningMoule Hook", "on_step", "on_epoch", "prog_bar", "logger"
           :widths: 20, 10, 10, 10, 10

           "training_step", "T", "F", "F", "T"
           "training_step_end", "T", "F", "F", "T"
           "training_epoch_end", "F", "T", "F", "T"
           "validation_step*", "F", "T", "F", "T"
           "validation_step_end*", "F", "T", "F", "T"
           "validation_epoch_end*", "F", "T", "F", "T"

        Args:
            name: key name
            value: value name
            prog_bar: if True logs to the progress bar
            logger: if True logs to the logger
            on_step: if True logs at this step. None auto-logs at the training_step but not validation/test_step
            on_epoch: if True logs epoch accumulated metrics. None auto-logs at the val/test step but not training_step
            reduce_fx: Torch.mean by default
            tbptt_reduce_fx: function to reduce on truncated back prop
            tbptt_pad_token: token to use for padding
            enable_graph: if True, will not auto detach the graph
            sync_dist: if True, reduces the metric across GPUs/TPUs
            sync_dist_op: the op to sync across
            sync_dist_group: the ddp group
        """
        if self._results is not None:
            # in any epoch end can't log step metrics (only epoch metric)
            if 'epoch_end' in self._current_fx_name and on_step:
                m = f'on_step=True cannot be used on {self._current_fx_name} method'
                raise MisconfigurationException(m)

            if 'epoch_end' in self._current_fx_name and on_epoch == False:
                m = f'on_epoch cannot be False when called from the {self._current_fx_name} method'
                raise MisconfigurationException(m)

            # add log_dict
            # TODO: if logged twice fail with crash

            # set the default depending on the fx_name
            on_step = self.__auto_choose_log_on_step(on_step)
            on_epoch = self.__auto_choose_log_on_epoch(on_epoch)

            self._results.log(
                name,
                value,
                prog_bar,
                logger,
                on_step,
                on_epoch,
                reduce_fx,
                tbptt_reduce_fx,
                tbptt_pad_token,
                enable_graph,
                sync_dist,
                sync_dist_op,
                sync_dist_group
            )

    def log_dict(
        self,
        dictionary: dict,
        prog_bar: bool = False,
        logger: bool = True,
        on_step: Union[None, bool] = None,
        on_epoch: Union[None, bool] = None,
        reduce_fx: Callable = torch.mean,
        tbptt_reduce_fx: Callable = torch.mean,
        tbptt_pad_token: int = 0,
        enable_graph: bool = False,
        sync_dist: bool = False,
        sync_dist_op: Union[Any, str] = 'mean',
        sync_dist_group: Optional[Any] = None,
    ):
        """
        Log a dictonary of values at once

        Example::

            values = {'loss': loss, 'acc': acc, ..., 'metric_n': metric_n}
            self.log_dict(values)

        Args:
            dictionary: key value pairs (str, tensors)
            prog_bar: if True logs to the progress base
            logger: if True logs to the logger
            on_step: if True logs at this step. None auto-logs for training_step but not validation/test_step
            on_epoch: if True logs epoch accumulated metrics. None auto-logs for val/test step but not training_step
            reduce_fx: Torch.mean by default
            tbptt_reduce_fx: function to reduce on truncated back prop
            tbptt_pad_token: token to use for padding
            enable_graph: if True, will not auto detach the graph
            sync_dist: if True, reduces the metric across GPUs/TPUs
            sync_dist_op: the op to sync across
            sync_dist_group: the ddp group:
        """
        for k, v in dictionary.items():
            self.log(
                name=k,
                value=v,
                prog_bar=prog_bar,
                logger=logger,
                on_step=on_step,
                on_epoch=on_epoch,
                reduce_fx=reduce_fx,
                enable_graph=enable_graph,
                sync_dist=sync_dist,
                sync_dist_group=sync_dist_group,
                sync_dist_op=sync_dist_op,
                tbptt_pad_token=tbptt_pad_token,
                tbptt_reduce_fx=tbptt_reduce_fx,
            )

    def __auto_choose_log_on_step(self, on_step):
        if on_step is None:
            if self._current_fx_name in {'training_step', 'training_step_end'}:
                on_step = True
            elif self._current_fx_name in {'evaluation_step', 'evaluation_step_end',
                                           'evaluation_epoch_end', 'training_epoch_end'}:
                on_step = False
            else:
                on_step = False

        return on_step

    def __auto_choose_log_on_epoch(self, on_epoch):
        if on_epoch is None:
            if self._current_fx_name in {'training_step', 'training_step_end'}:
                on_epoch = False
            elif self._current_fx_name in {'evaluation_step', 'evaluation_step_end',
                                           'evaluation_epoch_end', 'training_epoch_end'}:
                on_epoch = True
            else:
                on_epoch = True

        return on_epoch

    def forward(self, *args, **kwargs):
        r"""
        Same as :meth:`torch.nn.Module.forward()`, however in Lightning you want this to define
        the operations you want to use for prediction (i.e.: on a server or as a feature extractor).

        Normally you'd call ``self()`` from your :meth:`training_step` method.
        This makes it easy to write a complex system for training with the outputs
        you'd want in a prediction setting.

        You may also find the :func:`~pytorch_lightning.core.decorators.auto_move_data` decorator useful
        when using the module outside Lightning in a production setting.

        Args:
            *args: Whatever you decide to pass into the forward method.
            **kwargs: Keyword arguments are also possible.

        Return:
            Predicted output

        Examples:
            .. code-block:: python

                # example if we were using this model as a feature extractor
                def forward(self, x):
                    feature_maps = self.convnet(x)
                    return feature_maps

                def training_step(self, batch, batch_idx):
                    x, y = batch
                    feature_maps = self(x)
                    logits = self.classifier(feature_maps)

                    # ...
                    return loss

                # splitting it this way allows model to be used a feature extractor
                model = MyModelAbove()

                inputs = server.get_request()
                results = model(inputs)
                server.write_results(results)

                # -------------
                # This is in stark contrast to torch.nn.Module where normally you would have this:
                def forward(self, batch):
                    x, y = batch
                    feature_maps = self.convnet(x)
                    logits = self.classifier(feature_maps)
                    return logits

        """
        return super().forward(*args, **kwargs)

    def training_step(self, *args, **kwargs):
        r"""
        Here you compute and return the training loss and some additional metrics for e.g.
        the progress bar or logger.

        Args:
            batch (:class:`~torch.Tensor` | (:class:`~torch.Tensor`, ...) | [:class:`~torch.Tensor`, ...]):
                The output of your :class:`~torch.utils.data.DataLoader`. A tensor, tuple or list.
            batch_idx (int): Integer displaying index of this batch
            optimizer_idx (int): When using multiple optimizers, this argument will also be present.
            hiddens(:class:`~torch.Tensor`): Passed in if
                :paramref:`~pytorch_lightning.trainer.trainer.Trainer.truncated_bptt_steps` > 0.

        Return:
            roch.Tensor or a dictionary with anything you want (must include the keyword 'loss')

        In this step you'd normally do the forward pass and calculate the loss for a batch.
        You can also do fancier things like multiple forward passes or something model specific.

        Example::

            def training_step(self, batch, batch_idx):
                x, y, z = batch
                out = self.encoder(x)
                loss = self.loss(out, x)
                return loss

        If you define multiple optimizers, this step will be called with an additional
        ``optimizer_idx`` parameter.

        .. code-block:: python

            # Multiple optimizers (e.g.: GANs)
            def training_step(self, batch, batch_idx, optimizer_idx):
                if optimizer_idx == 0:
                    # do training_step with encoder
                if optimizer_idx == 1:
                    # do training_step with decoder


        If you add truncated back propagation through time you will also get an additional
        argument with the hidden states of the previous step.

        .. code-block:: python

            # Truncated back-propagation through time
            def training_step(self, batch, batch_idx, hiddens):
                # hiddens are the hidden states from the previous truncated backprop step
                ...
                out, hiddens = self.lstm(data, hiddens)
                ...
                return {'loss': loss, 'hiddens': hiddens}

        Notes:
            The loss value shown in the progress bar is smoothed (averaged) over the last values,
            so it differs from the actual loss returned in train/validation step.
        """
        rank_zero_warn(
            "`training_step` must be implemented to be used with the Lightning Trainer"
        )

    def training_step_end(self, *args, **kwargs):
        """
        Use this when training with dp or ddp2 because :meth:`training_step`
        will operate on only part of the batch. However, this is still optional
        and only needed for things like softmax or NCE loss.

        Note:
            If you later switch to ddp or some other mode, this will still be called
            so that you don't have to change your code

        .. code-block:: python

            # pseudocode
            sub_batches = split_batches_for_dp(batch)
            batch_parts_outputs = [training_step(sub_batch) for sub_batch in sub_batches]
            training_step_end(batch_parts_outputs)

        Args:
            batch_parts_outputs: What you return in `training_step` for each batch part.

        Return:
            Anything

        When using dp/ddp2 distributed backends, only a portion of the batch is inside the training_step:

        .. code-block:: python

            def training_step(self, batch, batch_idx):
                # batch is 1/num_gpus big
                x, y = batch

                out = self(x)

                # softmax uses only a portion of the batch in the denomintaor
                loss = self.softmax(out)
                loss = nce_loss(loss)
                return loss

        If you wish to do something with all the parts of the batch, then use this method to do it:

        .. code-block:: python

            def training_step(self, batch, batch_idx):
                # batch is 1/num_gpus big
                x, y = batch

                out = self.encoder(x)
                return {'pred': out}

            def training_step_end(self, training_step_outputs):
                gpu_0_pred = training_step_outputs[0]['pred']
                gpu_1_pred = training_step_outputs[1]['pred']
                gpu_n_pred = training_step_outputs[n]['pred']

                # this softmax now uses the full batch
                loss = nce_loss([gpu_0_pred, gpu_1_pred, gpu_n_pred])
                return loss

        See Also:
            See the :ref:`multi_gpu` guide for more details.
        """

    def training_epoch_end(self, outputs: List[Any]):
        """
        Called at the end of the training epoch with the outputs of all training steps.
        Use this in case you need to do something with all the outputs for every training_step.

        .. code-block:: python

            # the pseudocode for these calls
            train_outs = []
            for train_batch in train_data:
                out = training_step(train_batch)
                train_outs.append(out)
            training_epoch_end(train_outs)

        Args:
            outputs: List of outputs you defined in :meth:`training_step`, or if there are
                multiple dataloaders, a list containing a list of outputs for each dataloader.

        Return:
            None

        Note:
            If this method is not overridden, this won't be called.

        Example::

            def training_epoch_end(self, training_step_outputs):
                # do something with all training_step outputs
                return result

        With multiple dataloaders, ``outputs`` will be a list of lists. The outer list contains
        one entry per dataloader, while the inner list contains the individual outputs of
        each training step for that dataloader.

        .. code-block:: python

            def training_epoch_end(self, training_step_outputs):
                for out in training_step_outputs:
                    # do something here
        """

    def validation_step(self, *args, **kwargs):
        r"""
        Operates on a single batch of data from the validation set.
        In this step you'd might generate examples or calculate anything of interest like accuracy.

        .. code-block:: python

            # the pseudocode for these calls
            val_outs = []
            for val_batch in val_data:
                out = validation_step(train_batch)
                val_outs.append(out)
                validation_epoch_end(val_outs)

        Args:
            batch (:class:`~torch.Tensor` | (:class:`~torch.Tensor`, ...) | [:class:`~torch.Tensor`, ...]):
                The output of your :class:`~torch.utils.data.DataLoader`. A tensor, tuple or list.
            batch_idx (int): The index of this batch
            dataloader_idx (int): The index of the dataloader that produced this batch
                (only if multiple val datasets used)

        Return:
            None or whatever you want

        .. code-block:: python

            # pseudocode of order
            out = validation_step()
            if defined('validation_step_end'):
                out = validation_step_end(out)
            out = validation_epoch_end(out)


        .. code-block:: python

            # if you have one val dataloader:
            def validation_step(self, batch, batch_idx)

            # if you have multiple val dataloaders:
            def validation_step(self, batch, batch_idx, dataloader_idx)

        Examples:
            .. code-block:: python

                # CASE 1: A single validation dataset
                def validation_step(self, batch, batch_idx):
                    x, y = batch

                    # implement your own
                    out = self(x)
                    loss = self.loss(out, y)

                    # log 6 example images
                    # or generated text... or whatever
                    sample_imgs = x[:6]
                    grid = torchvision.utils.make_grid(sample_imgs)
                    self.logger.experiment.add_image('example_images', grid, 0)

                    # calculate acc
                    labels_hat = torch.argmax(out, dim=1)
                    val_acc = torch.sum(y == labels_hat).item() / (len(y) * 1.0)

                    # log the outputs!
                    self.log_dict({'val_loss': loss, 'val_acc': val_acc})

            If you pass in multiple val datasets, validation_step will have an additional argument.

            .. code-block:: python

                # CASE 2: multiple validation datasets
                def validation_step(self, batch, batch_idx, dataloader_idx):
                    # dataloader_idx tells you which dataset this is.

        Note:
            If you don't need to validate you don't need to implement this method.

        Note:
            When the :meth:`validation_step` is called, the model has been put in eval mode
            and PyTorch gradients have been disabled. At the end of validation,
            the model goes back to training mode and gradients are enabled.
        """

    def validation_step_end(self, *args, **kwargs):
        """
        Use this when validating with dp or ddp2 because :meth:`validation_step`
        will operate on only part of the batch. However, this is still optional
        and only needed for things like softmax or NCE loss.

        Note:
            If you later switch to ddp or some other mode, this will still be called
            so that you don't have to change your code.

        .. code-block:: python

            # pseudocode
            sub_batches = split_batches_for_dp(batch)
            batch_parts_outputs = [validation_step(sub_batch) for sub_batch in sub_batches]
            validation_step_end(batch_parts_outputs)

        Args:
            batch_parts_outputs: What you return in :meth:`validation_step`
                for each batch part.

        Return:
            None or anything

        .. code-block:: python

            # WITHOUT validation_step_end
            # if used in DP or DDP2, this batch is 1/num_gpus large
            def validation_step(self, batch, batch_idx):
                # batch is 1/num_gpus big
                x, y = batch

                out = self.encoder(x)
                loss = self.softmax(out)
                loss = nce_loss(loss)
                self.log('val_loss', loss)

            # --------------
            # with validation_step_end to do softmax over the full batch
            def validation_step(self, batch, batch_idx):
                # batch is 1/num_gpus big
                x, y = batch

                out = self(x)
                return out

            def validation_epoch_end(self, val_step_outputs):
                for out in val_step_outputs:
                    # do something with these

        See Also:
            See the :ref:`multi_gpu` guide for more details.
        """

    def validation_end(self, outputs):
        """
        Warnings:
            Deprecated in v0.7.0. Use :meth:`validation_epoch_end` instead.
            Will be removed in 1.0.0.
        """

    def validation_epoch_end(
        self, outputs: List[Any]
    ):
        """
        Called at the end of the validation epoch with the outputs of all validation steps.

        .. code-block:: python

            # the pseudocode for these calls
            val_outs = []
            for val_batch in val_data:
                out = validation_step(val_batch)
                val_outs.append(out)
            validation_epoch_end(val_outs)

        Args:
            outputs: List of outputs you defined in :meth:`validation_step`, or if there
                are multiple dataloaders, a list containing a list of outputs for each dataloader.

        Return:
            None

        Note:
            If you didn't define a :meth:`validation_step`, this won't be called.

        Examples:
            With a single dataloader:

            .. code-block:: python

                def validation_epoch_end(self, val_step_outputs):
                    for out in val_step_outputs:
                        # do something

            With multiple dataloaders, `outputs` will be a list of lists. The outer list contains
            one entry per dataloader, while the inner list contains the individual outputs of
            each validation step for that dataloader.

            .. code-block:: python

                def validation_epoch_end(self, outputs):
                    for dataloader_output_result in outputs:
                        dataloader_outs = dataloader_output_result.dataloader_i_outputs

                    self.log('final_metric', final_value)
        """

    def test_step(self, *args, **kwargs):
        r"""
        Operates on a single batch of data from the test set.
        In this step you'd normally generate examples or calculate anything of interest
        such as accuracy.

        .. code-block:: python

            # the pseudocode for these calls
            test_outs = []
            for test_batch in test_data:
                out = test_step(test_batch)
                test_outs.append(out)
            test_epoch_end(test_outs)

        Args:
            batch (:class:`~torch.Tensor` | (:class:`~torch.Tensor`, ...) | [:class:`~torch.Tensor`, ...]):
                The output of your :class:`~torch.utils.data.DataLoader`. A tensor, tuple or list.
            batch_idx (int): The index of this batch.
            dataloader_idx (int): The index of the dataloader that produced this batch
                (only if multiple test datasets used).

        Return:
            None or anything

        .. code-block:: python

            # if you have one test dataloader:
            def test_step(self, batch, batch_idx)

            # if you have multiple test dataloaders:
            def test_step(self, batch, batch_idx, dataloader_idx)

        Examples:
            .. code-block:: python

                # CASE 1: A single test dataset
                def test_step(self, batch, batch_idx):
                    x, y = batch

                    # implement your own
                    out = self(x)
                    loss = self.loss(out, y)

                    # log 6 example images
                    # or generated text... or whatever
                    sample_imgs = x[:6]
                    grid = torchvision.utils.make_grid(sample_imgs)
                    self.logger.experiment.add_image('example_images', grid, 0)

                    # calculate acc
                    labels_hat = torch.argmax(out, dim=1)
                    test_acc = torch.sum(y == labels_hat).item() / (len(y) * 1.0)

                    # log the outputs!
                    self.log_dict({'test_loss': loss, 'test_acc': test_acc})

            If you pass in multiple validation datasets, :meth:`test_step` will have an additional
            argument.

            .. code-block:: python

                # CASE 2: multiple test datasets
                def test_step(self, batch, batch_idx, dataloader_idx):
                    # dataloader_idx tells you which dataset this is.

        Note:
            If you don't need to validate you don't need to implement this method.

        Note:
            When the :meth:`test_step` is called, the model has been put in eval mode and
            PyTorch gradients have been disabled. At the end of the test epoch, the model goes back
            to training mode and gradients are enabled.
        """

    def test_step_end(self, *args, **kwargs):
        """
        Use this when testing with dp or ddp2 because :meth:`test_step` will operate
        on only part of the batch. However, this is still optional
        and only needed for things like softmax or NCE loss.

        Note:
            If you later switch to ddp or some other mode, this will still be called
            so that you don't have to change your code.

        .. code-block:: python

            # pseudocode
            sub_batches = split_batches_for_dp(batch)
            batch_parts_outputs = [test_step(sub_batch) for sub_batch in sub_batches]
            test_step_end(batch_parts_outputs)

        Args:
            batch_parts_outputs: What you return in :meth:`test_step` for each batch part.

        Return:
            None or anything

        .. code-block:: python

            # WITHOUT test_step_end
            # if used in DP or DDP2, this batch is 1/num_gpus large
            def test_step(self, batch, batch_idx):
                # batch is 1/num_gpus big
                x, y = batch

                out = self(x)
                loss = self.softmax(out)
                result.log('test_loss', loss)

            # --------------
            # with test_step_end to do softmax over the full batch
            def test_step(self, batch, batch_idx):
                # batch is 1/num_gpus big
                x, y = batch

                out = self.encoder(x)
                return out

            def test_epoch_end(self, output_results):
                # this out is now the full size of the batch
                all_test_step_outs = output_results.out
                loss = nce_loss(all_test_step_outs)
                self.log('test_loss', loss)

        See Also:
            See the :ref:`multi_gpu` guide for more details.
        """

    def test_end(self, outputs):
        """
        Warnings:
             Deprecated in v0.7.0. Use :meth:`test_epoch_end` instead.
             Will be removed in 1.0.0.
        """

    def test_epoch_end(
        self, outputs: List[Any]
    ):
        """
        Called at the end of a test epoch with the output of all test steps.

        .. code-block:: python

            # the pseudocode for these calls
            test_outs = []
            for test_batch in test_data:
                out = test_step(test_batch)
                test_outs.append(out)
            test_epoch_end(test_outs)

        Args:
            outputs: List of outputs you defined in :meth:`test_step_end`, or if there
                are multiple dataloaders, a list containing a list of outputs for each dataloader

        Return:
            None

        Note:
            If you didn't define a :meth:`test_step`, this won't be called.

        Examples:
            With a single dataloader:

            .. code-block:: python

                def test_epoch_end(self, outputs):
                    # do something with the outputs of all test batches
                    all_test_preds = test_step_outputs.predictions

                    some_result = calc_all_results(all_test_preds)
                    self.log(some_result)

            With multiple dataloaders, `outputs` will be a list of lists. The outer list contains
            one entry per dataloader, while the inner list contains the individual outputs of
            each test step for that dataloader.

            .. code-block:: python

                def test_epoch_end(self, outputs):
                    final_value = 0
                    for dataloader_outputs in outputs:
                        for test_step_out in dataloader_outputs:
                            # do something
                            final_value += test_step_out

                    self.log('final_metric', final_value)
        """

    def configure_ddp(
        self, model: "LightningModule", device_ids: List[int]
    ) -> DistributedDataParallel:
        r"""
        Override to init DDP in your own way or with your own wrapper.
        The only requirements are that:

        1. On a validation batch, the call goes to ``model.validation_step``.
        2. On a training batch, the call goes to ``model.training_step``.
        3. On a testing batch, the call goes to ``model.test_step``.

        Args:
            model: the :class:`LightningModule` currently being optimized.
            device_ids: the list of GPU ids.

        Return:
            DDP wrapped model

        Examples:
            .. code-block:: python

                # default implementation used in Trainer
                def configure_ddp(self, model, device_ids):
                    # Lightning DDP simply routes to test_step, val_step, etc...
                    model = LightningDistributedDataParallel(
                        model,
                        device_ids=device_ids,
                        find_unused_parameters=True
                    )
                    return model

        """
        model = LightningDistributedDataParallel(
            model, device_ids=device_ids, find_unused_parameters=True
        )
        return model

    def configure_sync_batchnorm(self, model: "LightningModule") -> "LightningModule":
        """
        Add global batchnorm for a model spread across multiple GPUs and nodes.

        Override to synchronize batchnorm between specific process groups instead
        of the whole world or use a different sync_bn like `apex`'s version.

        Args:
            model: pointer to current :class:`LightningModule`.

        Return:
            LightningModule with batchnorm layers synchronized between process groups
        """
        model = torch.nn.SyncBatchNorm.convert_sync_batchnorm(model, process_group=None)

        return model

    def configure_apex(
        self,
        amp: object,
        model: "LightningModule",
        optimizers: List[Optimizer],
        amp_level: str,
    ) -> Tuple["LightningModule", List[Optimizer]]:
        r"""
        Override to init AMP your own way.
        Must return a model and list of optimizers.

        Args:
            amp: pointer to amp library object.
            model: pointer to current :class:`LightningModule`.
            optimizers: list of optimizers passed in :meth:`configure_optimizers`.
            amp_level: AMP mode chosen ('O1', 'O2', etc...)

        Return:
            Apex wrapped model and optimizers

        Examples:
            .. code-block:: python

                # Default implementation used by Trainer.
                def configure_apex(self, amp, model, optimizers, amp_level):
                    model, optimizers = amp.initialize(
                        model, optimizers, opt_level=amp_level,
                    )

                    return model, optimizers
        """
        model, optimizers = amp.initialize(model, optimizers, opt_level=amp_level)
        return model, optimizers

    def configure_optimizers(
            self,
    ):
        r"""
        Choose what optimizers and learning-rate schedulers to use in your optimization.
        Normally you'd need one. But in the case of GANs or similar you might have multiple.

        Return:
            Any of these 6 options.

            - Single optimizer.
            - List or Tuple - List of optimizers.
            - Two lists - The first list has multiple optimizers, the second a list of LR schedulers (or lr_dict).
            - Dictionary, with an 'optimizer' key, and (optionally) a 'lr_scheduler' key which value is a single LR scheduler or lr_dict.
            - Tuple of dictionaries as described, with an optional 'frequency' key.
            - None - Fit will run without any optimizer.

        Note:
            The 'frequency' value is an int corresponding to the number of sequential batches
            optimized with the specific optimizer. It should be given to none or to all of the optimizers.
            There is a difference between passing multiple optimizers in a list,
            and passing multiple optimizers in dictionaries with a frequency of 1:
            In the former case, all optimizers will operate on the given batch in each optimization step.
            In the latter, only one optimizer will operate on the given batch at every step.

            The lr_dict is a dictionary which contains scheduler and its associated configuration.
            It has five keys. The default configuration is shown below.

            .. code-block:: python

                {
                    'scheduler': lr_scheduler, # The LR schduler
                    'interval': 'epoch', # The unit of the scheduler's step size
                    'frequency': 1, # The frequency of the scheduler
                    'reduce_on_plateau': False, # For ReduceLROnPlateau scheduler
                    'monitor': 'val_loss' # Metric to monitor
                }

            If user only provides LR schedulers, then their configuration will set to default as shown above.

        Examples:
            .. code-block:: python

                # most cases
                def configure_optimizers(self):
                    opt = Adam(self.parameters(), lr=1e-3)
                    return opt

                # multiple optimizer case (e.g.: GAN)
                def configure_optimizers(self):
                    generator_opt = Adam(self.model_gen.parameters(), lr=0.01)
                    disriminator_opt = Adam(self.model_disc.parameters(), lr=0.02)
                    return generator_opt, disriminator_opt

                # example with learning rate schedulers
                def configure_optimizers(self):
                    generator_opt = Adam(self.model_gen.parameters(), lr=0.01)
                    disriminator_opt = Adam(self.model_disc.parameters(), lr=0.02)
                    discriminator_sched = CosineAnnealing(discriminator_opt, T_max=10)
                    return [generator_opt, disriminator_opt], [discriminator_sched]

                # example with step-based learning rate schedulers
                def configure_optimizers(self):
                    gen_opt = Adam(self.model_gen.parameters(), lr=0.01)
                    dis_opt = Adam(self.model_disc.parameters(), lr=0.02)
                    gen_sched = {'scheduler': ExponentialLR(gen_opt, 0.99),
                                 'interval': 'step'}  # called after each training step
                    dis_sched = CosineAnnealing(discriminator_opt, T_max=10) # called every epoch
                    return [gen_opt, dis_opt], [gen_sched, dis_sched]

                # example with optimizer frequencies
                # see training procedure in `Improved Training of Wasserstein GANs`, Algorithm 1
                # https://arxiv.org/abs/1704.00028
                def configure_optimizers(self):
                    gen_opt = Adam(self.model_gen.parameters(), lr=0.01)
                    dis_opt = Adam(self.model_disc.parameters(), lr=0.02)
                    n_critic = 5
                    return (
                        {'optimizer': dis_opt, 'frequency': n_critic},
                        {'optimizer': gen_opt, 'frequency': 1}
                    )

        Note:

            Some things to know:

            - Lightning calls ``.backward()`` and ``.step()`` on each optimizer
              and learning rate scheduler as needed.

            - If you use 16-bit precision (``precision=16``), Lightning will automatically
              handle the optimizers for you.

            - If you use multiple optimizers, :meth:`training_step` will have an additional
              ``optimizer_idx`` parameter.

            - If you use LBFGS Lightning handles the closure function automatically for you.

            - If you use multiple optimizers, gradients will be calculated only
              for the parameters of current optimizer at each training step.

            - If you need to control how often those optimizers step or override the
              default ``.step()`` schedule, override the :meth:`optimizer_step` hook.

            - If you only want to call a learning rate scheduler every ``x`` step or epoch,
              or want to monitor a custom metric, you can specify these in a lr_dict:

              .. code-block:: python

                  {
                      'scheduler': lr_scheduler,
                      'interval': 'step',  # or 'epoch'
                      'monitor': 'val_f1',
                      'frequency': x,
                  }

        """
        rank_zero_warn(
            "`configure_optimizers` must be implemented to be used with the Lightning Trainer"
        )

    def optimizer_step(
        self,
        epoch: int,
        batch_idx: int,
        optimizer: Optimizer,
        optimizer_idx: int,
        second_order_closure: Optional[Callable] = None,
        on_tpu: bool = False,
        using_native_amp: bool = False,
        using_lbfgs: bool = False,
    ) -> None:
        r"""
        Override this method to adjust the default way the
        :class:`~pytorch_lightning.trainer.trainer.Trainer` calls each optimizer.
        By default, Lightning calls ``step()`` and ``zero_grad()`` as shown in the example
        once per optimizer.

        Args:
            epoch: Current epoch
            batch_idx: Index of current batch
            optimizer: A PyTorch optimizer
            optimizer_idx: If you used multiple optimizers this indexes into that list.
            second_order_closure: closure for second order methods
            on_tpu: true if TPU backward is required
            using_native_amp: True if using native amp
            using_lbfgs: True if the matching optimizer is lbfgs

        Examples:
            .. code-block:: python

                # DEFAULT
                def optimizer_step(self, current_epoch, batch_idx, optimizer, optimizer_idx,
                                   second_order_closure, on_tpu, using_native_amp, using_lbfgs):
                    optimizer.step()

                # Alternating schedule for optimizer steps (i.e.: GANs)
                def optimizer_step(self, current_epoch, batch_idx, optimizer, optimizer_idx,
                                   second_order_closure, on_tpu, using_native_amp, using_lbfgs):
                    # update generator opt every 2 steps
                    if optimizer_idx == 0:
                        if batch_idx % 2 == 0 :
                            optimizer.step()
                            optimizer.zero_grad()

                    # update discriminator opt every 4 steps
                    if optimizer_idx == 1:
                        if batch_idx % 4 == 0 :
                            optimizer.step()
                            optimizer.zero_grad()

                    # ...
                    # add as many optimizers as you want


            Here's another example showing how to use this for more advanced things such as
            learning rate warm-up:

            .. code-block:: python

                # learning rate warm-up
                def optimizer_step(self, current_epoch, batch_idx, optimizer,
                                    optimizer_idx, second_order_closure, on_tpu, using_native_amp, using_lbfgs):
                    # warm up lr
                    if self.trainer.global_step < 500:
                        lr_scale = min(1., float(self.trainer.global_step + 1) / 500.)
                        for pg in optimizer.param_groups:
                            pg['lr'] = lr_scale * self.learning_rate

                    # update params
                    optimizer.step()
                    optimizer.zero_grad()

        Note:
            If you also override the :meth:`~pytorch_lightning.core.hooks.ModelHooks.on_before_zero_grad`
            model hook don't forget to add the call to it before ``optimizer.zero_grad()`` yourself.

        """
        if on_tpu:
            xm.optimizer_step(optimizer)
        elif using_native_amp:
            self.trainer.scaler.step(optimizer)
        elif using_lbfgs:
            optimizer.step(second_order_closure)
        else:
            optimizer.step()

    def optimizer_zero_grad(
        self, epoch: int, batch_idx: int, optimizer: Optimizer, optimizer_idx: int
    ):
        optimizer.zero_grad()

    def tbptt_split_batch(self, batch: Tensor, split_size: int) -> list:
        r"""
        When using truncated backpropagation through time, each batch must be split along the
        time dimension. Lightning handles this by default, but for custom behavior override
        this function.

        Args:
            batch: Current batch
            split_size: The size of the split

        Return:
            List of batch splits. Each split will be passed to :meth:`training_step` to enable truncated
            back propagation through time. The default implementation splits root level Tensors and
            Sequences at dim=1 (i.e. time dim). It assumes that each time dim is the same length.

        Examples:
            .. code-block:: python

                def tbptt_split_batch(self, batch, split_size):
                  splits = []
                  for t in range(0, time_dims[0], split_size):
                      batch_split = []
                      for i, x in enumerate(batch):
                          if isinstance(x, torch.Tensor):
                              split_x = x[:, t:t + split_size]
                          elif isinstance(x, collections.Sequence):
                              split_x = [None] * len(x)
                              for batch_idx in range(len(x)):
                                  split_x[batch_idx] = x[batch_idx][t:t + split_size]

                          batch_split.append(split_x)

                      splits.append(batch_split)

                  return splits

        Note:
            Called in the training loop after
            :meth:`~pytorch_lightning.callbacks.base.Callback.on_batch_start`
            if :paramref:`~pytorch_lightning.trainer.Trainer.truncated_bptt_steps` > 0.
            Each returned batch split is passed separately to :meth:`training_step`.

        """
        time_dims = [
            len(x[0])
            for x in batch
            if isinstance(x, (torch.Tensor, collections.Sequence))
        ]
        assert len(time_dims) >= 1, "Unable to determine batch time dimension"
        assert all(
            x == time_dims[0] for x in time_dims
        ), "Batch time dimension length is ambiguous"

        splits = []
        for t in range(0, time_dims[0], split_size):
            batch_split = []
            for i, x in enumerate(batch):
                if isinstance(x, torch.Tensor):
                    split_x = x[:, t : t + split_size]
                elif isinstance(x, collections.Sequence):
                    split_x = [None] * len(x)
                    for batch_idx in range(len(x)):
                        split_x[batch_idx] = x[batch_idx][t : t + split_size]

                batch_split.append(split_x)

            splits.append(batch_split)

        return splits

    def summarize(self, mode: str = ModelSummary.MODE_DEFAULT) -> ModelSummary:
        model_summary = ModelSummary(self, mode=mode)
        log.info("\n" + str(model_summary))
        return model_summary

    def freeze(self) -> None:
        r"""
        Freeze all params for inference.

        Example:
            .. code-block:: python

                model = MyLightningModule(...)
                model.freeze()

        """
        for param in self.parameters():
            param.requires_grad = False

        self.eval()

    def unfreeze(self) -> None:
        """
        Unfreeze all parameters for training.

        .. code-block:: python

            model = MyLightningModule(...)
            model.unfreeze()

        """
        for param in self.parameters():
            param.requires_grad = True

        self.train()

    def get_progress_bar_dict(self) -> Dict[str, Union[int, str]]:
        r"""
        Implement this to override the default items displayed in the progress bar.
        By default it includes the average loss value, split index of BPTT (if used)
        and the version of the experiment when using a logger.

        .. code-block::

            Epoch 1:   4%|▎         | 40/1095 [00:03<01:37, 10.84it/s, loss=4.501, v_num=10]

        Here is an example how to override the defaults:

        .. code-block:: python

            def get_progress_bar_dict(self):
                # don't show the version number
                items = super().get_progress_bar_dict()
                items.pop("v_num", None)
                return items

        Return:
            Dictionary with the items to be displayed in the progress bar.
        """
        # call .item() only once but store elements without graphs
        running_train_loss = self.trainer.train_loop.running_loss.mean()
        avg_training_loss = (
            running_train_loss.cpu().item()
            if running_train_loss is not None
            else float("NaN")
        )
        tqdm_dict = {"loss": "{:.3f}".format(avg_training_loss)}

        if self.trainer.truncated_bptt_steps is not None:
            tqdm_dict["split_idx"] = self.trainer.split_idx

        if self.trainer.logger is not None and self.trainer.logger.version is not None:
            version = self.trainer.logger.version
            # show last 4 places of long version strings
            version = version[-4:] if isinstance(version, str) else version
            tqdm_dict["v_num"] = version

        return tqdm_dict

    def get_tqdm_dict(self) -> Dict[str, Union[int, str]]:
        """
        Additional items to be displayed in the progress bar.

        Return:
            Dictionary with the items to be displayed in the progress bar.

        Warning:
            Deprecated since v0.7.3.
            Use :meth:`get_progress_bar_dict` instead.
        """
        rank_zero_warn(
            "`get_tqdm_dict` was renamed to `get_progress_bar_dict` in v0.7.3"
            " and this method will be removed in v1.0.0",
            DeprecationWarning,
        )
        return self.get_progress_bar_dict()

    @classmethod
    def _auto_collect_arguments(cls, frame=None) -> Tuple[Dict, Dict]:
        """"""
        """
        Collect all module arguments in the current constructor and all child constructors.
        The child constructors are all the ``__init__`` methods that reach the current class through
        (chained) ``super().__init__()`` calls.

        Args:
            frame: instance frame

        Returns:
            self_arguments: arguments dictionary of the first instance
            parents_arguments: arguments dictionary of the parent's instances
        """
        if not frame:
            frame = inspect.currentframe()

        frame_args = collect_init_args(frame.f_back, [])
        self_arguments = frame_args[-1]

        # set module_arguments in child
        self_arguments = self_arguments
        parents_arguments = {}

        # add all arguments from parents
        for args in frame_args[:-1]:
            parents_arguments.update(args)
        return self_arguments, parents_arguments

    def to_onnx(self, file_path: str, input_sample: Optional[Tensor] = None, **kwargs):
        """Saves the model in ONNX format

        Args:
            file_path: The path of the file the model should be saved to.
            input_sample: A sample of an input tensor for tracing.
            **kwargs: Will be passed to torch.onnx.export function.

        Example:
            >>> class SimpleModel(LightningModule):
            ...     def __init__(self):
            ...         super().__init__()
            ...         self.l1 = torch.nn.Linear(in_features=64, out_features=4)
            ...
            ...     def forward(self, x):
            ...         return torch.relu(self.l1(x.view(x.size(0), -1)))

            >>> with tempfile.NamedTemporaryFile(suffix='.onnx', delete=False) as tmpfile:
            ...     model = SimpleModel()
            ...     input_sample = torch.randn((1, 64))
            ...     model.to_onnx(tmpfile.name, input_sample, export_params=True)
            ...     os.path.isfile(tmpfile.name)
            True
        """

        if isinstance(input_sample, Tensor):
            input_data = input_sample
        elif self.example_input_array is not None:
            input_data = self.example_input_array
        else:
            if input_sample is not None:
                raise ValueError(
                    f"Received `input_sample` of type {type(input_sample)}. Expected type is `Tensor`"
                )
            else:
                raise ValueError(
                    "Could not export to ONNX since neither `input_sample` nor"
                    " `model.example_input_array` attribute is set."
                )
        input_data = input_data.to(self.device)
        if "example_outputs" not in kwargs:
            self.eval()
            with torch.no_grad():
                kwargs["example_outputs"] = self(input_data)

        torch.onnx.export(self, input_data, file_path, **kwargs)

    def to_torchscript(
        self, file_path: Optional[str] = None, **kwargs
    ) -> Union[ScriptModule, Dict[str, ScriptModule]]:
        """
        By default compiles the whole model to a :class:`~torch.jit.ScriptModule`.
        If you would like to customize the modules that are scripted or you want to use tracing
        you should override this method. In case you want to return multiple modules, we
        recommend using a dictionary.

        Args:
            file_path: Path where to save the torchscript. Default: None (no file saved).
            **kwargs: Additional arguments that will be passed to the :func:`torch.jit.save` function.

        Note:
            - Requires the implementation of the
              :meth:`~pytorch_lightning.core.lightning.LightningModule.forward` method.
            - The exported script will be set to evaluation mode.
            - It is recommended that you install the latest supported version of PyTorch
              to use this feature without limitations. See also the :mod:`torch.jit`
              documentation for supported features.

        Example:
            >>> class SimpleModel(LightningModule):
            ...     def __init__(self):
            ...         super().__init__()
            ...         self.l1 = torch.nn.Linear(in_features=64, out_features=4)
            ...
            ...     def forward(self, x):
            ...         return torch.relu(self.l1(x.view(x.size(0), -1)))
            ...
            >>> model = SimpleModel()
            >>> torch.jit.save(model.to_torchscript(), "model.pt")  # doctest: +SKIP
            >>> os.path.isfile("model.pt")  # doctest: +SKIP
            True

        Return:
            This LightningModule as a torchscript, regardless of whether file_path is
            defined or not.
        """

        mode = self.training
        with torch.no_grad():
            scripted_module = torch.jit.script(self.eval(), **kwargs)
        self.train(mode)

        if file_path is not None:
            torch.jit.save(scripted_module, file_path)

        return scripted_module<|MERGE_RESOLUTION|>--- conflicted
+++ resolved
@@ -63,13 +63,9 @@
         "datamodule",
         "example_input_array",
         "on_gpu",
-<<<<<<< HEAD
-    ] + DeviceDtypeModuleMixin.__jit_unused_properties__ + HyperparametersMixin.__jit_unused_properties__
-=======
         "current_epoch",
         "global_step",
-    ] + DeviceDtypeModuleMixin.__jit_unused_properties__
->>>>>>> cea5f1f5
+    ] + DeviceDtypeModuleMixin.__jit_unused_properties__ + HyperparametersMixin.__jit_unused_properties__
 
     def __init__(self, *args, **kwargs):
         super().__init__(*args, **kwargs)
