# Copyright The PyTorch Lightning team.
#
# Licensed under the Apache License, Version 2.0 (the "License");
# you may not use this file except in compliance with the License.
# You may obtain a copy of the License at
#
#     http://www.apache.org/licenses/LICENSE-2.0
#
# Unless required by applicable law or agreed to in writing, software
# distributed under the License is distributed on an "AS IS" BASIS,
# WITHOUT WARRANTIES OR CONDITIONS OF ANY KIND, either express or implied.
# See the License for the specific language governing permissions and
# limitations under the License.

"""nn.Module with additional great features."""

import collections
import copy
import inspect
import os
import re
import tempfile
from abc import ABC
from argparse import Namespace
from typing import Any, Callable, Dict, List, Mapping, Optional, Sequence, Tuple, Union

import torch
from torch import ScriptModule, Tensor
from torch.nn import Module
from torch.optim.optimizer import Optimizer

from pytorch_lightning import _logger as log
from pytorch_lightning.core.grads import GradInformation
from pytorch_lightning.core.hooks import CheckpointHooks, DataHooks, ModelHooks
from pytorch_lightning.core.memory import ModelSummary
from pytorch_lightning.core.optimizer import LightningOptimizer
from pytorch_lightning.core.saving import ALLOWED_CONFIG_TYPES, PRIMITIVE_TYPES, ModelIO
from pytorch_lightning.core.step_result import Result
<<<<<<< HEAD
from pytorch_lightning.utilities import rank_zero_warn, AMPType, TPU_AVAILABLE, PYSYFT_AVAILABLE
=======
from pytorch_lightning.utilities import TPU_AVAILABLE, rank_zero_warn
>>>>>>> 353c236b
from pytorch_lightning.utilities.device_dtype_mixin import DeviceDtypeModuleMixin
from pytorch_lightning.utilities.exceptions import MisconfigurationException
from pytorch_lightning.utilities.parsing import AttributeDict, collect_init_args, get_init_args

if TPU_AVAILABLE:
    import torch_xla.core.xla_model as xm


class LightningModule(
    ABC,
    DeviceDtypeModuleMixin,
    GradInformation,
    ModelIO,
    ModelHooks,
    DataHooks,
    CheckpointHooks,
    Module,
):
    # Below is for property support of JIT in PyTorch 1.7
    # since none of them is important when using JIT, we are going to ignore them.
    __jit_unused_properties__ = [
        "datamodule",
        "example_input_array",
        "hparams",
        "hparams_initial",
        "on_gpu",
        "current_epoch",
        "global_step",
    ] + DeviceDtypeModuleMixin.__jit_unused_properties__

    def __init__(self, *args, **kwargs):
        super().__init__(*args, **kwargs)

        # see (https://github.com/pytorch/pytorch/blob/3e6bb5233f9ca2c5aa55d9cda22a7ee85439aa6e/
        # torch/nn/modules/module.py#L227)
        torch._C._log_api_usage_once(f"lightning.module.{self.__class__.__name__}")

        self.exp_save_path = None

        self.loaded_optimizer_states_dict = {}

        #: Pointer to the trainer object
        self.trainer = None

        #: Pointer to the logger object
        self.logger = None

        #: True if using dp
        self.use_dp = False

        #: True if using ddp
        self.use_ddp = False

        #: True if using ddp2
        self.use_ddp2 = False

        # True if on tpu
        self.use_tpu = False

        #: True if using amp
        self.use_amp = False

        #: The precision used
        self.precision = 32

        # optionally can be set by user
        self._example_input_array = None
        self._datamodule = None
        self._results: Optional[Result] = None
        self._current_fx_name = ''
        self._running_manual_backward = False
        self._current_hook_fx_name = None
        self._current_dataloader_idx = None

    def optimizers(self):
        opts = self.trainer.optimizers

        # single optimizer
        if isinstance(opts, list) and len(opts) == 1 and isinstance(opts[0], Optimizer):
            return opts[0]
        # multiple opts
        return opts

    @property
    def example_input_array(self) -> Any:
        return self._example_input_array

    @property
    def current_epoch(self) -> int:
        """The current epoch"""
        return self.trainer.current_epoch if self.trainer else 0

    @property
    def global_step(self) -> int:
        """Total training batches seen across all epochs"""
        return self.trainer.global_step if self.trainer else 0

    @example_input_array.setter
    def example_input_array(self, example: Any) -> None:
        self._example_input_array = example

    @property
    def datamodule(self) -> Any:
        return self._datamodule

    @datamodule.setter
    def datamodule(self, datamodule: Any) -> None:
        self._datamodule = datamodule

    @property
    def on_gpu(self):
        """
        True if your model is currently running on GPUs.
        Useful to set flags around the LightningModule for different CPU vs GPU behavior.
        """
        return self.device.type == "cuda"

    @property
    def automatic_optimization(self) -> bool:
        """
        If False you are responsible for calling .backward, .step, zero_grad.
        """
        return True

    def print(self, *args, **kwargs) -> None:
        r"""
        Prints only from process 0. Use this in any distributed mode to log only once.

        Args:
            *args: The thing to print. Will be passed to Python's built-in print function.
            **kwargs: Will be passed to Python's built-in print function.

        Example:

            .. code-block:: python

                def forward(self, x):
                    self.print(x, 'in forward')

        """
        if self.trainer.is_global_zero:
            print(*args, **kwargs)

    def log(
        self,
        name: str,
        value: Any,
        prog_bar: bool = False,
        logger: bool = True,
        on_step: Optional[bool] = None,
        on_epoch: Optional[bool] = None,
        reduce_fx: Callable = torch.mean,
        tbptt_reduce_fx: Callable = torch.mean,
        tbptt_pad_token: int = 0,
        enable_graph: bool = False,
        sync_dist: bool = False,
        sync_dist_op: Union[Any, str] = 'mean',
        sync_dist_group: Optional[Any] = None,
    ):
        """
        Log a key, value

        Example::

            self.log('train_loss', loss)

        The default behavior per hook is as follows

        .. csv-table:: ``*`` also applies to the test loop
           :header: "LightningMoule Hook", "on_step", "on_epoch", "prog_bar", "logger"
           :widths: 20, 10, 10, 10, 10

           "training_step", "T", "F", "F", "T"
           "training_step_end", "T", "F", "F", "T"
           "training_epoch_end", "F", "T", "F", "T"
           "validation_step*", "F", "T", "F", "T"
           "validation_step_end*", "F", "T", "F", "T"
           "validation_epoch_end*", "F", "T", "F", "T"

        Args:
            name: key name
            value: value name
            prog_bar: if True logs to the progress bar
            logger: if True logs to the logger
            on_step: if True logs at this step. None auto-logs at the training_step but not validation/test_step
            on_epoch: if True logs epoch accumulated metrics. None auto-logs at the val/test step but not training_step
            reduce_fx: reduction function over step values for end of epoch. Torch.mean by default
            tbptt_reduce_fx: function to reduce on truncated back prop
            tbptt_pad_token: token to use for padding
            enable_graph: if True, will not auto detach the graph
            sync_dist: if True, reduces the metric across GPUs/TPUs
            sync_dist_op: the op to sync across GPUs/TPUs
            sync_dist_group: the ddp group
        """
        if self._results is not None:
            # in any epoch end can't log step metrics (only epoch metric)
            if 'epoch_end' in self._current_fx_name and on_step:
                m = f'on_step=True cannot be used on {self._current_fx_name} method'
                raise MisconfigurationException(m)

            if 'epoch_end' in self._current_fx_name and on_epoch is False:
                m = f'on_epoch cannot be False when called from the {self._current_fx_name} method'
                raise MisconfigurationException(m)

            # add log_dict
            # TODO: if logged twice fail with crash

            # set the default depending on the fx_name
            on_step = self.__auto_choose_log_on_step(on_step)
            on_epoch = self.__auto_choose_log_on_epoch(on_epoch)

            if self._current_hook_fx_name is not None:
                self.trainer.logger_connector.check_logging_in_callbacks(
                    self._current_hook_fx_name,
                    on_step=on_step,
                    on_epoch=on_epoch
                )

            # make sure user doesn't introduce logic for multi-dataloaders
            if "/dataloader_idx_" in name:
                raise MisconfigurationException(
                    f"Logged key: {name} should not contain information about dataloader_idx.")

            accelerator = self.trainer.accelerator_backend

            self._results.log(
                name,
                value,
                prog_bar,
                logger,
                on_step,
                on_epoch,
                reduce_fx,
                tbptt_reduce_fx,
                tbptt_pad_token,
                enable_graph,
                sync_dist,
                sync_dist_op,
                sync_dist_group,
                accelerator.sync_tensor,
                self._current_dataloader_idx,
            )

    def log_dict(
        self,
        dictionary: dict,
        prog_bar: bool = False,
        logger: bool = True,
        on_step: Optional[bool] = None,
        on_epoch: Optional[bool] = None,
        reduce_fx: Callable = torch.mean,
        tbptt_reduce_fx: Callable = torch.mean,
        tbptt_pad_token: int = 0,
        enable_graph: bool = False,
        sync_dist: bool = False,
        sync_dist_op: Union[Any, str] = 'mean',
        sync_dist_group: Optional[Any] = None,
    ):
        """
        Log a dictonary of values at once

        Example::

            values = {'loss': loss, 'acc': acc, ..., 'metric_n': metric_n}
            self.log_dict(values)

        Args:
            dictionary: key value pairs (str, tensors)
            prog_bar: if True logs to the progress base
            logger: if True logs to the logger
            on_step: if True logs at this step. None auto-logs for training_step but not validation/test_step
            on_epoch: if True logs epoch accumulated metrics. None auto-logs for val/test step but not training_step
            reduce_fx: reduction function over step values for end of epoch. Torch.mean by default
            tbptt_reduce_fx: function to reduce on truncated back prop
            tbptt_pad_token: token to use for padding
            enable_graph: if True, will not auto detach the graph
            sync_dist: if True, reduces the metric across GPUs/TPUs
            sync_dist_op: the op to sync across GPUs/TPUs
            sync_dist_group: the ddp group:
        """
        for k, v in dictionary.items():
            self.log(
                name=k,
                value=v,
                prog_bar=prog_bar,
                logger=logger,
                on_step=on_step,
                on_epoch=on_epoch,
                reduce_fx=reduce_fx,
                enable_graph=enable_graph,
                sync_dist=sync_dist,
                sync_dist_group=sync_dist_group,
                sync_dist_op=sync_dist_op,
                tbptt_pad_token=tbptt_pad_token,
                tbptt_reduce_fx=tbptt_reduce_fx,
            )

    def write_prediction(self, name, value, filename='predictions.pt'):
        self.trainer.evaluation_loop.predictions._add_prediction(name, value, filename)

    def write_prediction_dict(self, predictions_dict, filename='predictions.pt'):
        for k, v in predictions_dict.items():
            self.write_prediction(k, v, filename)

    def __auto_choose_log_on_step(self, on_step):
        if on_step is None:
            if self._current_fx_name in {'training_step', 'training_step_end'}:
                on_step = True
            elif self._current_fx_name in {'evaluation_step', 'evaluation_step_end',
                                           'evaluation_epoch_end', 'training_epoch_end'}:
                on_step = False
            else:
                on_step = False

        return on_step

    def __auto_choose_log_on_epoch(self, on_epoch):
        if on_epoch is None:
            if self._current_fx_name in {'training_step', 'training_step_end'}:
                on_epoch = False
            elif self._current_fx_name in {'evaluation_step', 'evaluation_step_end',
                                           'evaluation_epoch_end', 'training_epoch_end'}:
                on_epoch = True
            else:
                on_epoch = True

        return on_epoch

    def all_gather(self, tensor: Union[torch.Tensor], group: Optional[Any] = None, sync_grads: bool = False):
        r"""
        Allows users to call ``self.all_gather()`` from the LightningModule, thus making
        the ```all_gather``` operation accelerator agnostic.

        ```all_gather``` is a function provided by accelerators to gather a tensor from several
        distributed processes

        Args:
            tensor: tensor of shape (batch, ...)
            group: the process group to gather results from. Defaults to all processes (world)
            sync_grads: flag that allows users to synchronize gradients for all_gather op

        Return:
            A tensor of shape (world_size, batch, ...)
        """
        return self.trainer.accelerator_backend.all_gather(tensor, group=group, sync_grads=sync_grads)

    def forward(self, *args, **kwargs):
        r"""
        Same as :meth:`torch.nn.Module.forward()`, however in Lightning you want this to define
        the operations you want to use for prediction (i.e.: on a server or as a feature extractor).

        Normally you'd call ``self()`` from your :meth:`training_step` method.
        This makes it easy to write a complex system for training with the outputs
        you'd want in a prediction setting.

        You may also find the :func:`~pytorch_lightning.core.decorators.auto_move_data` decorator useful
        when using the module outside Lightning in a production setting.

        Args:
            *args: Whatever you decide to pass into the forward method.
            **kwargs: Keyword arguments are also possible.

        Return:
            Predicted output

        Examples:
            .. code-block:: python

                # example if we were using this model as a feature extractor
                def forward(self, x):
                    feature_maps = self.convnet(x)
                    return feature_maps

                def training_step(self, batch, batch_idx):
                    x, y = batch
                    feature_maps = self(x)
                    logits = self.classifier(feature_maps)

                    # ...
                    return loss

                # splitting it this way allows model to be used a feature extractor
                model = MyModelAbove()

                inputs = server.get_request()
                results = model(inputs)
                server.write_results(results)

                # -------------
                # This is in stark contrast to torch.nn.Module where normally you would have this:
                def forward(self, batch):
                    x, y = batch
                    feature_maps = self.convnet(x)
                    logits = self.classifier(feature_maps)
                    return logits

        """
        return super().forward(*args, **kwargs)

    def training_step(self, *args, **kwargs):
        r"""
        Here you compute and return the training loss and some additional metrics for e.g.
        the progress bar or logger.

        Args:
            batch (:class:`~torch.Tensor` | (:class:`~torch.Tensor`, ...) | [:class:`~torch.Tensor`, ...]):
                The output of your :class:`~torch.utils.data.DataLoader`. A tensor, tuple or list.
            batch_idx (int): Integer displaying index of this batch
            optimizer_idx (int): When using multiple optimizers, this argument will also be present.
            hiddens(:class:`~torch.Tensor`): Passed in if
                :paramref:`~pytorch_lightning.trainer.trainer.Trainer.truncated_bptt_steps` > 0.

        Return:
            Any of.

            - :class:`~torch.Tensor` - The loss tensor
            - `dict` - A dictionary. Can include any keys, but must include the key 'loss'
            - `None` - Training will skip to the next batch

        In this step you'd normally do the forward pass and calculate the loss for a batch.
        You can also do fancier things like multiple forward passes or something model specific.

        Example::

            def training_step(self, batch, batch_idx):
                x, y, z = batch
                out = self.encoder(x)
                loss = self.loss(out, x)
                return loss

        If you define multiple optimizers, this step will be called with an additional
        ``optimizer_idx`` parameter.

        .. code-block:: python

            # Multiple optimizers (e.g.: GANs)
            def training_step(self, batch, batch_idx, optimizer_idx):
                if optimizer_idx == 0:
                    # do training_step with encoder
                if optimizer_idx == 1:
                    # do training_step with decoder


        If you add truncated back propagation through time you will also get an additional
        argument with the hidden states of the previous step.

        .. code-block:: python

            # Truncated back-propagation through time
            def training_step(self, batch, batch_idx, hiddens):
                # hiddens are the hidden states from the previous truncated backprop step
                ...
                out, hiddens = self.lstm(data, hiddens)
                ...
                return {'loss': loss, 'hiddens': hiddens}

        Note:
            The loss value shown in the progress bar is smoothed (averaged) over the last values,
            so it differs from the actual loss returned in train/validation step.
        """
        rank_zero_warn(
            "`training_step` must be implemented to be used with the Lightning Trainer"
        )

    def training_step_end(self, *args, **kwargs):
        """
        Use this when training with dp or ddp2 because :meth:`training_step`
        will operate on only part of the batch. However, this is still optional
        and only needed for things like softmax or NCE loss.

        Note:
            If you later switch to ddp or some other mode, this will still be called
            so that you don't have to change your code

        .. code-block:: python

            # pseudocode
            sub_batches = split_batches_for_dp(batch)
            batch_parts_outputs = [training_step(sub_batch) for sub_batch in sub_batches]
            training_step_end(batch_parts_outputs)

        Args:
            batch_parts_outputs: What you return in `training_step` for each batch part.

        Return:
            Anything

        When using dp/ddp2 distributed backends, only a portion of the batch is inside the training_step:

        .. code-block:: python

            def training_step(self, batch, batch_idx):
                # batch is 1/num_gpus big
                x, y = batch

                out = self(x)

                # softmax uses only a portion of the batch in the denomintaor
                loss = self.softmax(out)
                loss = nce_loss(loss)
                return loss

        If you wish to do something with all the parts of the batch, then use this method to do it:

        .. code-block:: python

            def training_step(self, batch, batch_idx):
                # batch is 1/num_gpus big
                x, y = batch

                out = self.encoder(x)
                return {'pred': out}

            def training_step_end(self, training_step_outputs):
                gpu_0_pred = training_step_outputs[0]['pred']
                gpu_1_pred = training_step_outputs[1]['pred']
                gpu_n_pred = training_step_outputs[n]['pred']

                # this softmax now uses the full batch
                loss = nce_loss([gpu_0_pred, gpu_1_pred, gpu_n_pred])
                return loss

        See Also:
            See the :ref:`multi_gpu` guide for more details.
        """

    def training_epoch_end(self, outputs: List[Any]) -> None:
        """
        Called at the end of the training epoch with the outputs of all training steps.
        Use this in case you need to do something with all the outputs for every training_step.

        .. code-block:: python

            # the pseudocode for these calls
            train_outs = []
            for train_batch in train_data:
                out = training_step(train_batch)
                train_outs.append(out)
            training_epoch_end(train_outs)

        Args:
            outputs: List of outputs you defined in :meth:`training_step`, or if there are
                multiple dataloaders, a list containing a list of outputs for each dataloader.

        Return:
            None

        Note:
            If this method is not overridden, this won't be called.

        Example::

            def training_epoch_end(self, training_step_outputs):
                # do something with all training_step outputs
                return result

        With multiple dataloaders, ``outputs`` will be a list of lists. The outer list contains
        one entry per dataloader, while the inner list contains the individual outputs of
        each training step for that dataloader.

        .. code-block:: python

            def training_epoch_end(self, training_step_outputs):
                for out in training_step_outputs:
                    # do something here
        """

    def validation_step(self, *args, **kwargs):
        r"""
        Operates on a single batch of data from the validation set.
        In this step you'd might generate examples or calculate anything of interest like accuracy.

        .. code-block:: python

            # the pseudocode for these calls
            val_outs = []
            for val_batch in val_data:
                out = validation_step(val_batch)
                val_outs.append(out)
                validation_epoch_end(val_outs)

        Args:
            batch (:class:`~torch.Tensor` | (:class:`~torch.Tensor`, ...) | [:class:`~torch.Tensor`, ...]):
                The output of your :class:`~torch.utils.data.DataLoader`. A tensor, tuple or list.
            batch_idx (int): The index of this batch
            dataloader_idx (int): The index of the dataloader that produced this batch
                (only if multiple val datasets used)

        Return:
           Any of.

            - Any object or value
            - `None` - Validation will skip to the next batch

        .. code-block:: python

            # pseudocode of order
            out = validation_step()
            if defined('validation_step_end'):
                out = validation_step_end(out)
            out = validation_epoch_end(out)


        .. code-block:: python

            # if you have one val dataloader:
            def validation_step(self, batch, batch_idx)

            # if you have multiple val dataloaders:
            def validation_step(self, batch, batch_idx, dataloader_idx)

        Examples:
            .. code-block:: python

                # CASE 1: A single validation dataset
                def validation_step(self, batch, batch_idx):
                    x, y = batch

                    # implement your own
                    out = self(x)
                    loss = self.loss(out, y)

                    # log 6 example images
                    # or generated text... or whatever
                    sample_imgs = x[:6]
                    grid = torchvision.utils.make_grid(sample_imgs)
                    self.logger.experiment.add_image('example_images', grid, 0)

                    # calculate acc
                    labels_hat = torch.argmax(out, dim=1)
                    val_acc = torch.sum(y == labels_hat).item() / (len(y) * 1.0)

                    # log the outputs!
                    self.log_dict({'val_loss': loss, 'val_acc': val_acc})

            If you pass in multiple val datasets, validation_step will have an additional argument.

            .. code-block:: python

                # CASE 2: multiple validation datasets
                def validation_step(self, batch, batch_idx, dataloader_idx):
                    # dataloader_idx tells you which dataset this is.

        Note:
            If you don't need to validate you don't need to implement this method.

        Note:
            When the :meth:`validation_step` is called, the model has been put in eval mode
            and PyTorch gradients have been disabled. At the end of validation,
            the model goes back to training mode and gradients are enabled.
        """

    def validation_step_end(self, *args, **kwargs):
        """
        Use this when validating with dp or ddp2 because :meth:`validation_step`
        will operate on only part of the batch. However, this is still optional
        and only needed for things like softmax or NCE loss.

        Note:
            If you later switch to ddp or some other mode, this will still be called
            so that you don't have to change your code.

        .. code-block:: python

            # pseudocode
            sub_batches = split_batches_for_dp(batch)
            batch_parts_outputs = [validation_step(sub_batch) for sub_batch in sub_batches]
            validation_step_end(batch_parts_outputs)

        Args:
            batch_parts_outputs: What you return in :meth:`validation_step`
                for each batch part.

        Return:
            None or anything

        .. code-block:: python

            # WITHOUT validation_step_end
            # if used in DP or DDP2, this batch is 1/num_gpus large
            def validation_step(self, batch, batch_idx):
                # batch is 1/num_gpus big
                x, y = batch

                out = self.encoder(x)
                loss = self.softmax(out)
                loss = nce_loss(loss)
                self.log('val_loss', loss)

            # --------------
            # with validation_step_end to do softmax over the full batch
            def validation_step(self, batch, batch_idx):
                # batch is 1/num_gpus big
                x, y = batch

                out = self(x)
                return out

            def validation_epoch_end(self, val_step_outputs):
                for out in val_step_outputs:
                    # do something with these

        See Also:
            See the :ref:`multi_gpu` guide for more details.
        """

    def validation_epoch_end(
        self, outputs: List[Any]
    ) -> None:
        """
        Called at the end of the validation epoch with the outputs of all validation steps.

        .. code-block:: python

            # the pseudocode for these calls
            val_outs = []
            for val_batch in val_data:
                out = validation_step(val_batch)
                val_outs.append(out)
            validation_epoch_end(val_outs)

        Args:
            outputs: List of outputs you defined in :meth:`validation_step`, or if there
                are multiple dataloaders, a list containing a list of outputs for each dataloader.

        Return:
            None

        Note:
            If you didn't define a :meth:`validation_step`, this won't be called.

        Examples:
            With a single dataloader:

            .. code-block:: python

                def validation_epoch_end(self, val_step_outputs):
                    for out in val_step_outputs:
                        # do something

            With multiple dataloaders, `outputs` will be a list of lists. The outer list contains
            one entry per dataloader, while the inner list contains the individual outputs of
            each validation step for that dataloader.

            .. code-block:: python

                def validation_epoch_end(self, outputs):
                    for dataloader_output_result in outputs:
                        dataloader_outs = dataloader_output_result.dataloader_i_outputs

                    self.log('final_metric', final_value)
        """

    def test_step(self, *args, **kwargs):
        r"""
        Operates on a single batch of data from the test set.
        In this step you'd normally generate examples or calculate anything of interest
        such as accuracy.

        .. code-block:: python

            # the pseudocode for these calls
            test_outs = []
            for test_batch in test_data:
                out = test_step(test_batch)
                test_outs.append(out)
            test_epoch_end(test_outs)

        Args:
            batch (:class:`~torch.Tensor` | (:class:`~torch.Tensor`, ...) | [:class:`~torch.Tensor`, ...]):
                The output of your :class:`~torch.utils.data.DataLoader`. A tensor, tuple or list.
            batch_idx (int): The index of this batch.
            dataloader_idx (int): The index of the dataloader that produced this batch
                (only if multiple test datasets used).

        Return:
           Any of.

            - Any object or value
            - `None` - Testing will skip to the next batch

        .. code-block:: python

            # if you have one test dataloader:
            def test_step(self, batch, batch_idx)

            # if you have multiple test dataloaders:
            def test_step(self, batch, batch_idx, dataloader_idx)

        Examples:
            .. code-block:: python

                # CASE 1: A single test dataset
                def test_step(self, batch, batch_idx):
                    x, y = batch

                    # implement your own
                    out = self(x)
                    loss = self.loss(out, y)

                    # log 6 example images
                    # or generated text... or whatever
                    sample_imgs = x[:6]
                    grid = torchvision.utils.make_grid(sample_imgs)
                    self.logger.experiment.add_image('example_images', grid, 0)

                    # calculate acc
                    labels_hat = torch.argmax(out, dim=1)
                    test_acc = torch.sum(y == labels_hat).item() / (len(y) * 1.0)

                    # log the outputs!
                    self.log_dict({'test_loss': loss, 'test_acc': test_acc})

            If you pass in multiple validation datasets, :meth:`test_step` will have an additional
            argument.

            .. code-block:: python

                # CASE 2: multiple test datasets
                def test_step(self, batch, batch_idx, dataloader_idx):
                    # dataloader_idx tells you which dataset this is.

        Note:
            If you don't need to validate you don't need to implement this method.

        Note:
            When the :meth:`test_step` is called, the model has been put in eval mode and
            PyTorch gradients have been disabled. At the end of the test epoch, the model goes back
            to training mode and gradients are enabled.
        """

    def test_step_end(self, *args, **kwargs):
        """
        Use this when testing with dp or ddp2 because :meth:`test_step` will operate
        on only part of the batch. However, this is still optional
        and only needed for things like softmax or NCE loss.

        Note:
            If you later switch to ddp or some other mode, this will still be called
            so that you don't have to change your code.

        .. code-block:: python

            # pseudocode
            sub_batches = split_batches_for_dp(batch)
            batch_parts_outputs = [test_step(sub_batch) for sub_batch in sub_batches]
            test_step_end(batch_parts_outputs)

        Args:
            batch_parts_outputs: What you return in :meth:`test_step` for each batch part.

        Return:
            None or anything

        .. code-block:: python

            # WITHOUT test_step_end
            # if used in DP or DDP2, this batch is 1/num_gpus large
            def test_step(self, batch, batch_idx):
                # batch is 1/num_gpus big
                x, y = batch

                out = self(x)
                loss = self.softmax(out)
                self.log('test_loss', loss)

            # --------------
            # with test_step_end to do softmax over the full batch
            def test_step(self, batch, batch_idx):
                # batch is 1/num_gpus big
                x, y = batch

                out = self.encoder(x)
                return out

            def test_epoch_end(self, output_results):
                # this out is now the full size of the batch
                all_test_step_outs = output_results.out
                loss = nce_loss(all_test_step_outs)
                self.log('test_loss', loss)

        See Also:
            See the :ref:`multi_gpu` guide for more details.
        """

    def test_epoch_end(
        self, outputs: List[Any]
    ) -> None:
        """
        Called at the end of a test epoch with the output of all test steps.

        .. code-block:: python

            # the pseudocode for these calls
            test_outs = []
            for test_batch in test_data:
                out = test_step(test_batch)
                test_outs.append(out)
            test_epoch_end(test_outs)

        Args:
            outputs: List of outputs you defined in :meth:`test_step_end`, or if there
                are multiple dataloaders, a list containing a list of outputs for each dataloader

        Return:
            None

        Note:
            If you didn't define a :meth:`test_step`, this won't be called.

        Examples:
            With a single dataloader:

            .. code-block:: python

                def test_epoch_end(self, outputs):
                    # do something with the outputs of all test batches
                    all_test_preds = test_step_outputs.predictions

                    some_result = calc_all_results(all_test_preds)
                    self.log(some_result)

            With multiple dataloaders, `outputs` will be a list of lists. The outer list contains
            one entry per dataloader, while the inner list contains the individual outputs of
            each test step for that dataloader.

            .. code-block:: python

                def test_epoch_end(self, outputs):
                    final_value = 0
                    for dataloader_outputs in outputs:
                        for test_step_out in dataloader_outputs:
                            # do something
                            final_value += test_step_out

                    self.log('final_metric', final_value)
        """

    def configure_optimizers(
            self,
    ):
        r"""
        Choose what optimizers and learning-rate schedulers to use in your optimization.
        Normally you'd need one. But in the case of GANs or similar you might have multiple.

        Return:
            Any of these 6 options.

            - Single optimizer.
            - List or Tuple - List of optimizers.
            - Two lists - The first list has multiple optimizers, the second a list of LR schedulers (or lr_dict).
            - Dictionary, with an 'optimizer' key, and (optionally) a 'lr_scheduler'
              key which value is a single LR scheduler or lr_dict.
            - Tuple of dictionaries as described, with an optional 'frequency' key.
            - None - Fit will run without any optimizer.

        Note:
            The 'frequency' value is an int corresponding to the number of sequential batches
            optimized with the specific optimizer. It should be given to none or to all of the optimizers.
            There is a difference between passing multiple optimizers in a list,
            and passing multiple optimizers in dictionaries with a frequency of 1:
            In the former case, all optimizers will operate on the given batch in each optimization step.
            In the latter, only one optimizer will operate on the given batch at every step.

            The lr_dict is a dictionary which contains scheduler and its associated configuration.
            It has five keys. The default configuration is shown below.

            .. code-block:: python

                {
                    'scheduler': lr_scheduler, # The LR schduler
                    'interval': 'epoch', # The unit of the scheduler's step size
                    'frequency': 1, # The frequency of the scheduler
                    'reduce_on_plateau': False, # For ReduceLROnPlateau scheduler
                    'monitor': 'val_loss', # Metric for ReduceLROnPlateau to monitor
                    'strict': True # Whether to crash the training if `monitor` is not found
                }

            If user only provides LR schedulers, then their configuration will set to default as shown above.

        Examples:
            .. code-block:: python

                # most cases
                def configure_optimizers(self):
                    opt = Adam(self.parameters(), lr=1e-3)
                    return opt

                # multiple optimizer case (e.g.: GAN)
                def configure_optimizers(self):
                    generator_opt = Adam(self.model_gen.parameters(), lr=0.01)
                    disriminator_opt = Adam(self.model_disc.parameters(), lr=0.02)
                    return generator_opt, disriminator_opt

                # example with learning rate schedulers
                def configure_optimizers(self):
                    generator_opt = Adam(self.model_gen.parameters(), lr=0.01)
                    disriminator_opt = Adam(self.model_disc.parameters(), lr=0.02)
                    discriminator_sched = CosineAnnealing(discriminator_opt, T_max=10)
                    return [generator_opt, disriminator_opt], [discriminator_sched]

                # example with step-based learning rate schedulers
                def configure_optimizers(self):
                    gen_opt = Adam(self.model_gen.parameters(), lr=0.01)
                    dis_opt = Adam(self.model_disc.parameters(), lr=0.02)
                    gen_sched = {'scheduler': ExponentialLR(gen_opt, 0.99),
                                 'interval': 'step'}  # called after each training step
                    dis_sched = CosineAnnealing(discriminator_opt, T_max=10) # called every epoch
                    return [gen_opt, dis_opt], [gen_sched, dis_sched]

                # example with optimizer frequencies
                # see training procedure in `Improved Training of Wasserstein GANs`, Algorithm 1
                # https://arxiv.org/abs/1704.00028
                def configure_optimizers(self):
                    gen_opt = Adam(self.model_gen.parameters(), lr=0.01)
                    dis_opt = Adam(self.model_disc.parameters(), lr=0.02)
                    n_critic = 5
                    return (
                        {'optimizer': dis_opt, 'frequency': n_critic},
                        {'optimizer': gen_opt, 'frequency': 1}
                    )

        Note:

            Some things to know:

            - Lightning calls ``.backward()`` and ``.step()`` on each optimizer
              and learning rate scheduler as needed.

            - If you use 16-bit precision (``precision=16``), Lightning will automatically
              handle the optimizers for you.

            - If you use multiple optimizers, :meth:`training_step` will have an additional
              ``optimizer_idx`` parameter.

            - If you use LBFGS Lightning handles the closure function automatically for you.

            - If you use multiple optimizers, gradients will be calculated only
              for the parameters of current optimizer at each training step.

            - If you need to control how often those optimizers step or override the
              default ``.step()`` schedule, override the :meth:`optimizer_step` hook.

            - If you only want to call a learning rate scheduler every ``x`` step or epoch,
              or want to monitor a custom metric, you can specify these in a lr_dict:

              .. code-block:: python

                  {
                      'scheduler': lr_scheduler,
                      'interval': 'step',  # or 'epoch'
                      'monitor': 'val_f1',
                      'frequency': x,
                  }

        """
        rank_zero_warn(
            "`configure_optimizers` must be implemented to be used with the Lightning Trainer"
        )

    def manual_backward(self, loss: Tensor, optimizer: Optimizer, *args, **kwargs) -> None:
        """
        Call this directly from your training_step when doing optimizations manually.
        By using this we can ensure that all the proper scaling when using 16-bit etc has been done for you

        This function forwards all args to the .backward() call as well.

        .. tip:: In manual mode we still automatically clip grads if Trainer(gradient_clip_val=x) is set

        .. tip:: In manual mode we still automatically accumulate grad over batches if
           Trainer(accumulate_grad_batches=x) is set and you use `optimizer.step()`

        Example::

            def training_step(...):
                (opt_a, opt_b) = self.optimizers()
                loss = ...
                # automatically applies scaling, etc...
                self.manual_backward(loss, opt_a)
                opt_a.step()
        """
        # make sure we're using manual opt
        self._verify_is_manual_optimization('manual_backward')

        # backward
        self._running_manual_backward = True
        self.trainer.train_loop.backward(loss, optimizer, -1, *args, **kwargs)
        self._running_manual_backward = False

    def backward(self, loss: Tensor, optimizer: Optimizer, optimizer_idx: int, *args, **kwargs) -> None:
        """
        Override backward with your own implementation if you need to.

        Args:
            loss: Loss is already scaled by accumulated grads
            optimizer: Current optimizer being used
            optimizer_idx: Index of the current optimizer being used

        Called to perform backward step.
        Feel free to override as needed.
        The loss passed in has already been scaled for accumulated gradients if requested.

        Example::

            def backward(self, loss, optimizer, optimizer_idx):
                loss.backward()

        """
        if self.trainer.train_loop.automatic_optimization or self._running_manual_backward:
            loss.backward(*args, **kwargs)

    def toggle_optimizer(self, optimizer: Optimizer, optimizer_idx: int):
        """
        Makes sure only the gradients of the current optimizer's parameters are calculated
        in the training step to prevent dangling gradients in multiple-optimizer setup.

        .. note:: Only called when using multiple optimizers

        Override for your own behavior

        Args:
            optimizer:
            optimizer_idx:
        """
        for param in self.parameters():
            param.requires_grad = False

        for group in optimizer.param_groups:
            for param in group['params']:
                param.requires_grad = True

    def optimizer_step(
        self,
        *args,
        epoch: int = None,
        batch_idx: int = None,
        optimizer: Optimizer = None,
        optimizer_idx: int = None,
        optimizer_closure: Optional[Callable] = None,
        on_tpu: bool = None,
        using_native_amp: bool = None,
        using_lbfgs: bool = None,
        **kwargs,
    ) -> None:
        r"""
        Override this method to adjust the default way the
        :class:`~pytorch_lightning.trainer.trainer.Trainer` calls each optimizer.
        By default, Lightning calls ``step()`` and ``zero_grad()`` as shown in the example
        once per optimizer.

        .. tip:: With `Trainer(enable_pl_optimizer=True)`, you can user `optimizer.step()` directly and it will handle zero_grad, accumulated gradients, AMP, TPU and more automatically for you.

        Warning:
            If you are overriding this method, make sure that you pass the ``optimizer_closure`` parameter
            to ``optimizer.step()`` function as shown in the examples. This ensures that
            ``train_step_and_backward_closure`` is called within
            :meth:`~pytorch_lightning.trainer.training_loop.TrainLoop.run_training_batch`.

        Args:
            epoch: Current epoch
            batch_idx: Index of current batch
            optimizer: A PyTorch optimizer
            optimizer_idx: If you used multiple optimizers this indexes into that list.
            optimizer_closure: closure for all optimizers
            on_tpu: true if TPU backward is required
            using_native_amp: True if using native amp
            using_lbfgs: True if the matching optimizer is lbfgs

        Examples:
            .. code-block:: python

                # DEFAULT
                def optimizer_step(self, epoch, batch_idx, optimizer, optimizer_idx,
                                   optimizer_closure, on_tpu, using_native_amp, using_lbfgs):
                    optimizer.step(closure=optimizer_closure)

                # Alternating schedule for optimizer steps (i.e.: GANs)
                def optimizer_step(self, epoch, batch_idx, optimizer, optimizer_idx,
                                   optimizer_closure, on_tpu, using_native_amp, using_lbfgs):
                    # update generator opt every 2 steps
                    if optimizer_idx == 0:
                        if batch_idx % 2 == 0 :
                            optimizer.step(closure=optimizer_closure)
                            optimizer.zero_grad()

                    # update discriminator opt every 4 steps
                    if optimizer_idx == 1:
                        if batch_idx % 4 == 0 :
                            optimizer.step(closure=optimizer_closure)
                            optimizer.zero_grad()

                    # ...
                    # add as many optimizers as you want


            Here's another example showing how to use this for more advanced things such as
            learning rate warm-up:

            .. code-block:: python

                # learning rate warm-up
                def optimizer_step(self, epoch, batch_idx, optimizer, optimizer_idx,
                                   optimizer_closure, on_tpu, using_native_amp, using_lbfgs):
                    # warm up lr
                    if self.trainer.global_step < 500:
                        lr_scale = min(1., float(self.trainer.global_step + 1) / 500.)
                        for pg in optimizer.param_groups:
                            pg['lr'] = lr_scale * self.learning_rate

                    # update params
                    optimizer.step(closure=optimizer_closure)
                    optimizer.zero_grad()

        """
<<<<<<< HEAD
        if on_tpu:
            xm.optimizer_step(optimizer, optimizer_args={'closure': optimizer_closure, **kwargs})
        elif self.trainer.amp_backend == AMPType.NATIVE:
            # native amp does not yet support closures.
            # TODO: pass the closure to the step ASAP
            optimizer_closure()
            self.trainer.scaler.step(optimizer)
        elif self.trainer.amp_backend == AMPType.APEX:
            # apex amp does not yet support closures.
            # TODO: pass the closure to the step ASAP
            optimizer_closure()
            optimizer.step(*args, **kwargs)
        elif PYSYFT_AVAILABLE:
            optimizer.step(*args, **kwargs)
        else:
            optimizer.step(closure=optimizer_closure, *args, **kwargs)
=======
        if not isinstance(optimizer, LightningOptimizer):
            # wraps into LightingOptimizer only for running step
            optimizer = LightningOptimizer.to_lightning_optimizer(optimizer, self.trainer)
        optimizer.step(closure=optimizer_closure, *args, **kwargs)
>>>>>>> 353c236b

    def optimizer_zero_grad(
        self, epoch: int, batch_idx: int, optimizer: Optimizer, optimizer_idx: int
    ):
        optimizer.zero_grad()

    def tbptt_split_batch(self, batch: Tensor, split_size: int) -> list:
        r"""
        When using truncated backpropagation through time, each batch must be split along the
        time dimension. Lightning handles this by default, but for custom behavior override
        this function.

        Args:
            batch: Current batch
            split_size: The size of the split

        Return:
            List of batch splits. Each split will be passed to :meth:`training_step` to enable truncated
            back propagation through time. The default implementation splits root level Tensors and
            Sequences at dim=1 (i.e. time dim). It assumes that each time dim is the same length.

        Examples:
            .. code-block:: python

                def tbptt_split_batch(self, batch, split_size):
                  splits = []
                  for t in range(0, time_dims[0], split_size):
                      batch_split = []
                      for i, x in enumerate(batch):
                          if isinstance(x, torch.Tensor):
                              split_x = x[:, t:t + split_size]
                          elif isinstance(x, collections.Sequence):
                              split_x = [None] * len(x)
                              for batch_idx in range(len(x)):
                                  split_x[batch_idx] = x[batch_idx][t:t + split_size]

                          batch_split.append(split_x)

                      splits.append(batch_split)

                  return splits

        Note:
            Called in the training loop after
            :meth:`~pytorch_lightning.callbacks.base.Callback.on_batch_start`
            if :paramref:`~pytorch_lightning.trainer.Trainer.truncated_bptt_steps` > 0.
            Each returned batch split is passed separately to :meth:`training_step`.

        """
        time_dims = [
            len(x[0])
            for x in batch
            if isinstance(x, (torch.Tensor, collections.Sequence))
        ]
        assert len(time_dims) >= 1, "Unable to determine batch time dimension"
        assert all(
            x == time_dims[0] for x in time_dims
        ), "Batch time dimension length is ambiguous"

        splits = []
        for t in range(0, time_dims[0], split_size):
            batch_split = []
            for i, x in enumerate(batch):
                if isinstance(x, torch.Tensor):
                    split_x = x[:, t: t + split_size]
                elif isinstance(x, collections.Sequence):
                    split_x = [None] * len(x)
                    for batch_idx in range(len(x)):
                        split_x[batch_idx] = x[batch_idx][t: t + split_size]

                batch_split.append(split_x)

            splits.append(batch_split)

        return splits

    def summarize(self, mode: str = ModelSummary.MODE_DEFAULT) -> ModelSummary:
        model_summary = ModelSummary(self, mode=mode)
        log.info("\n" + str(model_summary))
        return model_summary

    def freeze(self) -> None:
        r"""
        Freeze all params for inference.

        Example:
            .. code-block:: python

                model = MyLightningModule(...)
                model.freeze()

        """
        for param in self.parameters():
            param.requires_grad = False

        self.eval()

    def unfreeze(self) -> None:
        """
        Unfreeze all parameters for training.

        .. code-block:: python

            model = MyLightningModule(...)
            model.unfreeze()

        """
        for param in self.parameters():
            param.requires_grad = True

        self.train()

    def get_progress_bar_dict(self) -> Dict[str, Union[int, str]]:
        r"""
        Implement this to override the default items displayed in the progress bar.
        By default it includes the average loss value, split index of BPTT (if used)
        and the version of the experiment when using a logger.

        .. code-block::

            Epoch 1:   4%|▎         | 40/1095 [00:03<01:37, 10.84it/s, loss=4.501, v_num=10]

        Here is an example how to override the defaults:

        .. code-block:: python

            def get_progress_bar_dict(self):
                # don't show the version number
                items = super().get_progress_bar_dict()
                items.pop("v_num", None)
                return items

        Return:
            Dictionary with the items to be displayed in the progress bar.
        """
        # call .item() only once but store elements without graphs
        running_train_loss = self.trainer.train_loop.running_loss.mean()
        avg_training_loss = (
            running_train_loss.cpu().item()
            if running_train_loss is not None
            else float("NaN")
        )
        tqdm_dict = {"loss": "{:.3g}".format(avg_training_loss)}

        if self.trainer.truncated_bptt_steps is not None:
            tqdm_dict["split_idx"] = self.trainer.split_idx

        if self.trainer.logger is not None and self.trainer.logger.version is not None:
            version = self.trainer.logger.version
            # show last 4 places of long version strings
            version = version[-4:] if isinstance(version, str) else version
            tqdm_dict["v_num"] = version

        return tqdm_dict

    def _verify_is_manual_optimization(self, fn_name):
        if self.trainer.train_loop.automatic_optimization:
            raise MisconfigurationException(
                f'to use {fn_name}, please disable automatic optimization:'
                ' set model property `automatic_optimization` as False'
            )

    @classmethod
    def _auto_collect_arguments(cls, frame=None) -> Tuple[Dict, Dict]:
        """
        Collect all module arguments in the current constructor and all child constructors.
        The child constructors are all the ``__init__`` methods that reach the current class through
        (chained) ``super().__init__()`` calls.

        Args:
            frame: instance frame

        Returns:
            self_arguments: arguments dictionary of the first instance
            parents_arguments: arguments dictionary of the parent's instances
        """
        if not frame:
            frame = inspect.currentframe()

        frame_args = collect_init_args(frame.f_back, [])
        self_arguments = frame_args[-1]

        # set hyper_parameters in child
        self_arguments = self_arguments
        parents_arguments = {}

        # add all arguments from parents
        for args in frame_args[:-1]:
            parents_arguments.update(args)
        return self_arguments, parents_arguments

    def save_hyperparameters(self, *args, frame=None) -> None:
        """Save all model arguments.

        Args:
            args: single object of `dict`, `NameSpace` or `OmegaConf`
             or string names or argumenst from class `__init__`

        >>> from collections import OrderedDict
        >>> class ManuallyArgsModel(LightningModule):
        ...     def __init__(self, arg1, arg2, arg3):
        ...         super().__init__()
        ...         # manually assign arguments
        ...         self.save_hyperparameters('arg1', 'arg3')
        ...     def forward(self, *args, **kwargs):
        ...         ...
        >>> model = ManuallyArgsModel(1, 'abc', 3.14)
        >>> model.hparams
        "arg1": 1
        "arg3": 3.14

        >>> class AutomaticArgsModel(LightningModule):
        ...     def __init__(self, arg1, arg2, arg3):
        ...         super().__init__()
        ...         # equivalent automatic
        ...         self.save_hyperparameters()
        ...     def forward(self, *args, **kwargs):
        ...         ...
        >>> model = AutomaticArgsModel(1, 'abc', 3.14)
        >>> model.hparams
        "arg1": 1
        "arg2": abc
        "arg3": 3.14

        >>> class SingleArgModel(LightningModule):
        ...     def __init__(self, params):
        ...         super().__init__()
        ...         # manually assign single argument
        ...         self.save_hyperparameters(params)
        ...     def forward(self, *args, **kwargs):
        ...         ...
        >>> model = SingleArgModel(Namespace(p1=1, p2='abc', p3=3.14))
        >>> model.hparams
        "p1": 1
        "p2": abc
        "p3": 3.14
        """
        if not frame:
            frame = inspect.currentframe().f_back
        init_args = get_init_args(frame)
        assert init_args, "failed to inspect the self init"
        if not args:
            # take all arguments
            hp = init_args
            self._hparams_name = "kwargs" if hp else None
        else:
            # take only listed arguments in `save_hparams`
            isx_non_str = [i for i, arg in enumerate(args) if not isinstance(arg, str)]
            if len(isx_non_str) == 1:
                hp = args[isx_non_str[0]]
                cand_names = [k for k, v in init_args.items() if v == hp]
                self._hparams_name = cand_names[0] if cand_names else None
            else:
                hp = {arg: init_args[arg] for arg in args if isinstance(arg, str)}
                self._hparams_name = "kwargs"

        # `hparams` are expected here
        if hp:
            self._set_hparams(hp)
        # make deep copy so  there is not other runtime changes reflected
        self._hparams_initial = copy.deepcopy(self._hparams)

    def _set_hparams(self, hp: Union[dict, Namespace, str]) -> None:
        if isinstance(hp, Namespace):
            hp = vars(hp)
        if isinstance(hp, dict):
            hp = AttributeDict(hp)
        elif isinstance(hp, PRIMITIVE_TYPES):
            raise ValueError(f"Primitives {PRIMITIVE_TYPES} are not allowed.")
        elif not isinstance(hp, ALLOWED_CONFIG_TYPES):
            raise ValueError(f"Unsupported config type of {type(hp)}.")

        if isinstance(hp, dict) and isinstance(self.hparams, dict):
            self.hparams.update(hp)
        else:
            self._hparams = hp

    def to_onnx(self, file_path: str, input_sample: Optional[Tensor] = None, **kwargs):
        """Saves the model in ONNX format

        Args:
            file_path: The path of the file the model should be saved to.
            input_sample: A sample of an input tensor for tracing.
            **kwargs: Will be passed to torch.onnx.export function.

        Example:
            >>> class SimpleModel(LightningModule):
            ...     def __init__(self):
            ...         super().__init__()
            ...         self.l1 = torch.nn.Linear(in_features=64, out_features=4)
            ...
            ...     def forward(self, x):
            ...         return torch.relu(self.l1(x.view(x.size(0), -1)))

            >>> with tempfile.NamedTemporaryFile(suffix='.onnx', delete=False) as tmpfile:
            ...     model = SimpleModel()
            ...     input_sample = torch.randn((1, 64))
            ...     model.to_onnx(tmpfile.name, input_sample, export_params=True)
            ...     os.path.isfile(tmpfile.name)
            True
        """

        if isinstance(input_sample, Tensor):
            input_data = input_sample
        elif self.example_input_array is not None:
            input_data = self.example_input_array
        else:
            if input_sample is not None:
                raise ValueError(
                    f"Received `input_sample` of type {type(input_sample)}. Expected type is `Tensor`"
                )
            raise ValueError(
                "Could not export to ONNX since neither `input_sample` nor"
                " `model.example_input_array` attribute is set."
            )
        input_data = input_data.to(self.device)
        if "example_outputs" not in kwargs:
            self.eval()
            with torch.no_grad():
                kwargs["example_outputs"] = self(input_data)

        torch.onnx.export(self, input_data, file_path, **kwargs)

    def to_torchscript(
        self, file_path: Optional[str] = None, method: Optional[str] = 'script',
            example_inputs: Optional[Union[torch.Tensor, Tuple[torch.Tensor]]] = None, **kwargs
    ) -> Union[ScriptModule, Dict[str, ScriptModule]]:
        """
        By default compiles the whole model to a :class:`~torch.jit.ScriptModule`.
        If you want to use tracing, please provided the argument `method='trace'` and make sure that either the
        example_inputs argument is provided, or the model has self.example_input_array set.
        If you would like to customize the modules that are scripted you should override this method.
        In case you want to return multiple modules, we recommend using a dictionary.

        Args:
            file_path: Path where to save the torchscript. Default: None (no file saved).
            method: Whether to use TorchScript's script or trace method. Default: 'script'
            example_inputs: Tensor to be used to do tracing when method is set to 'trace'.
              Default: None (Use self.example_input_array)
            **kwargs: Additional arguments that will be passed to the :func:`torch.jit.script` or
              :func:`torch.jit.trace` function.

        Note:
            - Requires the implementation of the
              :meth:`~pytorch_lightning.core.lightning.LightningModule.forward` method.
            - The exported script will be set to evaluation mode.
            - It is recommended that you install the latest supported version of PyTorch
              to use this feature without limitations. See also the :mod:`torch.jit`
              documentation for supported features.

        Example:
            >>> class SimpleModel(LightningModule):
            ...     def __init__(self):
            ...         super().__init__()
            ...         self.l1 = torch.nn.Linear(in_features=64, out_features=4)
            ...
            ...     def forward(self, x):
            ...         return torch.relu(self.l1(x.view(x.size(0), -1)))
            ...
            >>> model = SimpleModel()
            >>> torch.jit.save(model.to_torchscript(), "model.pt")  # doctest: +SKIP
            >>> os.path.isfile("model.pt")  # doctest: +SKIP
            >>> torch.jit.save(model.to_torchscript(file_path="model_trace.pt", method='trace', # doctest: +SKIP
            ...                                     example_inputs=torch.randn(1, 64)))  # doctest: +SKIP
            >>> os.path.isfile("model_trace.pt")  # doctest: +SKIP
            True

        Return:
            This LightningModule as a torchscript, regardless of whether file_path is
            defined or not.
        """

        mode = self.training
        with torch.no_grad():
            if method == 'script':
                torchscript_module = torch.jit.script(self.eval(), **kwargs)
            elif method == 'trace':
                # if no example inputs are provided, try to see if model has example_input_array set
                if example_inputs is None:
                    example_inputs = self.example_input_array
                # automatically send example inputs to the right device and use trace
                example_inputs = self.transfer_batch_to_device(example_inputs, device=self.device)
                torchscript_module = torch.jit.trace(func=self.eval(), example_inputs=example_inputs, **kwargs)
            else:
                raise ValueError(f"The 'method' parameter only supports 'script' or 'trace', but value given was:"
                                 f"{method}")
        self.train(mode)

        if file_path is not None:
            torch.jit.save(torchscript_module, file_path)

        return torchscript_module

    @property
    def hparams(self) -> Union[AttributeDict, dict, Namespace]:
        if not hasattr(self, "_hparams"):
            self._hparams = AttributeDict()
        return self._hparams

    @property
    def hparams_initial(self) -> AttributeDict:
        if not hasattr(self, "_hparams_initial"):
            return AttributeDict()
        # prevent any change
        return copy.deepcopy(self._hparams_initial)

    @hparams.setter
    def hparams(self, hp: Union[dict, Namespace, Any]):
        # TODO: remove this method in v1.3.0.
        rank_zero_warn(
            "The setter for self.hparams in LightningModule is deprecated since v1.1.0 and will be"
            " removed in v1.3.0. Replace the assignment `self.hparams = hparams` with "
            " `self.save_hyperparameters()`.",
            DeprecationWarning
        )
        hparams_assignment_name = self.__get_hparams_assignment_variable()
        self._hparams_name = hparams_assignment_name
        self._set_hparams(hp)
        # this resolves case when user does not uses `save_hyperparameters` and do hard assignement in init
        if not hasattr(self, "_hparams_initial"):
            self._hparams_initial = copy.deepcopy(self._hparams)

    def __get_hparams_assignment_variable(self):
        """
        looks at the code of the class to figure out what the user named self.hparams
        this only happens when the user explicitly sets self.hparams
        """
        try:
            class_code = inspect.getsource(self.__class__)
            lines = class_code.split("\n")
            for line in lines:
                line = re.sub(r"\s+", "", line, flags=re.UNICODE)
                if ".hparams=" in line:
                    return line.split("=")[1]
        except Exception:
            return "hparams"

        return None<|MERGE_RESOLUTION|>--- conflicted
+++ resolved
@@ -36,11 +36,7 @@
 from pytorch_lightning.core.optimizer import LightningOptimizer
 from pytorch_lightning.core.saving import ALLOWED_CONFIG_TYPES, PRIMITIVE_TYPES, ModelIO
 from pytorch_lightning.core.step_result import Result
-<<<<<<< HEAD
 from pytorch_lightning.utilities import rank_zero_warn, AMPType, TPU_AVAILABLE, PYSYFT_AVAILABLE
-=======
-from pytorch_lightning.utilities import TPU_AVAILABLE, rank_zero_warn
->>>>>>> 353c236b
 from pytorch_lightning.utilities.device_dtype_mixin import DeviceDtypeModuleMixin
 from pytorch_lightning.utilities.exceptions import MisconfigurationException
 from pytorch_lightning.utilities.parsing import AttributeDict, collect_init_args, get_init_args
@@ -1255,7 +1251,6 @@
                     optimizer.zero_grad()
 
         """
-<<<<<<< HEAD
         if on_tpu:
             xm.optimizer_step(optimizer, optimizer_args={'closure': optimizer_closure, **kwargs})
         elif self.trainer.amp_backend == AMPType.NATIVE:
@@ -1272,12 +1267,6 @@
             optimizer.step(*args, **kwargs)
         else:
             optimizer.step(closure=optimizer_closure, *args, **kwargs)
-=======
-        if not isinstance(optimizer, LightningOptimizer):
-            # wraps into LightingOptimizer only for running step
-            optimizer = LightningOptimizer.to_lightning_optimizer(optimizer, self.trainer)
-        optimizer.step(closure=optimizer_closure, *args, **kwargs)
->>>>>>> 353c236b
 
     def optimizer_zero_grad(
         self, epoch: int, batch_idx: int, optimizer: Optimizer, optimizer_idx: int
