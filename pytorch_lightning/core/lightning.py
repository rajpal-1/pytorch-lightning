# Copyright The PyTorch Lightning team.
#
# Licensed under the Apache License, Version 2.0 (the "License");
# you may not use this file except in compliance with the License.
# You may obtain a copy of the License at
#
#     http://www.apache.org/licenses/LICENSE-2.0
#
# Unless required by applicable law or agreed to in writing, software
# distributed under the License is distributed on an "AS IS" BASIS,
# WITHOUT WARRANTIES OR CONDITIONS OF ANY KIND, either express or implied.
# See the License for the specific language governing permissions and
# limitations under the License.

"""nn.Module with additional great features."""

import collections
import copy
import inspect
import os
import re
import tempfile
import types
from abc import ABC
from argparse import Namespace
<<<<<<< HEAD
from pathlib import Path
from typing import Any, Callable, Dict, List, Optional, Sequence, Tuple, Union
=======
from typing import Any, Callable, Dict, List, Mapping, Optional, Sequence, Tuple, Union
>>>>>>> ef762a0d

import torch
from torch import ScriptModule, Tensor
from torch.nn import Module
from torch.optim.optimizer import Optimizer

from pytorch_lightning import _logger as log
from pytorch_lightning.callbacks import Callback
from pytorch_lightning.core.grads import GradInformation
from pytorch_lightning.core.hooks import CheckpointHooks, DataHooks, ModelHooks
from pytorch_lightning.core.memory import ModelSummary
from pytorch_lightning.core.optimizer import LightningOptimizer
from pytorch_lightning.core.saving import ALLOWED_CONFIG_TYPES, PRIMITIVE_TYPES, ModelIO
from pytorch_lightning.core.step_result import Result
from pytorch_lightning.utilities import TPU_AVAILABLE, AMPType, rank_zero_warn
from pytorch_lightning.utilities.device_dtype_mixin import DeviceDtypeModuleMixin
from pytorch_lightning.utilities.exceptions import MisconfigurationException
from pytorch_lightning.utilities.parsing import AttributeDict, collect_init_args, get_init_args

if TPU_AVAILABLE:
    import torch_xla.core.xla_model as xm


class LightningModule(
    ABC,
    DeviceDtypeModuleMixin,
    GradInformation,
    ModelIO,
    ModelHooks,
    DataHooks,
    CheckpointHooks,
    Module,
):
    # Below is for property support of JIT in PyTorch 1.7
    # since none of them is important when using JIT, we are going to ignore them.
    __jit_unused_properties__ = [
        "datamodule",
        "example_input_array",
        "hparams",
        "hparams_initial",
        "on_gpu",
        "current_epoch",
        "global_step",
    ] + DeviceDtypeModuleMixin.__jit_unused_properties__

    def __init__(self, *args, **kwargs):
        super().__init__(*args, **kwargs)

        # see (https://github.com/pytorch/pytorch/blob/3e6bb5233f9ca2c5aa55d9cda22a7ee85439aa6e/
        # torch/nn/modules/module.py#L227)
        torch._C._log_api_usage_once(f"lightning.module.{self.__class__.__name__}")

        self.exp_save_path = None

        self.loaded_optimizer_states_dict = {}

        #: Pointer to the trainer object
        self.trainer = None

        #: Pointer to the logger object
        self.logger = None

        #: True if using dp
        self.use_dp = False

        #: True if using ddp
        self.use_ddp = False

        #: True if using ddp2
        self.use_ddp2 = False

        # True if on tpu
        self.use_tpu = False

        #: True if using amp
        self.use_amp = False

        #: The precision used
        self.precision = 32

        # optionally can be set by user
        self._example_input_array = None
        self._datamodule = None
        self._results: Optional[Result] = None
        self._current_fx_name = ''
        self._running_manual_backward = False
        self._current_hook_fx_name = None
        self._current_dataloader_idx = None

    def optimizers(self):
        opts = self.trainer.optimizers

        # single optimizer
        if isinstance(opts, list) and len(opts) == 1 and isinstance(opts[0], Optimizer):
            return opts[0]
        # multiple opts
        return opts

    @property
    def example_input_array(self) -> Any:
        return self._example_input_array

    @property
    def current_epoch(self) -> int:
        """The current epoch"""
        return self.trainer.current_epoch if self.trainer else 0

    @property
    def global_step(self) -> int:
        """Total training batches seen across all epochs"""
        return self.trainer.global_step if self.trainer else 0

    @example_input_array.setter
    def example_input_array(self, example: Any) -> None:
        self._example_input_array = example

    @property
    def datamodule(self) -> Any:
        return self._datamodule

    @datamodule.setter
    def datamodule(self, datamodule: Any) -> None:
        self._datamodule = datamodule

    @property
    def on_gpu(self):
        """
        True if your model is currently running on GPUs.
        Useful to set flags around the LightningModule for different CPU vs GPU behavior.
        """
        return self.device.type == "cuda"

    @property
    def automatic_optimization(self) -> bool:
        """
        If False you are responsible for calling .backward, .step, zero_grad.
        """
        return True

    def print(self, *args, **kwargs) -> None:
        r"""
        Prints only from process 0. Use this in any distributed mode to log only once.

        Args:
            *args: The thing to print. Will be passed to Python's built-in print function.
            **kwargs: Will be passed to Python's built-in print function.

        Example:

            .. code-block:: python

                def forward(self, x):
                    self.print(x, 'in forward')

        """
        if self.trainer.is_global_zero:
            print(*args, **kwargs)

    def log(
        self,
        name: str,
        value: Any,
        prog_bar: bool = False,
        logger: bool = True,
        on_step: Optional[bool] = None,
        on_epoch: Optional[bool] = None,
        reduce_fx: Callable = torch.mean,
        tbptt_reduce_fx: Callable = torch.mean,
        tbptt_pad_token: int = 0,
        enable_graph: bool = False,
        sync_dist: bool = False,
        sync_dist_op: Union[Any, str] = 'mean',
        sync_dist_group: Optional[Any] = None,
    ):
        """
        Log a key, value

        Example::

            self.log('train_loss', loss)

        The default behavior per hook is as follows

        .. csv-table:: ``*`` also applies to the test loop
           :header: "LightningMoule Hook", "on_step", "on_epoch", "prog_bar", "logger"
           :widths: 20, 10, 10, 10, 10

           "training_step", "T", "F", "F", "T"
           "training_step_end", "T", "F", "F", "T"
           "training_epoch_end", "F", "T", "F", "T"
           "validation_step*", "F", "T", "F", "T"
           "validation_step_end*", "F", "T", "F", "T"
           "validation_epoch_end*", "F", "T", "F", "T"

        Args:
            name: key name
            value: value name
            prog_bar: if True logs to the progress bar
            logger: if True logs to the logger
            on_step: if True logs at this step. None auto-logs at the training_step but not validation/test_step
            on_epoch: if True logs epoch accumulated metrics. None auto-logs at the val/test step but not training_step
            reduce_fx: reduction function over step values for end of epoch. Torch.mean by default
            tbptt_reduce_fx: function to reduce on truncated back prop
            tbptt_pad_token: token to use for padding
            enable_graph: if True, will not auto detach the graph
            sync_dist: if True, reduces the metric across GPUs/TPUs
            sync_dist_op: the op to sync across GPUs/TPUs
            sync_dist_group: the ddp group
        """
        if self._results is not None:
            # in any epoch end can't log step metrics (only epoch metric)
            if 'epoch_end' in self._current_fx_name and on_step:
                m = f'on_step=True cannot be used on {self._current_fx_name} method'
                raise MisconfigurationException(m)

            if 'epoch_end' in self._current_fx_name and on_epoch is False:
                m = f'on_epoch cannot be False when called from the {self._current_fx_name} method'
                raise MisconfigurationException(m)

            # add log_dict
            # TODO: if logged twice fail with crash

            # set the default depending on the fx_name
            on_step = self.__auto_choose_log_on_step(on_step)
            on_epoch = self.__auto_choose_log_on_epoch(on_epoch)

            if self._current_hook_fx_name is not None:
                self.trainer.logger_connector.check_logging_in_callbacks(
                    self._current_hook_fx_name,
                    on_step=on_step,
                    on_epoch=on_epoch
                )

            # make sure user doesn't introduce logic for multi-dataloaders
            if "/dataloader_idx_" in name:
                raise MisconfigurationException(
                    f"Logged key: {name} should not contain information about dataloader_idx.")

            accelerator = self.trainer.accelerator_backend

            self._results.log(
                name,
                value,
                prog_bar,
                logger,
                on_step,
                on_epoch,
                reduce_fx,
                tbptt_reduce_fx,
                tbptt_pad_token,
                enable_graph,
                sync_dist,
                sync_dist_op,
                sync_dist_group,
                accelerator.sync_tensor,
                self._current_dataloader_idx,
            )

    def log_dict(
        self,
        dictionary: dict,
        prog_bar: bool = False,
        logger: bool = True,
        on_step: Optional[bool] = None,
        on_epoch: Optional[bool] = None,
        reduce_fx: Callable = torch.mean,
        tbptt_reduce_fx: Callable = torch.mean,
        tbptt_pad_token: int = 0,
        enable_graph: bool = False,
        sync_dist: bool = False,
        sync_dist_op: Union[Any, str] = 'mean',
        sync_dist_group: Optional[Any] = None,
    ):
        """
        Log a dictonary of values at once

        Example::

            values = {'loss': loss, 'acc': acc, ..., 'metric_n': metric_n}
            self.log_dict(values)

        Args:
            dictionary: key value pairs (str, tensors)
            prog_bar: if True logs to the progress base
            logger: if True logs to the logger
            on_step: if True logs at this step. None auto-logs for training_step but not validation/test_step
            on_epoch: if True logs epoch accumulated metrics. None auto-logs for val/test step but not training_step
            reduce_fx: reduction function over step values for end of epoch. Torch.mean by default
            tbptt_reduce_fx: function to reduce on truncated back prop
            tbptt_pad_token: token to use for padding
            enable_graph: if True, will not auto detach the graph
            sync_dist: if True, reduces the metric across GPUs/TPUs
            sync_dist_op: the op to sync across GPUs/TPUs
            sync_dist_group: the ddp group:
        """
        for k, v in dictionary.items():
            self.log(
                name=k,
                value=v,
                prog_bar=prog_bar,
                logger=logger,
                on_step=on_step,
                on_epoch=on_epoch,
                reduce_fx=reduce_fx,
                enable_graph=enable_graph,
                sync_dist=sync_dist,
                sync_dist_group=sync_dist_group,
                sync_dist_op=sync_dist_op,
                tbptt_pad_token=tbptt_pad_token,
                tbptt_reduce_fx=tbptt_reduce_fx,
            )

    def write_prediction(self, name, value, filename='predictions.pt'):
        self.trainer.evaluation_loop.predictions._add_prediction(name, value, filename)

    def write_prediction_dict(self, predictions_dict, filename='predictions.pt'):
        for k, v in predictions_dict.items():
            self.write_prediction(k, v, filename)

    def __auto_choose_log_on_step(self, on_step):
        if on_step is None:
            if self._current_fx_name in {'training_step', 'training_step_end'}:
                on_step = True
            elif self._current_fx_name in {'evaluation_step', 'evaluation_step_end',
                                           'evaluation_epoch_end', 'training_epoch_end'}:
                on_step = False
            else:
                on_step = False

        return on_step

    def __auto_choose_log_on_epoch(self, on_epoch):
        if on_epoch is None:
            if self._current_fx_name in {'training_step', 'training_step_end'}:
                on_epoch = False
            elif self._current_fx_name in {'evaluation_step', 'evaluation_step_end',
                                           'evaluation_epoch_end', 'training_epoch_end'}:
                on_epoch = True
            else:
                on_epoch = True

        return on_epoch

    def forward(self, *args, **kwargs):
        r"""
        Same as :meth:`torch.nn.Module.forward()`, however in Lightning you want this to define
        the operations you want to use for prediction (i.e.: on a server or as a feature extractor).

        Normally you'd call ``self()`` from your :meth:`training_step` method.
        This makes it easy to write a complex system for training with the outputs
        you'd want in a prediction setting.

        You may also find the :func:`~pytorch_lightning.core.decorators.auto_move_data` decorator useful
        when using the module outside Lightning in a production setting.

        Args:
            *args: Whatever you decide to pass into the forward method.
            **kwargs: Keyword arguments are also possible.

        Return:
            Predicted output

        Examples:
            .. code-block:: python

                # example if we were using this model as a feature extractor
                def forward(self, x):
                    feature_maps = self.convnet(x)
                    return feature_maps

                def training_step(self, batch, batch_idx):
                    x, y = batch
                    feature_maps = self(x)
                    logits = self.classifier(feature_maps)

                    # ...
                    return loss

                # splitting it this way allows model to be used a feature extractor
                model = MyModelAbove()

                inputs = server.get_request()
                results = model(inputs)
                server.write_results(results)

                # -------------
                # This is in stark contrast to torch.nn.Module where normally you would have this:
                def forward(self, batch):
                    x, y = batch
                    feature_maps = self.convnet(x)
                    logits = self.classifier(feature_maps)
                    return logits

        """
        return super().forward(*args, **kwargs)

    def training_step(self, *args, **kwargs):
        r"""
        Here you compute and return the training loss and some additional metrics for e.g.
        the progress bar or logger.

        Args:
            batch (:class:`~torch.Tensor` | (:class:`~torch.Tensor`, ...) | [:class:`~torch.Tensor`, ...]):
                The output of your :class:`~torch.utils.data.DataLoader`. A tensor, tuple or list.
            batch_idx (int): Integer displaying index of this batch
            optimizer_idx (int): When using multiple optimizers, this argument will also be present.
            hiddens(:class:`~torch.Tensor`): Passed in if
                :paramref:`~pytorch_lightning.trainer.trainer.Trainer.truncated_bptt_steps` > 0.

        Return:
            Any of.

            - :class:`~torch.Tensor` - The loss tensor
            - `dict` - A dictionary. Can include any keys, but must include the key 'loss'
            - `None` - Training will skip to the next batch

        In this step you'd normally do the forward pass and calculate the loss for a batch.
        You can also do fancier things like multiple forward passes or something model specific.

        Example::

            def training_step(self, batch, batch_idx):
                x, y, z = batch
                out = self.encoder(x)
                loss = self.loss(out, x)
                return loss

        If you define multiple optimizers, this step will be called with an additional
        ``optimizer_idx`` parameter.

        .. code-block:: python

            # Multiple optimizers (e.g.: GANs)
            def training_step(self, batch, batch_idx, optimizer_idx):
                if optimizer_idx == 0:
                    # do training_step with encoder
                if optimizer_idx == 1:
                    # do training_step with decoder


        If you add truncated back propagation through time you will also get an additional
        argument with the hidden states of the previous step.

        .. code-block:: python

            # Truncated back-propagation through time
            def training_step(self, batch, batch_idx, hiddens):
                # hiddens are the hidden states from the previous truncated backprop step
                ...
                out, hiddens = self.lstm(data, hiddens)
                ...
                return {'loss': loss, 'hiddens': hiddens}

        Note:
            The loss value shown in the progress bar is smoothed (averaged) over the last values,
            so it differs from the actual loss returned in train/validation step.
        """
        rank_zero_warn(
            "`training_step` must be implemented to be used with the Lightning Trainer"
        )

    def training_step_end(self, *args, **kwargs):
        """
        Use this when training with dp or ddp2 because :meth:`training_step`
        will operate on only part of the batch. However, this is still optional
        and only needed for things like softmax or NCE loss.

        Note:
            If you later switch to ddp or some other mode, this will still be called
            so that you don't have to change your code

        .. code-block:: python

            # pseudocode
            sub_batches = split_batches_for_dp(batch)
            batch_parts_outputs = [training_step(sub_batch) for sub_batch in sub_batches]
            training_step_end(batch_parts_outputs)

        Args:
            batch_parts_outputs: What you return in `training_step` for each batch part.

        Return:
            Anything

        When using dp/ddp2 distributed backends, only a portion of the batch is inside the training_step:

        .. code-block:: python

            def training_step(self, batch, batch_idx):
                # batch is 1/num_gpus big
                x, y = batch

                out = self(x)

                # softmax uses only a portion of the batch in the denomintaor
                loss = self.softmax(out)
                loss = nce_loss(loss)
                return loss

        If you wish to do something with all the parts of the batch, then use this method to do it:

        .. code-block:: python

            def training_step(self, batch, batch_idx):
                # batch is 1/num_gpus big
                x, y = batch

                out = self.encoder(x)
                return {'pred': out}

            def training_step_end(self, training_step_outputs):
                gpu_0_pred = training_step_outputs[0]['pred']
                gpu_1_pred = training_step_outputs[1]['pred']
                gpu_n_pred = training_step_outputs[n]['pred']

                # this softmax now uses the full batch
                loss = nce_loss([gpu_0_pred, gpu_1_pred, gpu_n_pred])
                return loss

        See Also:
            See the :ref:`multi_gpu` guide for more details.
        """

    def training_epoch_end(self, outputs: List[Any]) -> None:
        """
        Called at the end of the training epoch with the outputs of all training steps.
        Use this in case you need to do something with all the outputs for every training_step.

        .. code-block:: python

            # the pseudocode for these calls
            train_outs = []
            for train_batch in train_data:
                out = training_step(train_batch)
                train_outs.append(out)
            training_epoch_end(train_outs)

        Args:
            outputs: List of outputs you defined in :meth:`training_step`, or if there are
                multiple dataloaders, a list containing a list of outputs for each dataloader.

        Return:
            None

        Note:
            If this method is not overridden, this won't be called.

        Example::

            def training_epoch_end(self, training_step_outputs):
                # do something with all training_step outputs
                return result

        With multiple dataloaders, ``outputs`` will be a list of lists. The outer list contains
        one entry per dataloader, while the inner list contains the individual outputs of
        each training step for that dataloader.

        .. code-block:: python

            def training_epoch_end(self, training_step_outputs):
                for out in training_step_outputs:
                    # do something here
        """

    def validation_step(self, *args, **kwargs):
        r"""
        Operates on a single batch of data from the validation set.
        In this step you'd might generate examples or calculate anything of interest like accuracy.

        .. code-block:: python

            # the pseudocode for these calls
            val_outs = []
            for val_batch in val_data:
                out = validation_step(val_batch)
                val_outs.append(out)
                validation_epoch_end(val_outs)

        Args:
            batch (:class:`~torch.Tensor` | (:class:`~torch.Tensor`, ...) | [:class:`~torch.Tensor`, ...]):
                The output of your :class:`~torch.utils.data.DataLoader`. A tensor, tuple or list.
            batch_idx (int): The index of this batch
            dataloader_idx (int): The index of the dataloader that produced this batch
                (only if multiple val datasets used)

        Return:
           Any of.

            - Any object or value
            - `None` - Validation will skip to the next batch

        .. code-block:: python

            # pseudocode of order
            out = validation_step()
            if defined('validation_step_end'):
                out = validation_step_end(out)
            out = validation_epoch_end(out)


        .. code-block:: python

            # if you have one val dataloader:
            def validation_step(self, batch, batch_idx)

            # if you have multiple val dataloaders:
            def validation_step(self, batch, batch_idx, dataloader_idx)

        Examples:
            .. code-block:: python

                # CASE 1: A single validation dataset
                def validation_step(self, batch, batch_idx):
                    x, y = batch

                    # implement your own
                    out = self(x)
                    loss = self.loss(out, y)

                    # log 6 example images
                    # or generated text... or whatever
                    sample_imgs = x[:6]
                    grid = torchvision.utils.make_grid(sample_imgs)
                    self.logger.experiment.add_image('example_images', grid, 0)

                    # calculate acc
                    labels_hat = torch.argmax(out, dim=1)
                    val_acc = torch.sum(y == labels_hat).item() / (len(y) * 1.0)

                    # log the outputs!
                    self.log_dict({'val_loss': loss, 'val_acc': val_acc})

            If you pass in multiple val datasets, validation_step will have an additional argument.

            .. code-block:: python

                # CASE 2: multiple validation datasets
                def validation_step(self, batch, batch_idx, dataloader_idx):
                    # dataloader_idx tells you which dataset this is.

        Note:
            If you don't need to validate you don't need to implement this method.

        Note:
            When the :meth:`validation_step` is called, the model has been put in eval mode
            and PyTorch gradients have been disabled. At the end of validation,
            the model goes back to training mode and gradients are enabled.
        """

    def validation_step_end(self, *args, **kwargs):
        """
        Use this when validating with dp or ddp2 because :meth:`validation_step`
        will operate on only part of the batch. However, this is still optional
        and only needed for things like softmax or NCE loss.

        Note:
            If you later switch to ddp or some other mode, this will still be called
            so that you don't have to change your code.

        .. code-block:: python

            # pseudocode
            sub_batches = split_batches_for_dp(batch)
            batch_parts_outputs = [validation_step(sub_batch) for sub_batch in sub_batches]
            validation_step_end(batch_parts_outputs)

        Args:
            batch_parts_outputs: What you return in :meth:`validation_step`
                for each batch part.

        Return:
            None or anything

        .. code-block:: python

            # WITHOUT validation_step_end
            # if used in DP or DDP2, this batch is 1/num_gpus large
            def validation_step(self, batch, batch_idx):
                # batch is 1/num_gpus big
                x, y = batch

                out = self.encoder(x)
                loss = self.softmax(out)
                loss = nce_loss(loss)
                self.log('val_loss', loss)

            # --------------
            # with validation_step_end to do softmax over the full batch
            def validation_step(self, batch, batch_idx):
                # batch is 1/num_gpus big
                x, y = batch

                out = self(x)
                return out

            def validation_epoch_end(self, val_step_outputs):
                for out in val_step_outputs:
                    # do something with these

        See Also:
            See the :ref:`multi_gpu` guide for more details.
        """

    def validation_epoch_end(
        self, outputs: List[Any]
    ) -> None:
        """
        Called at the end of the validation epoch with the outputs of all validation steps.

        .. code-block:: python

            # the pseudocode for these calls
            val_outs = []
            for val_batch in val_data:
                out = validation_step(val_batch)
                val_outs.append(out)
            validation_epoch_end(val_outs)

        Args:
            outputs: List of outputs you defined in :meth:`validation_step`, or if there
                are multiple dataloaders, a list containing a list of outputs for each dataloader.

        Return:
            None

        Note:
            If you didn't define a :meth:`validation_step`, this won't be called.

        Examples:
            With a single dataloader:

            .. code-block:: python

                def validation_epoch_end(self, val_step_outputs):
                    for out in val_step_outputs:
                        # do something

            With multiple dataloaders, `outputs` will be a list of lists. The outer list contains
            one entry per dataloader, while the inner list contains the individual outputs of
            each validation step for that dataloader.

            .. code-block:: python

                def validation_epoch_end(self, outputs):
                    for dataloader_output_result in outputs:
                        dataloader_outs = dataloader_output_result.dataloader_i_outputs

                    self.log('final_metric', final_value)
        """

    def test_step(self, *args, **kwargs):
        r"""
        Operates on a single batch of data from the test set.
        In this step you'd normally generate examples or calculate anything of interest
        such as accuracy.

        .. code-block:: python

            # the pseudocode for these calls
            test_outs = []
            for test_batch in test_data:
                out = test_step(test_batch)
                test_outs.append(out)
            test_epoch_end(test_outs)

        Args:
            batch (:class:`~torch.Tensor` | (:class:`~torch.Tensor`, ...) | [:class:`~torch.Tensor`, ...]):
                The output of your :class:`~torch.utils.data.DataLoader`. A tensor, tuple or list.
            batch_idx (int): The index of this batch.
            dataloader_idx (int): The index of the dataloader that produced this batch
                (only if multiple test datasets used).

        Return:
           Any of.

            - Any object or value
            - `None` - Testing will skip to the next batch

        .. code-block:: python

            # if you have one test dataloader:
            def test_step(self, batch, batch_idx)

            # if you have multiple test dataloaders:
            def test_step(self, batch, batch_idx, dataloader_idx)

        Examples:
            .. code-block:: python

                # CASE 1: A single test dataset
                def test_step(self, batch, batch_idx):
                    x, y = batch

                    # implement your own
                    out = self(x)
                    loss = self.loss(out, y)

                    # log 6 example images
                    # or generated text... or whatever
                    sample_imgs = x[:6]
                    grid = torchvision.utils.make_grid(sample_imgs)
                    self.logger.experiment.add_image('example_images', grid, 0)

                    # calculate acc
                    labels_hat = torch.argmax(out, dim=1)
                    test_acc = torch.sum(y == labels_hat).item() / (len(y) * 1.0)

                    # log the outputs!
                    self.log_dict({'test_loss': loss, 'test_acc': test_acc})

            If you pass in multiple validation datasets, :meth:`test_step` will have an additional
            argument.

            .. code-block:: python

                # CASE 2: multiple test datasets
                def test_step(self, batch, batch_idx, dataloader_idx):
                    # dataloader_idx tells you which dataset this is.

        Note:
            If you don't need to validate you don't need to implement this method.

        Note:
            When the :meth:`test_step` is called, the model has been put in eval mode and
            PyTorch gradients have been disabled. At the end of the test epoch, the model goes back
            to training mode and gradients are enabled.
        """

    def test_step_end(self, *args, **kwargs):
        """
        Use this when testing with dp or ddp2 because :meth:`test_step` will operate
        on only part of the batch. However, this is still optional
        and only needed for things like softmax or NCE loss.

        Note:
            If you later switch to ddp or some other mode, this will still be called
            so that you don't have to change your code.

        .. code-block:: python

            # pseudocode
            sub_batches = split_batches_for_dp(batch)
            batch_parts_outputs = [test_step(sub_batch) for sub_batch in sub_batches]
            test_step_end(batch_parts_outputs)

        Args:
            batch_parts_outputs: What you return in :meth:`test_step` for each batch part.

        Return:
            None or anything

        .. code-block:: python

            # WITHOUT test_step_end
            # if used in DP or DDP2, this batch is 1/num_gpus large
            def test_step(self, batch, batch_idx):
                # batch is 1/num_gpus big
                x, y = batch

                out = self(x)
                loss = self.softmax(out)
                self.log('test_loss', loss)

            # --------------
            # with test_step_end to do softmax over the full batch
            def test_step(self, batch, batch_idx):
                # batch is 1/num_gpus big
                x, y = batch

                out = self.encoder(x)
                return out

            def test_epoch_end(self, output_results):
                # this out is now the full size of the batch
                all_test_step_outs = output_results.out
                loss = nce_loss(all_test_step_outs)
                self.log('test_loss', loss)

        See Also:
            See the :ref:`multi_gpu` guide for more details.
        """

    def test_epoch_end(
        self, outputs: List[Any]
    ) -> None:
        """
        Called at the end of a test epoch with the output of all test steps.

        .. code-block:: python

            # the pseudocode for these calls
            test_outs = []
            for test_batch in test_data:
                out = test_step(test_batch)
                test_outs.append(out)
            test_epoch_end(test_outs)

        Args:
            outputs: List of outputs you defined in :meth:`test_step_end`, or if there
                are multiple dataloaders, a list containing a list of outputs for each dataloader

        Return:
            None

        Note:
            If you didn't define a :meth:`test_step`, this won't be called.

        Examples:
            With a single dataloader:

            .. code-block:: python

                def test_epoch_end(self, outputs):
                    # do something with the outputs of all test batches
                    all_test_preds = test_step_outputs.predictions

                    some_result = calc_all_results(all_test_preds)
                    self.log(some_result)

            With multiple dataloaders, `outputs` will be a list of lists. The outer list contains
            one entry per dataloader, while the inner list contains the individual outputs of
            each test step for that dataloader.

            .. code-block:: python

                def test_epoch_end(self, outputs):
                    final_value = 0
                    for dataloader_outputs in outputs:
                        for test_step_out in dataloader_outputs:
                            # do something
                            final_value += test_step_out

                    self.log('final_metric', final_value)
        """

    def configure_optimizers(
            self,
    ):
        r"""
        Choose what optimizers and learning-rate schedulers to use in your optimization.
        Normally you'd need one. But in the case of GANs or similar you might have multiple.

        Return:
            Any of these 6 options.

            - Single optimizer.
            - List or Tuple - List of optimizers.
            - Two lists - The first list has multiple optimizers, the second a list of LR schedulers (or lr_dict).
            - Dictionary, with an 'optimizer' key, and (optionally) a 'lr_scheduler'
              key which value is a single LR scheduler or lr_dict.
            - Tuple of dictionaries as described, with an optional 'frequency' key.
            - None - Fit will run without any optimizer.

        Note:
            The 'frequency' value is an int corresponding to the number of sequential batches
            optimized with the specific optimizer. It should be given to none or to all of the optimizers.
            There is a difference between passing multiple optimizers in a list,
            and passing multiple optimizers in dictionaries with a frequency of 1:
            In the former case, all optimizers will operate on the given batch in each optimization step.
            In the latter, only one optimizer will operate on the given batch at every step.

            The lr_dict is a dictionary which contains scheduler and its associated configuration.
            It has five keys. The default configuration is shown below.

            .. code-block:: python

                {
                    'scheduler': lr_scheduler, # The LR schduler
                    'interval': 'epoch', # The unit of the scheduler's step size
                    'frequency': 1, # The frequency of the scheduler
                    'reduce_on_plateau': False, # For ReduceLROnPlateau scheduler
                    'monitor': 'val_loss', # Metric for ReduceLROnPlateau to monitor
                    'strict': True # Whether to crash the training if `monitor` is not found
                }

            If user only provides LR schedulers, then their configuration will set to default as shown above.

        Examples:
            .. code-block:: python

                # most cases
                def configure_optimizers(self):
                    opt = Adam(self.parameters(), lr=1e-3)
                    return opt

                # multiple optimizer case (e.g.: GAN)
                def configure_optimizers(self):
                    generator_opt = Adam(self.model_gen.parameters(), lr=0.01)
                    disriminator_opt = Adam(self.model_disc.parameters(), lr=0.02)
                    return generator_opt, disriminator_opt

                # example with learning rate schedulers
                def configure_optimizers(self):
                    generator_opt = Adam(self.model_gen.parameters(), lr=0.01)
                    disriminator_opt = Adam(self.model_disc.parameters(), lr=0.02)
                    discriminator_sched = CosineAnnealing(discriminator_opt, T_max=10)
                    return [generator_opt, disriminator_opt], [discriminator_sched]

                # example with step-based learning rate schedulers
                def configure_optimizers(self):
                    gen_opt = Adam(self.model_gen.parameters(), lr=0.01)
                    dis_opt = Adam(self.model_disc.parameters(), lr=0.02)
                    gen_sched = {'scheduler': ExponentialLR(gen_opt, 0.99),
                                 'interval': 'step'}  # called after each training step
                    dis_sched = CosineAnnealing(discriminator_opt, T_max=10) # called every epoch
                    return [gen_opt, dis_opt], [gen_sched, dis_sched]

                # example with optimizer frequencies
                # see training procedure in `Improved Training of Wasserstein GANs`, Algorithm 1
                # https://arxiv.org/abs/1704.00028
                def configure_optimizers(self):
                    gen_opt = Adam(self.model_gen.parameters(), lr=0.01)
                    dis_opt = Adam(self.model_disc.parameters(), lr=0.02)
                    n_critic = 5
                    return (
                        {'optimizer': dis_opt, 'frequency': n_critic},
                        {'optimizer': gen_opt, 'frequency': 1}
                    )

        Note:

            Some things to know:

            - Lightning calls ``.backward()`` and ``.step()`` on each optimizer
              and learning rate scheduler as needed.

            - If you use 16-bit precision (``precision=16``), Lightning will automatically
              handle the optimizers for you.

            - If you use multiple optimizers, :meth:`training_step` will have an additional
              ``optimizer_idx`` parameter.

            - If you use LBFGS Lightning handles the closure function automatically for you.

            - If you use multiple optimizers, gradients will be calculated only
              for the parameters of current optimizer at each training step.

            - If you need to control how often those optimizers step or override the
              default ``.step()`` schedule, override the :meth:`optimizer_step` hook.

            - If you only want to call a learning rate scheduler every ``x`` step or epoch,
              or want to monitor a custom metric, you can specify these in a lr_dict:

              .. code-block:: python

                  {
                      'scheduler': lr_scheduler,
                      'interval': 'step',  # or 'epoch'
                      'monitor': 'val_f1',
                      'frequency': x,
                  }

        """
        rank_zero_warn(
            "`configure_optimizers` must be implemented to be used with the Lightning Trainer"
        )

    def manual_backward(self, loss: Tensor, optimizer: Optimizer, *args, **kwargs) -> None:
        """
        Call this directly from your training_step when doing optimizations manually.
        By using this we can ensure that all the proper scaling when using 16-bit etc has been done for you

        This function forwards all args to the .backward() call as well.

        .. tip:: In manual mode we still automatically clip grads if Trainer(gradient_clip_val=x) is set

        .. tip:: In manual mode we still automatically accumulate grad over batches if
           Trainer(accumulate_grad_batches=x) is set and you use `optimizer.step()`

        Example::

            def training_step(...):
                (opt_a, opt_b) = self.optimizers()
                loss = ...
                # automatically applies scaling, etc...
                self.manual_backward(loss, opt_a)
                opt_a.step()
        """
        # make sure we're using manual opt
        self._verify_is_manual_optimization('manual_backward')

        # backward
        self._running_manual_backward = True
        self.trainer.train_loop.backward(loss, optimizer, -1, *args, **kwargs)
        self._running_manual_backward = False

    def backward(self, loss: Tensor, optimizer: Optimizer, optimizer_idx: int, *args, **kwargs) -> None:
        """
        Override backward with your own implementation if you need to.

        Args:
            loss: Loss is already scaled by accumulated grads
            optimizer: Current optimizer being used
            optimizer_idx: Index of the current optimizer being used

        Called to perform backward step.
        Feel free to override as needed.
        The loss passed in has already been scaled for accumulated gradients if requested.

        Example::

            def backward(self, loss, optimizer, optimizer_idx):
                loss.backward()

        """
        if self.trainer.train_loop.automatic_optimization or self._running_manual_backward:
            loss.backward(*args, **kwargs)

    def toggle_optimizer(self, optimizer: Optimizer, optimizer_idx: int):
        """
        Makes sure only the gradients of the current optimizer's parameters are calculated
        in the training step to prevent dangling gradients in multiple-optimizer setup.

        .. note:: Only called when using multiple optimizers

        Override for your own behavior

        Args:
            optimizer:
            optimizer_idx:
        """
        for param in self.parameters():
            param.requires_grad = False

        for group in optimizer.param_groups:
            for param in group['params']:
                param.requires_grad = True

    def optimizer_step(
        self,
        *args,
        epoch: int = None,
        batch_idx: int = None,
        optimizer: Optimizer = None,
        optimizer_idx: int = None,
        optimizer_closure: Optional[Callable] = None,
        on_tpu: bool = None,
        using_native_amp: bool = None,
        using_lbfgs: bool = None,
        **kwargs,
    ) -> None:
        r"""
        Override this method to adjust the default way the
        :class:`~pytorch_lightning.trainer.trainer.Trainer` calls each optimizer.
        By default, Lightning calls ``step()`` and ``zero_grad()`` as shown in the example
        once per optimizer.

        .. tip:: With `Trainer(enable_pl_optimizer=True)`, you can user `optimizer.step()` directly and it will handle zero_grad, accumulated gradients, AMP, TPU and more automatically for you.

        Warning:
            If you are overriding this method, make sure that you pass the ``optimizer_closure`` parameter
            to ``optimizer.step()`` function as shown in the examples. This ensures that
            ``train_step_and_backward_closure`` is called within
            :meth:`~pytorch_lightning.trainer.training_loop.TrainLoop.run_training_batch`.

        Args:
            epoch: Current epoch
            batch_idx: Index of current batch
            optimizer: A PyTorch optimizer
            optimizer_idx: If you used multiple optimizers this indexes into that list.
            optimizer_closure: closure for all optimizers
            on_tpu: true if TPU backward is required
            using_native_amp: True if using native amp
            using_lbfgs: True if the matching optimizer is lbfgs

        Examples:
            .. code-block:: python

                # DEFAULT
                def optimizer_step(self, epoch, batch_idx, optimizer, optimizer_idx,
                                   optimizer_closure, on_tpu, using_native_amp, using_lbfgs):
                    optimizer.step(closure=optimizer_closure)

                # Alternating schedule for optimizer steps (i.e.: GANs)
                def optimizer_step(self, epoch, batch_idx, optimizer, optimizer_idx,
                                   optimizer_closure, on_tpu, using_native_amp, using_lbfgs):
                    # update generator opt every 2 steps
                    if optimizer_idx == 0:
                        if batch_idx % 2 == 0 :
                            optimizer.step(closure=optimizer_closure)
                            optimizer.zero_grad()

                    # update discriminator opt every 4 steps
                    if optimizer_idx == 1:
                        if batch_idx % 4 == 0 :
                            optimizer.step(closure=optimizer_closure)
                            optimizer.zero_grad()

                    # ...
                    # add as many optimizers as you want


            Here's another example showing how to use this for more advanced things such as
            learning rate warm-up:

            .. code-block:: python

                # learning rate warm-up
                def optimizer_step(self, epoch, batch_idx, optimizer, optimizer_idx,
                                   optimizer_closure, on_tpu, using_native_amp, using_lbfgs):
                    # warm up lr
                    if self.trainer.global_step < 500:
                        lr_scale = min(1., float(self.trainer.global_step + 1) / 500.)
                        for pg in optimizer.param_groups:
                            pg['lr'] = lr_scale * self.learning_rate

                    # update params
                    optimizer.step(closure=optimizer_closure)
                    optimizer.zero_grad()

        Note:
            If you also override the :meth:`~pytorch_lightning.core.hooks.ModelHooks.on_before_zero_grad`
            model hook don't forget to add the call to it before ``optimizer.zero_grad()`` yourself.

        """
        if on_tpu:
            xm.optimizer_step(optimizer, optimizer_args={'closure': optimizer_closure, **kwargs})

        elif self.trainer.amp_backend is not None:
            self.trainer.precision_connector.backend.optimizer_step(
                self.trainer, optimizer, optimizer_closure)

        else:
            optimizer.step(closure=optimizer_closure, *args, **kwargs)

    def optimizer_zero_grad(
        self, epoch: int, batch_idx: int, optimizer: Optimizer, optimizer_idx: int
    ):
        optimizer.zero_grad()

    def tbptt_split_batch(self, batch: Tensor, split_size: int) -> list:
        r"""
        When using truncated backpropagation through time, each batch must be split along the
        time dimension. Lightning handles this by default, but for custom behavior override
        this function.

        Args:
            batch: Current batch
            split_size: The size of the split

        Return:
            List of batch splits. Each split will be passed to :meth:`training_step` to enable truncated
            back propagation through time. The default implementation splits root level Tensors and
            Sequences at dim=1 (i.e. time dim). It assumes that each time dim is the same length.

        Examples:
            .. code-block:: python

                def tbptt_split_batch(self, batch, split_size):
                  splits = []
                  for t in range(0, time_dims[0], split_size):
                      batch_split = []
                      for i, x in enumerate(batch):
                          if isinstance(x, torch.Tensor):
                              split_x = x[:, t:t + split_size]
                          elif isinstance(x, collections.Sequence):
                              split_x = [None] * len(x)
                              for batch_idx in range(len(x)):
                                  split_x[batch_idx] = x[batch_idx][t:t + split_size]

                          batch_split.append(split_x)

                      splits.append(batch_split)

                  return splits

        Note:
            Called in the training loop after
            :meth:`~pytorch_lightning.callbacks.base.Callback.on_batch_start`
            if :paramref:`~pytorch_lightning.trainer.Trainer.truncated_bptt_steps` > 0.
            Each returned batch split is passed separately to :meth:`training_step`.

        """
        time_dims = [
            len(x[0])
            for x in batch
            if isinstance(x, (torch.Tensor, collections.Sequence))
        ]
        assert len(time_dims) >= 1, "Unable to determine batch time dimension"
        assert all(
            x == time_dims[0] for x in time_dims
        ), "Batch time dimension length is ambiguous"

        splits = []
        for t in range(0, time_dims[0], split_size):
            batch_split = []
            for i, x in enumerate(batch):
                if isinstance(x, torch.Tensor):
                    split_x = x[:, t: t + split_size]
                elif isinstance(x, collections.Sequence):
                    split_x = [None] * len(x)
                    for batch_idx in range(len(x)):
                        split_x[batch_idx] = x[batch_idx][t: t + split_size]

                batch_split.append(split_x)

            splits.append(batch_split)

        return splits

    def summarize(self, mode: str = ModelSummary.MODE_DEFAULT) -> ModelSummary:
        model_summary = ModelSummary(self, mode=mode)
        log.info("\n" + str(model_summary))
        return model_summary

    def freeze(self) -> None:
        r"""
        Freeze all params for inference.

        Example:
            .. code-block:: python

                model = MyLightningModule(...)
                model.freeze()

        """
        for param in self.parameters():
            param.requires_grad = False

        self.eval()

    def unfreeze(self) -> None:
        """
        Unfreeze all parameters for training.

        .. code-block:: python

            model = MyLightningModule(...)
            model.unfreeze()

        """
        for param in self.parameters():
            param.requires_grad = True

        self.train()

    def get_progress_bar_dict(self) -> Dict[str, Union[int, str]]:
        r"""
        Implement this to override the default items displayed in the progress bar.
        By default it includes the average loss value, split index of BPTT (if used)
        and the version of the experiment when using a logger.

        .. code-block::

            Epoch 1:   4%|▎         | 40/1095 [00:03<01:37, 10.84it/s, loss=4.501, v_num=10]

        Here is an example how to override the defaults:

        .. code-block:: python

            def get_progress_bar_dict(self):
                # don't show the version number
                items = super().get_progress_bar_dict()
                items.pop("v_num", None)
                return items

        Return:
            Dictionary with the items to be displayed in the progress bar.
        """
        # call .item() only once but store elements without graphs
        running_train_loss = self.trainer.train_loop.running_loss.mean()
        avg_training_loss = (
            running_train_loss.cpu().item()
            if running_train_loss is not None
            else float("NaN")
        )
        tqdm_dict = {"loss": "{:.3f}".format(avg_training_loss)}

        if self.trainer.truncated_bptt_steps is not None:
            tqdm_dict["split_idx"] = self.trainer.split_idx

        if self.trainer.logger is not None and self.trainer.logger.version is not None:
            version = self.trainer.logger.version
            # show last 4 places of long version strings
            version = version[-4:] if isinstance(version, str) else version
            tqdm_dict["v_num"] = version

        return tqdm_dict

    def _verify_is_manual_optimization(self, fn_name):
        if self.trainer.train_loop.automatic_optimization:
            m = f'to use {fn_name}, please disable automatic optimization: Trainer(automatic_optimization=False)'
            raise MisconfigurationException(m)

    @classmethod
    def _auto_collect_arguments(cls, frame=None) -> Tuple[Dict, Dict]:
        """
        Collect all module arguments in the current constructor and all child constructors.
        The child constructors are all the ``__init__`` methods that reach the current class through
        (chained) ``super().__init__()`` calls.

        Args:
            frame: instance frame

        Returns:
            self_arguments: arguments dictionary of the first instance
            parents_arguments: arguments dictionary of the parent's instances
        """
        if not frame:
            frame = inspect.currentframe()

        frame_args = collect_init_args(frame.f_back, [])
        self_arguments = frame_args[-1]

        # set hyper_parameters in child
        self_arguments = self_arguments
        parents_arguments = {}

        # add all arguments from parents
        for args in frame_args[:-1]:
            parents_arguments.update(args)
        return self_arguments, parents_arguments

    def save_hyperparameters(self, *args, frame=None) -> None:
        """Save all model arguments.

        Args:
            args: single object of `dict`, `NameSpace` or `OmegaConf`
             or string names or argumenst from class `__init__`

        >>> from collections import OrderedDict
        >>> class ManuallyArgsModel(LightningModule):
        ...     def __init__(self, arg1, arg2, arg3):
        ...         super().__init__()
        ...         # manually assign arguments
        ...         self.save_hyperparameters('arg1', 'arg3')
        ...     def forward(self, *args, **kwargs):
        ...         ...
        >>> model = ManuallyArgsModel(1, 'abc', 3.14)
        >>> model.hparams
        "arg1": 1
        "arg3": 3.14

        >>> class AutomaticArgsModel(LightningModule):
        ...     def __init__(self, arg1, arg2, arg3):
        ...         super().__init__()
        ...         # equivalent automatic
        ...         self.save_hyperparameters()
        ...     def forward(self, *args, **kwargs):
        ...         ...
        >>> model = AutomaticArgsModel(1, 'abc', 3.14)
        >>> model.hparams
        "arg1": 1
        "arg2": abc
        "arg3": 3.14

        >>> class SingleArgModel(LightningModule):
        ...     def __init__(self, params):
        ...         super().__init__()
        ...         # manually assign single argument
        ...         self.save_hyperparameters(params)
        ...     def forward(self, *args, **kwargs):
        ...         ...
        >>> model = SingleArgModel(Namespace(p1=1, p2='abc', p3=3.14))
        >>> model.hparams
        "p1": 1
        "p2": abc
        "p3": 3.14
        """
        if not frame:
            frame = inspect.currentframe().f_back
        init_args = get_init_args(frame)
        assert init_args, "failed to inspect the self init"
        if not args:
            # take all arguments
            hp = init_args
            self._hparams_name = "kwargs" if hp else None
        else:
            # take only listed arguments in `save_hparams`
            isx_non_str = [i for i, arg in enumerate(args) if not isinstance(arg, str)]
            if len(isx_non_str) == 1:
                hp = args[isx_non_str[0]]
                cand_names = [k for k, v in init_args.items() if v == hp]
                self._hparams_name = cand_names[0] if cand_names else None
            else:
                hp = {arg: init_args[arg] for arg in args if isinstance(arg, str)}
                self._hparams_name = "kwargs"

        # `hparams` are expected here
        if hp:
            self._set_hparams(hp)
        # make deep copy so  there is not other runtime changes reflected
        self._hparams_initial = copy.deepcopy(self._hparams)

    def _set_hparams(self, hp: Union[dict, Namespace, str]) -> None:
        if isinstance(hp, Namespace):
            hp = vars(hp)
        if isinstance(hp, dict):
            hp = AttributeDict(hp)
        elif isinstance(hp, PRIMITIVE_TYPES):
            raise ValueError(f"Primitives {PRIMITIVE_TYPES} are not allowed.")
        elif not isinstance(hp, ALLOWED_CONFIG_TYPES):
            raise ValueError(f"Unsupported config type of {type(hp)}.")

        if isinstance(hp, dict) and isinstance(self.hparams, dict):
            self.hparams.update(hp)
        else:
            self._hparams = hp

    @torch.no_grad()
    def to_onnx(
        self,
        file_path: Union[str, Path],
        input_sample: Optional[Any] = None,
        **kwargs,
    ):
        """
        Saves the model in ONNX format

        Args:
            file_path: The path of the file the onnx model should be saved to.
            input_sample: An input for tracing. Default: None (Use self.example_input_array)
            **kwargs: Will be passed to torch.onnx.export function.

        Example:
            >>> class SimpleModel(LightningModule):
            ...     def __init__(self):
            ...         super().__init__()
            ...         self.l1 = torch.nn.Linear(in_features=64, out_features=4)
            ...
            ...     def forward(self, x):
            ...         return torch.relu(self.l1(x.view(x.size(0), -1)))

            >>> with tempfile.NamedTemporaryFile(suffix='.onnx', delete=False) as tmpfile:
            ...     model = SimpleModel()
            ...     input_sample = torch.randn((1, 64))
            ...     model.to_onnx(tmpfile.name, input_sample, export_params=True)
            ...     os.path.isfile(tmpfile.name)
            True
        """
        mode = self.training

<<<<<<< HEAD
        if input_sample is None:
            if self.example_input_array is None:
                raise ValueError(
                    "Could not export to ONNX since neither `input_sample` nor"
                    " `model.example_input_array` attribute is set."
                )
            input_sample = self.example_input_array

        input_sample = self.transfer_batch_to_device(input_sample)

=======
        if isinstance(input_sample, Tensor):
            input_data = input_sample
        elif self.example_input_array is not None:
            input_data = self.example_input_array
        else:
            if input_sample is not None:
                raise ValueError(
                    f"Received `input_sample` of type {type(input_sample)}. Expected type is `Tensor`"
                )
            raise ValueError(
                "Could not export to ONNX since neither `input_sample` nor"
                " `model.example_input_array` attribute is set."
            )
        input_data = input_data.to(self.device)
>>>>>>> ef762a0d
        if "example_outputs" not in kwargs:
            self.eval()
            kwargs["example_outputs"] = self(input_sample)

        torch.onnx.export(self, input_sample, file_path, **kwargs)
        self.train(mode)

    @torch.no_grad()
    def to_torchscript(
        self,
        file_path: Optional[Union[str, Path]] = None,
        method: Optional[str] = 'script',
        example_inputs: Optional[Any] = None,
        **kwargs,
    ) -> Union[ScriptModule, Dict[str, ScriptModule]]:
        """
        By default compiles the whole model to a :class:`~torch.jit.ScriptModule`.
        If you want to use tracing, please provided the argument `method='trace'` and make sure that either the
        example_inputs argument is provided, or the model has self.example_input_array set.
        If you would like to customize the modules that are scripted you should override this method.
        In case you want to return multiple modules, we recommend using a dictionary.

        Args:
            file_path: Path where to save the torchscript. Default: None (no file saved).
            method: Whether to use TorchScript's script or trace method. Default: 'script'
            example_inputs: An input to be used to do tracing when method is set to 'trace'.
              Default: None (Use self.example_input_array)
            **kwargs: Additional arguments that will be passed to the :func:`torch.jit.script` or
              :func:`torch.jit.trace` function.

        Note:
            - Requires the implementation of the
              :meth:`~pytorch_lightning.core.lightning.LightningModule.forward` method.
            - The exported script will be set to evaluation mode.
            - It is recommended that you install the latest supported version of PyTorch
              to use this feature without limitations. See also the :mod:`torch.jit`
              documentation for supported features.

        Example:
            >>> class SimpleModel(LightningModule):
            ...     def __init__(self):
            ...         super().__init__()
            ...         self.l1 = torch.nn.Linear(in_features=64, out_features=4)
            ...
            ...     def forward(self, x):
            ...         return torch.relu(self.l1(x.view(x.size(0), -1)))
            ...
            >>> model = SimpleModel()
            >>> torch.jit.save(model.to_torchscript(), "model.pt")  # doctest: +SKIP
            >>> os.path.isfile("model.pt")  # doctest: +SKIP
            >>> torch.jit.save(model.to_torchscript(file_path="model_trace.pt", method='trace', # doctest: +SKIP
            ...                                     example_inputs=torch.randn(1, 64)))  # doctest: +SKIP
            >>> os.path.isfile("model_trace.pt")  # doctest: +SKIP
            True

        Return:
            This LightningModule as a torchscript, regardless of whether file_path is
            defined or not.
        """
        mode = self.training

        if method == 'script':
            torchscript_module = torch.jit.script(self.eval(), **kwargs)
        elif method == 'trace':
            # if no example inputs are provided, try to see if model has example_input_array set
            if example_inputs is None:
                if self.example_input_array is None:
                    raise ValueError(
                        'Choosing method=`trace` requires either `example_inputs`'
                        ' or `model.example_input_array` to be defined'
                    )
                example_inputs = self.example_input_array

            # automatically send example inputs to the right device and use trace
            example_inputs = self.transfer_batch_to_device(example_inputs)
            torchscript_module = torch.jit.trace(func=self.eval(), example_inputs=example_inputs, **kwargs)
        else:
            raise ValueError("The 'method' parameter only supports 'script' or 'trace',"
                             f" but value given was: {method}")

        self.train(mode)

        if file_path is not None:
            torch.jit.save(torchscript_module, file_path)

        return torchscript_module

    @property
    def hparams(self) -> Union[AttributeDict, dict, Namespace]:
        if not hasattr(self, "_hparams"):
            self._hparams = AttributeDict()
        return self._hparams

    @property
    def hparams_initial(self) -> AttributeDict:
        if not hasattr(self, "_hparams_initial"):
            return AttributeDict()
        # prevent any change
        return copy.deepcopy(self._hparams_initial)

    @hparams.setter
    def hparams(self, hp: Union[dict, Namespace, Any]):
        hparams_assignment_name = self.__get_hparams_assignment_variable()
        self._hparams_name = hparams_assignment_name
        self._set_hparams(hp)
        # this resolves case when user does not uses `save_hyperparameters` and do hard assignement in init
        if not hasattr(self, "_hparams_initial"):
            self._hparams_initial = copy.deepcopy(self._hparams)

    def __get_hparams_assignment_variable(self):
        """
        looks at the code of the class to figure out what the user named self.hparams
        this only happens when the user explicitly sets self.hparams
        """
        try:
            class_code = inspect.getsource(self.__class__)
            lines = class_code.split("\n")
            for line in lines:
                line = re.sub(r"\s+", "", line, flags=re.UNICODE)
                if ".hparams=" in line:
                    return line.split("=")[1]
        except Exception as e:
            return "hparams"

        return None<|MERGE_RESOLUTION|>--- conflicted
+++ resolved
@@ -23,12 +23,8 @@
 import types
 from abc import ABC
 from argparse import Namespace
-<<<<<<< HEAD
 from pathlib import Path
-from typing import Any, Callable, Dict, List, Optional, Sequence, Tuple, Union
-=======
 from typing import Any, Callable, Dict, List, Mapping, Optional, Sequence, Tuple, Union
->>>>>>> ef762a0d
 
 import torch
 from torch import ScriptModule, Tensor
@@ -1561,7 +1557,6 @@
         """
         mode = self.training
 
-<<<<<<< HEAD
         if input_sample is None:
             if self.example_input_array is None:
                 raise ValueError(
@@ -1572,22 +1567,6 @@
 
         input_sample = self.transfer_batch_to_device(input_sample)
 
-=======
-        if isinstance(input_sample, Tensor):
-            input_data = input_sample
-        elif self.example_input_array is not None:
-            input_data = self.example_input_array
-        else:
-            if input_sample is not None:
-                raise ValueError(
-                    f"Received `input_sample` of type {type(input_sample)}. Expected type is `Tensor`"
-                )
-            raise ValueError(
-                "Could not export to ONNX since neither `input_sample` nor"
-                " `model.example_input_array` attribute is set."
-            )
-        input_data = input_data.to(self.device)
->>>>>>> ef762a0d
         if "example_outputs" not in kwargs:
             self.eval()
             kwargs["example_outputs"] = self(input_sample)
