--- conflicted
+++ resolved
@@ -111,19 +111,13 @@
         self._running_manual_backward = False
         self._current_hook_fx_name = None
         self._current_dataloader_idx = None
-
-<<<<<<< HEAD
         self._automatic_optimization: bool = True
 
-    def optimizers(self):
-        opts = self.trainer.optimizers
-=======
     def optimizers(self, use_pl_optimizer: bool = True) -> Union[Optimizer, List[Optimizer], List[LightningOptimizer]]:
         if use_pl_optimizer:
             opts = list(self.trainer.lightning_optimizers.values())
         else:
             opts = self.trainer.optimizers
->>>>>>> 92bbf2fd
 
         # single optimizer
         if isinstance(opts, list) and len(opts) == 1 and isinstance(opts[0], Optimizer):
