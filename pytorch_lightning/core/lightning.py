import collections
import inspect
import os
from abc import ABC, abstractmethod
from argparse import Namespace
from typing import Any, Callable, Dict, List, Optional, Tuple, Union, Sequence

import torch
import torch.distributed as torch_distrib
from torch import Tensor
from torch.nn import Module
from torch.nn.parallel import DistributedDataParallel
from torch.optim.optimizer import Optimizer
from torch.utils.data import DataLoader

from pytorch_lightning import _logger as log
from pytorch_lightning.core.grads import GradInformation
from pytorch_lightning.core.hooks import ModelHooks
from pytorch_lightning.core.memory import ModelSummary
from pytorch_lightning.core.saving import ModelIO, PRIMITIVE_TYPES, ALLOWED_CONFIG_TYPES
from pytorch_lightning.utilities.device_dtype_mixin import DeviceDtypeModuleMixin
from pytorch_lightning.overrides.data_parallel import LightningDistributedDataParallel
from pytorch_lightning.utilities.exceptions import MisconfigurationException
from pytorch_lightning.utilities import rank_zero_warn
from pytorch_lightning.utilities.parsing import AttributeDict, collect_init_args, get_init_args

try:
    import torch_xla.core.xla_model as xm
except ImportError:
    XLA_AVAILABLE = False
else:
    XLA_AVAILABLE = True


class LightningModule(ABC, DeviceDtypeModuleMixin, GradInformation, ModelIO, ModelHooks, Module):

    def __init__(self, *args, **kwargs):
        super().__init__(*args, **kwargs)

        self.exp_save_path = None

        #: The current epoch
        self.current_epoch = 0

        #: Total training batches seen across all epochs
        self.global_step = 0

        self.loaded_optimizer_states_dict = {}

        #: Pointer to the trainer object
        self.trainer = None

        #: Pointer to the logger object
        self.logger = None

        #: True if using dp
        self.use_dp = False

        #: True if using ddp
        self.use_ddp = False

        #: True if using ddp2
        self.use_ddp2 = False

        # True if on tpu
        self.use_tpu = False

        #: True if using amp
        self.use_amp = False

        #: Current dtype
        self._dtype = torch.float

        #: device reference
        self._device = torch.device('cpu')

        # optionally can be set by user
        self._example_input_array = None

    @property
    def example_input_array(self) -> Any:
        return self._example_input_array

    @example_input_array.setter
    def example_input_array(self, example: Any) -> None:
        self._example_input_array = example

    @property
    def on_gpu(self):
        """
        True if your model is currently running on GPUs.
        Useful to set flags around the LightningModule for different CPU vs GPU behavior.
        """
        return self.device.type == 'cuda'

    def print(self, *args, **kwargs) -> None:
        r"""
        Prints only from process 0. Use this in any distributed mode to log only once.

        Args:
            *args: The thing to print. Will be passed to Python's built-in print function.
            **kwargs: Will be passed to Python's built-in print function.

        Example:

            .. code-block:: python

                def forward(self, x):
                    self.print(x, 'in forward')

        """
        if self.trainer.proc_rank == 0:
            print(*args, **kwargs)

    @abstractmethod
    def forward(self, *args, **kwargs):
        r"""
        Same as :meth:`torch.nn.Module.forward()`, however in Lightning you want this to define
        the operations you want to use for prediction (i.e.: on a server or as a feature extractor).

        Normally you'd call ``self()`` from your :meth:`training_step` method.
        This makes it easy to write a complex system for training with the outputs
        you'd want in a prediction setting.

        Args:
            *args: Whatever you decide to pass into the forward method.
            **kwargs: Keyword arguments are also possible.

        Return:
            Predicted output

        Examples:
            .. code-block:: python

                # example if we were using this model as a feature extractor
                def forward(self, x):
                    feature_maps = self.convnet(x)
                    return feature_maps

                def training_step(self, batch, batch_idx):
                    x, y = batch
                    feature_maps = self(x)
                    logits = self.classifier(feature_maps)

                    # ...
                    return loss

                # splitting it this way allows model to be used a feature extractor
                model = MyModelAbove()

                inputs = server.get_request()
                results = model(inputs)
                server.write_results(results)

                # -------------
                # This is in stark contrast to torch.nn.Module where normally you would have this:
                def forward(self, batch):
                    x, y = batch
                    feature_maps = self.convnet(x)
                    logits = self.classifier(feature_maps)
                    return logits

        """

    def training_step(self, *args, **kwargs) -> Union[
        int, Dict[str, Union[Tensor, Dict[str, Tensor]]]
    ]:
        r"""
        Here you compute and return the training loss and some additional metrics for e.g.
        the progress bar or logger.

        Args:
            batch (:class:`~torch.Tensor` | (:class:`~torch.Tensor`, ...) | [:class:`~torch.Tensor`, ...]):
                The output of your :class:`~torch.utils.data.DataLoader`. A tensor, tuple or list.
            batch_idx (int): Integer displaying index of this batch
            optimizer_idx (int): When using multiple optimizers, this argument will also be present.
            hiddens(:class:`~torch.Tensor`): Passed in if
                :paramref:`~pytorch_lightning.trainer.trainer.Trainer.truncated_bptt_steps` > 0.

        Return:
            Dict with loss key and optional log or progress bar keys.
            When implementing :meth:`training_step`, return whatever you need in that step:

            - loss -> tensor scalar **REQUIRED**
            - progress_bar -> Dict for progress bar display. Must have only tensors
            - log -> Dict of metrics to add to logger. Must have only tensors (no images, etc)

        In this step you'd normally do the forward pass and calculate the loss for a batch.
        You can also do fancier things like multiple forward passes or something model specific.

        Examples:
            .. code-block:: python

                def training_step(self, batch, batch_idx):
                    x, y, z = batch

                    # implement your own
                    out = self(x)
                    loss = self.loss(out, x)

                    logger_logs = {'training_loss': loss} # optional (MUST ALL BE TENSORS)

                    # if using TestTubeLogger or TensorBoardLogger you can nest scalars
                    logger_logs = {'losses': logger_logs} # optional (MUST ALL BE TENSORS)

                    output = {
                        'loss': loss, # required
                        'progress_bar': {'training_loss': loss}, # optional (MUST ALL BE TENSORS)
                        'log': logger_logs
                    }

                    # return a dict
                    return output

            If you define multiple optimizers, this step will be called with an additional
            ``optimizer_idx`` parameter.

            .. code-block:: python

                # Multiple optimizers (e.g.: GANs)
                def training_step(self, batch, batch_idx, optimizer_idx):
                    if optimizer_idx == 0:
                        # do training_step with encoder
                    if optimizer_idx == 1:
                        # do training_step with decoder


            If you add truncated back propagation through time you will also get an additional
            argument with the hidden states of the previous step.

            .. code-block:: python

                # Truncated back-propagation through time
                def training_step(self, batch, batch_idx, hiddens):
                    # hiddens are the hidden states from the previous truncated backprop step
                    ...
                    out, hiddens = self.lstm(data, hiddens)
                    ...

                    return {
                        "loss": ...,
                        "hiddens": hiddens  # remember to detach() this
                    }

        Notes:
            The loss value shown in the progress bar is smoothed (averaged) over the last values,
            so it differs from the actual loss returned in train/validation step.
        """
        rank_zero_warn('`training_step` must be implemented to be used with the Lightning Trainer')

    def training_end(self, *args, **kwargs):
        """
        Warnings:
            Deprecated in v0.7.0. Use  :meth:`training_step_end` instead.
        """

    def training_epoch_end(
            self,
            outputs: Union[List[Dict[str, Tensor]], List[List[Dict[str, Tensor]]]]
    ) -> Dict[str, Dict[str, Tensor]]:
        """Called at the end of the training epoch with the outputs of all training steps.

        .. code-block:: python

            # the pseudocode for these calls
            train_outs = []
            for train_batch in train_data:
                out = training_step(train_batch)
                train_outs.append(out)
            training_epoch_end(train_outs)

        Args:
            outputs: List of outputs you defined in :meth:`training_step`, or if there are
                multiple dataloaders, a list containing a list of outputs for each dataloader.

        Return:
            Dict or OrderedDict.
            May contain the following optional keys:

            - log (metrics to be added to the logger; only tensors)
            - progress_bar (dict for progress bar display)
            - any metric used in a callback (e.g. early stopping).

        Note:
            If this method is not overridden, this won't be called.

        - The outputs here are strictly for logging or progress bar.
        - If you don't need to display anything, don't return anything.
        - If you want to manually set current step, you can specify the 'step' key in the 'log' dict.

        Examples:
            With a single dataloader:

            .. code-block:: python

                def training_epoch_end(self, outputs):
                    train_acc_mean = 0
                    for output in outputs:
                        train_acc_mean += output['train_acc']

                    train_acc_mean /= len(outputs)

                    # log training accuracy at the end of an epoch
                    results = {
                        'log': {'train_acc': train_acc_mean.item()},
                        'progress_bar': {'train_acc': train_acc_mean},
                    }
                    return results

            With multiple dataloaders, ``outputs`` will be a list of lists. The outer list contains
            one entry per dataloader, while the inner list contains the individual outputs of
            each training step for that dataloader.

            .. code-block:: python

                def training_epoch_end(self, outputs):
                    train_acc_mean = 0
                    i = 0
                    for dataloader_outputs in outputs:
                        for output in dataloader_outputs:
                            train_acc_mean += output['train_acc']
                            i += 1

                    train_acc_mean /= i

                    # log training accuracy at the end of an epoch
                    results = {
                        'log': {'train_acc': train_acc_mean.item(), 'step': self.current_epoch}
                        'progress_bar': {'train_acc': train_acc_mean},
                    }
                    return results
        """

    def training_step_end(self, *args, **kwargs) -> Dict[
        str, Union[Tensor, Dict[str, Tensor]]
    ]:
        """
        Use this when training with dp or ddp2 because :meth:`training_step`
        will operate on only part of the batch. However, this is still optional
        and only needed for things like softmax or NCE loss.

        Note:
            If you later switch to ddp or some other mode, this will still be called
            so that you don't have to change your code

        .. code-block:: python

            # pseudocode
            sub_batches = split_batches_for_dp(batch)
            batch_parts_outputs = [training_step(sub_batch) for sub_batch in sub_batches]
            training_step_end(batch_parts_outputs)

        Args:
            batch_parts_outputs: What you return in `training_step` for each batch part.

        Return:
            Dict with loss key and optional log or progress bar keys.

            - loss -> tensor scalar **REQUIRED**
            - progress_bar -> Dict for progress bar display. Must have only tensors
            - log -> Dict of metrics to add to logger. Must have only tensors (no images, etc)

        Examples:
            .. code-block:: python

                # WITHOUT training_step_end
                # if used in DP or DDP2, this batch is 1/num_gpus large
                def training_step(self, batch, batch_idx):
                    # batch is 1/num_gpus big
                    x, y = batch

                    out = self(x)
                    loss = self.softmax(out)
                    loss = nce_loss(loss)
                    return {'loss': loss}

                # --------------
                # with training_step_end to do softmax over the full batch
                def training_step(self, batch, batch_idx):
                    # batch is 1/num_gpus big
                    x, y = batch

                    out = self(x)
                    return {'out': out}

                def training_step_end(self, outputs):
                    # this out is now the full size of the batch
                    out = outputs['out']

                    # this softmax now uses the full batch size
                    loss = nce_loss(loss)
                    return {'loss': loss}

        See Also:
            See the :ref:`multi-gpu-training` guide for more details.
        """

    def validation_step(self, *args, **kwargs) -> Dict[str, Tensor]:
        r"""
        Operates on a single batch of data from the validation set.
        In this step you'd might generate examples or calculate anything of interest like accuracy.

        .. code-block:: python

            # the pseudocode for these calls
            val_outs = []
            for val_batch in val_data:
                out = validation_step(train_batch)
                val_outs.append(out)
                validation_epoch_end(val_outs)

        Args:
            batch (:class:`~torch.Tensor` | (:class:`~torch.Tensor`, ...) | [:class:`~torch.Tensor`, ...]):
                The output of your :class:`~torch.utils.data.DataLoader`. A tensor, tuple or list.
            batch_idx (int): The index of this batch
            dataloader_idx (int): The index of the dataloader that produced this batch
                (only if multiple val datasets used)

        Return:
            Dict or OrderedDict - passed to :meth:`validation_epoch_end`.
            If you defined :meth:`validation_step_end` it will go to that first.

        .. code-block:: python

            # pseudocode of order
            out = validation_step()
            if defined('validation_step_end'):
                out = validation_step_end(out)
            out = validation_epoch_end(out)


        .. code-block:: python

            # if you have one val dataloader:
            def validation_step(self, batch, batch_idx)

            # if you have multiple val dataloaders:
            def validation_step(self, batch, batch_idx, dataloader_idx)

        Examples:
            .. code-block:: python

                # CASE 1: A single validation dataset
                def validation_step(self, batch, batch_idx):
                    x, y = batch

                    # implement your own
                    out = self(x)
                    loss = self.loss(out, y)

                    # log 6 example images
                    # or generated text... or whatever
                    sample_imgs = x[:6]
                    grid = torchvision.utils.make_grid(sample_imgs)
                    self.logger.experiment.add_image('example_images', grid, 0)

                    # calculate acc
                    labels_hat = torch.argmax(out, dim=1)
                    val_acc = torch.sum(y == labels_hat).item() / (len(y) * 1.0)

                    # all optional...
                    # return whatever you need for the collation function validation_epoch_end
                    output = OrderedDict({
                        'val_loss': loss_val,
                        'val_acc': torch.tensor(val_acc), # everything must be a tensor
                    })

                    # return an optional dict
                    return output

            If you pass in multiple val datasets, validation_step will have an additional argument.

            .. code-block:: python

                # CASE 2: multiple validation datasets
                def validation_step(self, batch, batch_idx, dataset_idx):
                    # dataset_idx tells you which dataset this is.

        Note:
            If you don't need to validate you don't need to implement this method.

        Note:
            When the :meth:`validation_step` is called, the model has been put in eval mode
            and PyTorch gradients have been disabled. At the end of validation,
            the model goes back to training mode and gradients are enabled.
        """

    def validation_step_end(self, *args, **kwargs) -> Dict[str, Tensor]:
        """
        Use this when validating with dp or ddp2 because :meth:`validation_step`
        will operate on only part of the batch. However, this is still optional
        and only needed for things like softmax or NCE loss.

        Note:
            If you later switch to ddp or some other mode, this will still be called
            so that you don't have to change your code.

        .. code-block:: python

            # pseudocode
            sub_batches = split_batches_for_dp(batch)
            batch_parts_outputs = [validation_step(sub_batch) for sub_batch in sub_batches]
            validation_step_end(batch_parts_outputs)

        Args:
            batch_parts_outputs: What you return in :meth:`validation_step`
                for each batch part.

        Return:
           Dict or OrderedDict - passed to the :meth:`validation_epoch_end` method.

        Examples:
            .. code-block:: python

                # WITHOUT validation_step_end
                # if used in DP or DDP2, this batch is 1/num_gpus large
                def validation_step(self, batch, batch_idx):
                    # batch is 1/num_gpus big
                    x, y = batch

                    out = self(x)
                    loss = self.softmax(out)
                    loss = nce_loss(loss)
                    return {'loss': loss}

                # --------------
                # with validation_step_end to do softmax over the full batch
                def validation_step(self, batch, batch_idx):
                    # batch is 1/num_gpus big
                    x, y = batch

                    out = self(x)
                    return {'out': out}

                def validation_epoch_end(self, outputs):
                    # this out is now the full size of the batch
                    out = outputs['out']

                    # this softmax now uses the full batch size
                    loss = nce_loss(loss)
                    return {'loss': loss}

        See Also:
            See the :ref:`multi-gpu-training` guide for more details.
        """

    def validation_end(self, outputs):
        """
        Warnings:
            Deprecated in v0.7.0. Use :meth:`validation_epoch_end` instead.
            Will be removed in 1.0.0.
        """

    def validation_epoch_end(
            self,
            outputs: Union[List[Dict[str, Tensor]], List[List[Dict[str, Tensor]]]]
    ) -> Dict[str, Dict[str, Tensor]]:
        """
        Called at the end of the validation epoch with the outputs of all validation steps.

        .. code-block:: python

            # the pseudocode for these calls
            val_outs = []
            for val_batch in val_data:
                out = validation_step(val_batch)
                val_outs.append(out)
            validation_epoch_end(val_outs)

        Args:
            outputs: List of outputs you defined in :meth:`validation_step`, or if there
                are multiple dataloaders, a list containing a list of outputs for each dataloader.

        Return:
            Dict or OrderedDict.
            May have the following optional keys:

            - progress_bar (dict for progress bar display; only tensors)
            - log (dict of metrics to add to logger; only tensors).

        Note:
            If you didn't define a :meth:`validation_step`, this won't be called.

        - The outputs here are strictly for logging or progress bar.
        - If you don't need to display anything, don't return anything.
        - If you want to manually set current step, you can specify the 'step' key in the 'log' dict.

        Examples:
            With a single dataloader:

            .. code-block:: python

                def validation_epoch_end(self, outputs):
                    val_acc_mean = 0
                    for output in outputs:
                        val_acc_mean += output['val_acc']

                    val_acc_mean /= len(outputs)
                    tqdm_dict = {'val_acc': val_acc_mean.item()}

                    # show val_acc in progress bar but only log val_loss
                    results = {
                        'progress_bar': tqdm_dict,
                        'log': {'val_acc': val_acc_mean.item()}
                    }
                    return results

            With multiple dataloaders, `outputs` will be a list of lists. The outer list contains
            one entry per dataloader, while the inner list contains the individual outputs of
            each validation step for that dataloader.

            .. code-block:: python

                def validation_epoch_end(self, outputs):
                    val_acc_mean = 0
                    i = 0
                    for dataloader_outputs in outputs:
                        for output in dataloader_outputs:
                            val_acc_mean += output['val_acc']
                            i += 1

                    val_acc_mean /= i
                    tqdm_dict = {'val_acc': val_acc_mean.item()}

                    # show val_loss and val_acc in progress bar but only log val_loss
                    results = {
                        'progress_bar': tqdm_dict,
                        'log': {'val_acc': val_acc_mean.item(), 'step': self.current_epoch}
                    }
                    return results
        """

    def test_step(self, *args, **kwargs) -> Dict[str, Tensor]:
        r"""
        Operates on a single batch of data from the test set.
        In this step you'd normally generate examples or calculate anything of interest
        such as accuracy.

        .. code-block:: python

            # the pseudocode for these calls
            test_outs = []
            for test_batch in test_data:
                out = test_step(test_batch)
                test_outs.append(out)
            test_epoch_end(test_outs)

        Args:
            batch (:class:`~torch.Tensor` | (:class:`~torch.Tensor`, ...) | [:class:`~torch.Tensor`, ...]):
                The output of your :class:`~torch.utils.data.DataLoader`. A tensor, tuple or list.
            batch_idx (int): The index of this batch.
            dataloader_idx (int): The index of the dataloader that produced this batch
                (only if multiple test datasets used).

        Return:
            Dict or OrderedDict - passed to the :meth:`test_epoch_end` method.
            If you defined :meth:`test_step_end` it will go to that first.

        .. code-block:: python

            # if you have one test dataloader:
            def test_step(self, batch, batch_idx)

            # if you have multiple test dataloaders:
            def test_step(self, batch, batch_idx, dataloader_idx)

        Examples:
            .. code-block:: python

                # CASE 1: A single test dataset
                def test_step(self, batch, batch_idx):
                    x, y = batch

                    # implement your own
                    out = self(x)
                    loss = self.loss(out, y)

                    # log 6 example images
                    # or generated text... or whatever
                    sample_imgs = x[:6]
                    grid = torchvision.utils.make_grid(sample_imgs)
                    self.logger.experiment.add_image('example_images', grid, 0)

                    # calculate acc
                    labels_hat = torch.argmax(out, dim=1)
                    val_acc = torch.sum(y == labels_hat).item() / (len(y) * 1.0)

                    # all optional...
                    # return whatever you need for the collation function test_epoch_end
                    output = OrderedDict({
                        'val_loss': loss_val,
                        'val_acc': torch.tensor(val_acc), # everything must be a tensor
                    })

                    # return an optional dict
                    return output

            If you pass in multiple validation datasets, :meth:`test_step` will have an additional
            argument.

            .. code-block:: python

                # CASE 2: multiple test datasets
                def test_step(self, batch, batch_idx, dataset_idx):
                    # dataset_idx tells you which dataset this is.

        Note:
            If you don't need to validate you don't need to implement this method.

        Note:
            When the :meth:`test_step` is called, the model has been put in eval mode and
            PyTorch gradients have been disabled. At the end of the test epoch, the model goes back
            to training mode and gradients are enabled.
        """

    def test_step_end(self, *args, **kwargs) -> Dict[str, Tensor]:
        """
        Use this when testing with dp or ddp2 because :meth:`test_step` will operate
        on only part of the batch. However, this is still optional
        and only needed for things like softmax or NCE loss.

        Note:
            If you later switch to ddp or some other mode, this will still be called
            so that you don't have to change your code.

        .. code-block:: python

            # pseudocode
            sub_batches = split_batches_for_dp(batch)
            batch_parts_outputs = [test_step(sub_batch) for sub_batch in sub_batches]
            test_step_end(batch_parts_outputs)

        Args:
            batch_parts_outputs: What you return in :meth:`test_step` for each batch part.

        Return:
             Dict or OrderedDict - passed to the :meth:`test_epoch_end`.

        Examples:
            .. code-block:: python

                # WITHOUT test_step_end
                # if used in DP or DDP2, this batch is 1/num_gpus large
                def test_step(self, batch, batch_idx):
                    # batch is 1/num_gpus big
                    x, y = batch

                    out = self(x)
                    loss = self.softmax(out)
                    loss = nce_loss(loss)
                    return {'loss': loss}

                # --------------
                # with test_step_end to do softmax over the full batch
                def test_step(self, batch, batch_idx):
                    # batch is 1/num_gpus big
                    x, y = batch

                    out = self(x)
                    return {'out': out}

                def test_step_end(self, outputs):
                    # this out is now the full size of the batch
                    out = outputs['out']

                    # this softmax now uses the full batch size
                    loss = nce_loss(loss)
                    return {'loss': loss}

        See Also:
            See the :ref:`multi-gpu-training` guide for more details.
        """

    def test_end(self, outputs):
        """
        Warnings:
             Deprecated in v0.7.0. Use :meth:`test_epoch_end` instead.
             Will be removed in 1.0.0.
        """

    def test_epoch_end(
            self,
            outputs: Union[List[Dict[str, Tensor]], List[List[Dict[str, Tensor]]]]
    ) -> Dict[str, Dict[str, Tensor]]:
        """
        Called at the end of a test epoch with the output of all test steps.

        .. code-block:: python

            # the pseudocode for these calls
            test_outs = []
            for test_batch in test_data:
                out = test_step(test_batch)
                test_outs.append(out)
            test_epoch_end(test_outs)

        Args:
            outputs: List of outputs you defined in :meth:`test_step_end`, or if there
                are multiple dataloaders, a list containing a list of outputs for each dataloader

        Return:
            Dict or OrderedDict: Dict has the following optional keys:

            - progress_bar -> Dict for progress bar display. Must have only tensors.
            - log -> Dict of metrics to add to logger. Must have only tensors (no images, etc).

        Note:
            If you didn't define a :meth:`test_step`, this won't be called.

        - The outputs here are strictly for logging or progress bar.
        - If you don't need to display anything, don't return anything.
        - If you want to manually set current step, specify it with the 'step' key in the 'log' Dict

        Examples:
            With a single dataloader:

            .. code-block:: python

                def test_epoch_end(self, outputs):
                    test_acc_mean = 0
                    for output in outputs:
                        test_acc_mean += output['test_acc']

                    test_acc_mean /= len(outputs)
                    tqdm_dict = {'test_acc': test_acc_mean.item()}

                    # show test_loss and test_acc in progress bar but only log test_loss
                    results = {
                        'progress_bar': tqdm_dict,
                        'log': {'test_acc': test_acc_mean.item()}
                    }
                    return results

            With multiple dataloaders, `outputs` will be a list of lists. The outer list contains
            one entry per dataloader, while the inner list contains the individual outputs of
            each test step for that dataloader.

            .. code-block:: python

                def test_epoch_end(self, outputs):
                    test_acc_mean = 0
                    i = 0
                    for dataloader_outputs in outputs:
                        for output in dataloader_outputs:
                            test_acc_mean += output['test_acc']
                            i += 1

                    test_acc_mean /= i
                    tqdm_dict = {'test_acc': test_acc_mean.item()}

                    # show test_loss and test_acc in progress bar but only log test_loss
                    results = {
                        'progress_bar': tqdm_dict,
                        'log': {'test_acc': test_acc_mean.item(), 'step': self.current_epoch}
                    }
                    return results
        """

    def configure_ddp(
            self,
            model: 'LightningModule',
            device_ids: List[int]
    ) -> DistributedDataParallel:
        r"""
        Override to init DDP in your own way or with your own wrapper.
        The only requirements are that:

        1. On a validation batch the call goes to ``model.validation_step``.
        2. On a training batch the call goes to ``model.training_step``.
        3. On a testing batch, the call goes to ``model.test_step``.+

        Args:
            model: the :class:`LightningModule` currently being optimized.
            device_ids: the list of GPU ids.

        Return:
            DDP wrapped model

        Examples:
            .. code-block:: python

                # default implementation used in Trainer
                def configure_ddp(self, model, device_ids):
                    # Lightning DDP simply routes to test_step, val_step, etc...
                    model = LightningDistributedDataParallel(
                        model,
                        device_ids=device_ids,
                        find_unused_parameters=True
                    )
                    return model

        """
        model = LightningDistributedDataParallel(
            model,
            device_ids=device_ids,
            find_unused_parameters=True
        )
        return model

    def _init_slurm_connection(self) -> None:
        """
        Sets up environment variables necessary for pytorch distributed communications
        based on slurm environment.
        """
        # use slurm job id for the port number
        # guarantees unique ports across jobs from same grid search
        try:
            # use the last 4 numbers in the job id as the id
            default_port = os.environ['SLURM_JOB_ID']
            default_port = default_port[-4:]

            # all ports should be in the 10k+ range
            default_port = int(default_port) + 15000

        except Exception:
            default_port = 12910

        # if user gave a port number, use that one instead
        try:
            default_port = os.environ['MASTER_PORT']
        except Exception:
            os.environ['MASTER_PORT'] = str(default_port)

        # figure out the root node addr
        try:
            root_node = os.environ['SLURM_NODELIST'].split(' ')[0]
        except Exception:
            root_node = '127.0.0.1'

        root_node = self.trainer.resolve_root_node_address(root_node)
        os.environ['MASTER_ADDR'] = root_node

    def init_ddp_connection(
            self,
            proc_rank: int,
            world_size: int,
            is_slurm_managing_tasks: bool = True
    ) -> None:
        """
        Override to define your custom way of setting up a distributed environment.

        Lightning's implementation uses env:// init by default and sets the first node as root
        for SLURM managed cluster.

        Args:
            proc_rank: The current process rank within the node.
            world_size: Number of GPUs being use across all nodes. (num_nodes * num_gpus).
            is_slurm_managing_tasks: is cluster managed by SLURM.

        """
        if is_slurm_managing_tasks:
            self._init_slurm_connection()

        if 'MASTER_ADDR' not in os.environ:
            log.warning("MASTER_ADDR environment variable is not defined. Set as localhost")
            os.environ['MASTER_ADDR'] = '127.0.0.1'
        log.debug(f"MASTER_ADDR: {os.environ['MASTER_ADDR']}")

        if 'MASTER_PORT' not in os.environ:
            log.warning("MASTER_PORT environment variable is not defined. Set as 12910")
            os.environ['MASTER_PORT'] = '12910'
        log.debug(f"MASTER_PORT: {os.environ['MASTER_PORT']}")

        if 'WORLD_SIZE' in os.environ and int(os.environ['WORLD_SIZE']) != world_size:
            log.warning(f"WORLD_SIZE environment variable ({os.environ['WORLD_SIZE']}) "
                        f"is not equal to the computed world size ({world_size}). Ignored.")

        torch_backend = "nccl" if self.trainer.on_gpu else "gloo"
        log.info(f"initializing ddp: LOCAL_RANK: {proc_rank}/{world_size - 1} WORLD_SIZE:{world_size}")
        torch_distrib.init_process_group(torch_backend, rank=proc_rank, world_size=world_size)

    def configure_apex(
            self,
            amp: object,
            model: 'LightningModule',
            optimizers: List[Optimizer],
            amp_level: str
    ) -> Tuple['LightningModule', List[Optimizer]]:
        r"""
        Override to init AMP your own way.
        Must return a model and list of optimizers.

        Args:
            amp: pointer to amp library object.
            model: pointer to current :class:`LightningModule`.
            optimizers: list of optimizers passed in :meth:`configure_optimizers`.
            amp_level: AMP mode chosen ('O1', 'O2', etc...)

        Return:
            Apex wrapped model and optimizers

        Examples:
            .. code-block:: python

                # Default implementation used by Trainer.
                def configure_apex(self, amp, model, optimizers, amp_level):
                    model, optimizers = amp.initialize(
                        model, optimizers, opt_level=amp_level,
                    )

                    return model, optimizers
        """
        model, optimizers = amp.initialize(
            model, optimizers, opt_level=amp_level,
        )

        return model, optimizers

    def configure_optimizers(self) -> Optional[Union[
        Optimizer, Sequence[Optimizer], Dict, Sequence[Dict], Tuple[List, List]
    ]]:
        r"""
        Choose what optimizers and learning-rate schedulers to use in your optimization.
        Normally you'd need one. But in the case of GANs or similar you might have multiple.

        Return:
            Any of these 6 options.

            - Single optimizer.
            - List or Tuple - List of optimizers.
            - Two lists - The first list has multiple optimizers, the second a list of LR schedulers (or lr_dict).
            - Dictionary, with an 'optimizer' key, and (optionally) a 'lr_scheduler' key which value is a single LR scheduler or lr_dict.
            - Tuple of dictionaries as described, with an optional 'frequency' key.
            - None - Fit will run without any optimizer.

        Note:
            The 'frequency' value is an int corresponding to the number of sequential batches
            optimized with the specific optimizer. It should be given to none or to all of the optimizers.
            There is a difference between passing multiple optimizers in a list,
            and passing multiple optimizers in dictionaries with a frequency of 1:
            In the former case, all optimizers will operate on the given batch in each optimization step.
            In the latter, only one optimizer will operate on the given batch at every step.

            The lr_dict is a dictionary which contains scheduler and its associated configuration.
            It has five keys. The default configuration is shown below.

            .. code-block:: python

                {
                    'scheduler': lr_scheduler, # The LR schduler
                    'interval': 'epoch', # The unit of the scheduler's step size
                    'frequency': 1, # The frequency of the scheduler
                    'reduce_on_plateau': False, # For ReduceLROnPlateau scheduler
                    'monitor': 'val_loss' # Metric to monitor
                }

            If user only provides LR schedulers, then their configuration will set to default as shown above.

        Examples:
            .. code-block:: python

                # most cases
                def configure_optimizers(self):
                    opt = Adam(self.parameters(), lr=1e-3)
                    return opt

                # multiple optimizer case (e.g.: GAN)
                def configure_optimizers(self):
                    generator_opt = Adam(self.model_gen.parameters(), lr=0.01)
                    disriminator_opt = Adam(self.model_disc.parameters(), lr=0.02)
                    return generator_opt, disriminator_opt

                # example with learning rate schedulers
                def configure_optimizers(self):
                    generator_opt = Adam(self.model_gen.parameters(), lr=0.01)
                    disriminator_opt = Adam(self.model_disc.parameters(), lr=0.02)
                    discriminator_sched = CosineAnnealing(discriminator_opt, T_max=10)
                    return [generator_opt, disriminator_opt], [discriminator_sched]

                # example with step-based learning rate schedulers
                def configure_optimizers(self):
                    gen_opt = Adam(self.model_gen.parameters(), lr=0.01)
                    dis_opt = Adam(self.model_disc.parameters(), lr=0.02)
                    gen_sched = {'scheduler': ExponentialLR(gen_opt, 0.99),
                                 'interval': 'step'}  # called after each training step
                    dis_sched = CosineAnnealing(discriminator_opt, T_max=10) # called every epoch
                    return [gen_opt, dis_opt], [gen_sched, dis_sched]

                # example with optimizer frequencies
                # see training procedure in `Improved Training of Wasserstein GANs`, Algorithm 1
                # https://arxiv.org/abs/1704.00028
                def configure_optimizers(self):
                    gen_opt = Adam(self.model_gen.parameters(), lr=0.01)
                    dis_opt = Adam(self.model_disc.parameters(), lr=0.02)
                    n_critic = 5
                    return (
                        {'optimizer': dis_opt, 'frequency': n_critic},
                        {'optimizer': gen_opt, 'frequency': 1}
                    )

        Note:

            Some things to know:

            - Lightning calls ``.backward()`` and ``.step()`` on each optimizer
              and learning rate scheduler as needed.

            - If you use 16-bit precision (``precision=16``), Lightning will automatically
              handle the optimizers for you.

            - If you use multiple optimizers, :meth:`training_step` will have an additional
              ``optimizer_idx`` parameter.

            - If you use LBFGS Lightning handles the closure function automatically for you.

            - If you use multiple optimizers, gradients will be calculated only
              for the parameters of current optimizer at each training step.

            - If you need to control how often those optimizers step or override the
              default ``.step()`` schedule, override the :meth:`optimizer_step` hook.

            - If you only want to call a learning rate scheduler every ``x`` step or epoch,
              or want to monitor a custom metric, you can specify these in a lr_dict:

              .. code-block:: python

                  {
                      'scheduler': lr_scheduler,
                      'interval': 'step',  # or 'epoch'
                      'monitor': 'val_f1',
                      'frequency': x,
                  }

        """
        rank_zero_warn('`configure_optimizers` must be implemented to be used with the Lightning Trainer')

    def optimizer_step(
            self,
            epoch: int,
            batch_idx: int,
            optimizer: Optimizer,
            optimizer_idx: int,
            second_order_closure: Optional[Callable] = None,
    ) -> None:
        r"""
        Override this method to adjust the default way the
        :class:`~pytorch_lightning.trainer.trainer.Trainer` calls each optimizer.
        By default, Lightning calls ``step()`` and ``zero_grad()`` as shown in the example
        once per optimizer.

        Args:
            epoch: Current epoch
            batch_idx: Index of current batch
            optimizer: A PyTorch optimizer
            optimizer_idx: If you used multiple optimizers this indexes into that list.
            second_order_closure: closure for second order methods

        Examples:
            .. code-block:: python

                # DEFAULT
                def optimizer_step(self, current_epoch, batch_idx, optimizer, optimizer_idx,
                                   second_order_closure=None):
                    optimizer.step()
                    optimizer.zero_grad()

                # Alternating schedule for optimizer steps (i.e.: GANs)
                def optimizer_step(self, current_epoch, batch_idx, optimizer, optimizer_idx,
                                   second_order_closure=None):
                    # update generator opt every 2 steps
                    if optimizer_idx == 0:
                        if batch_idx % 2 == 0 :
                            optimizer.step()
                            optimizer.zero_grad()

                    # update discriminator opt every 4 steps
                    if optimizer_idx == 1:
                        if batch_idx % 4 == 0 :
                            optimizer.step()
                            optimizer.zero_grad()

                    # ...
                    # add as many optimizers as you want


            Here's another example showing how to use this for more advanced things such as
            learning rate warm-up:

            .. code-block:: python

                # learning rate warm-up
                def optimizer_step(self, current_epoch, batch_idx, optimizer,
                                    optimizer_idx, second_order_closure=None):
                    # warm up lr
                    if self.trainer.global_step < 500:
                        lr_scale = min(1., float(self.trainer.global_step + 1) / 500.)
                        for pg in optimizer.param_groups:
                            pg['lr'] = lr_scale * self.learning_rate

                    # update params
                    optimizer.step()
                    optimizer.zero_grad()

        Note:
            If you also override the :meth:`~pytorch_lightning.core.hooks.ModelHooks.on_before_zero_grad`
            model hook don't forget to add the call to it before ``optimizer.zero_grad()`` yourself.

        """
        if self.trainer.use_tpu and XLA_AVAILABLE:
            xm.optimizer_step(optimizer)
        elif isinstance(optimizer, torch.optim.LBFGS):

            # native amp + lbfgs is a no go right now
            if self.trainer.use_amp and self.trainer.use_native_amp:
                raise MisconfigurationException(
                    'native PyTorch amp and lbfgs are not compatible.'
                    ' To request, please file a Github issue in PyTorch and tag @mcarilli')
            optimizer.step(second_order_closure)
        else:
            if self.trainer.use_amp and self.trainer.use_native_amp:
                self.trainer.scaler.step(optimizer)
            else:
                optimizer.step()

        # in native 16-bit we need to update scaler after optimizer step
        if self.trainer.use_amp and self.trainer.use_native_amp:
            self.trainer.scaler.update()

        # model hook
        self.on_before_zero_grad(optimizer)

        # clear gradients
        optimizer.zero_grad()

    def tbptt_split_batch(self, batch: Tensor, split_size: int) -> list:
        r"""
        When using truncated backpropagation through time, each batch must be split along the
        time dimension. Lightning handles this by default, but for custom behavior override
        this function.

        Args:
            batch: Current batch
            split_size: The size of the split

        Return:
            List of batch splits. Each split will be passed to :meth:`training_step` to enable truncated
            back propagation through time. The default implementation splits root level Tensors and
            Sequences at dim=1 (i.e. time dim). It assumes that each time dim is the same length.

        Examples:
            .. code-block:: python

                def tbptt_split_batch(self, batch, split_size):
                  splits = []
                  for t in range(0, time_dims[0], split_size):
                      batch_split = []
                      for i, x in enumerate(batch):
                          if isinstance(x, torch.Tensor):
                              split_x = x[:, t:t + split_size]
                          elif isinstance(x, collections.Sequence):
                              split_x = [None] * len(x)
                              for batch_idx in range(len(x)):
                                  split_x[batch_idx] = x[batch_idx][t:t + split_size]

                          batch_split.append(split_x)

                      splits.append(batch_split)

                  return splits

        Note:
            Called in the training loop after
            :meth:`~pytorch_lightning.callbacks.base.Callback.on_batch_start`
            if :paramref:`~pytorch_lightning.trainer.Trainer.truncated_bptt_steps` > 0.
            Each returned batch split is passed separately to :meth:`training_step`.

        """
        time_dims = [len(x[0]) for x in batch if isinstance(x, (torch.Tensor, collections.Sequence))]
        assert len(time_dims) >= 1, "Unable to determine batch time dimension"
        assert all(x == time_dims[0] for x in time_dims), "Batch time dimension length is ambiguous"

        splits = []
        for t in range(0, time_dims[0], split_size):
            batch_split = []
            for i, x in enumerate(batch):
                if isinstance(x, torch.Tensor):
                    split_x = x[:, t:t + split_size]
                elif isinstance(x, collections.Sequence):
                    split_x = [None] * len(x)
                    for batch_idx in range(len(x)):
                        split_x[batch_idx] = x[batch_idx][t:t + split_size]

                batch_split.append(split_x)

            splits.append(batch_split)

        return splits

    def prepare_data(self) -> None:
        """
        Use this to download and prepare data.
        In distributed (GPU, TPU), this will only be called once.
        This is called before requesting the dataloaders:

        .. code-block:: python

            model.prepare_data()
            model.train_dataloader()
            model.val_dataloader()
            model.test_dataloader()

        Examples:
            .. code-block:: python

                def prepare_data(self):
                    download_imagenet()
                    clean_imagenet()
                    cache_imagenet()
        """

    def train_dataloader(self) -> DataLoader:
        """
        Implement a PyTorch DataLoader for training.

        Return:
            Single PyTorch :class:`~torch.utils.data.DataLoader`.

        The dataloader you return will not be called every epoch unless you set
        :paramref:`~pytorch_lightning.trainer.Trainer.reload_dataloaders_every_epoch` to ``True``.

        It's recommended that all data downloads and preparation happen in :meth:`prepare_data`.

        - :meth:`~pytorch_lightning.trainer.Trainer.fit`
        - ...
        - :meth:`prepare_data`
        - :meth:`train_dataloader`

        Note:
            Lightning adds the correct sampler for distributed and arbitrary hardware.
            There is no need to set it yourself.

        Example:
            .. code-block:: python

                def train_dataloader(self):
                    transform = transforms.Compose([transforms.ToTensor(),
                                                    transforms.Normalize((0.5,), (1.0,))])
                    dataset = MNIST(root='/path/to/mnist/', train=True, transform=transform,
                                    download=True)
                    loader = torch.utils.data.DataLoader(
                        dataset=dataset,
                        batch_size=self.batch_size,
                        shuffle=True
                    )
                    return loader

        """
        rank_zero_warn('`train_dataloader` must be implemented to be used with the Lightning Trainer')

    def tng_dataloader(self):  # todo: remove in v1.0.0
        """
        Warnings:
            Deprecated in v0.5.0. Use :meth:`train_dataloader` instead. Will be removed in 1.0.0.
        """
        output = self.train_dataloader()
        rank_zero_warn("`tng_dataloader` has been renamed to `train_dataloader` since v0.5.0."
                       " and this method will be removed in v1.0.0", DeprecationWarning)
        return output

    def test_dataloader(self) -> Union[DataLoader, List[DataLoader]]:
        r"""
        Implement one or multiple PyTorch DataLoaders for testing.

        The dataloader you return will not be called every epoch unless you set
        :paramref:`~pytorch_lightning.trainer.Trainer.reload_dataloaders_every_epoch` to ``True``.

        It's recommended that all data downloads and preparation happen in :meth:`prepare_data`.

        - :meth:`~pytorch_lightning.trainer.Trainer.fit`
        - ...
        - :meth:`prepare_data`
        - :meth:`train_dataloader`
        - :meth:`val_dataloader`
        - :meth:`test_dataloader`

        Note:
            Lightning adds the correct sampler for distributed and arbitrary hardware.
            There is no need to set it yourself.

        Return:
            Single or multiple PyTorch DataLoaders.

        Example:
            .. code-block:: python

                def test_dataloader(self):
                    transform = transforms.Compose([transforms.ToTensor(),
                                                    transforms.Normalize((0.5,), (1.0,))])
                    dataset = MNIST(root='/path/to/mnist/', train=False, transform=transform,
                                    download=True)
                    loader = torch.utils.data.DataLoader(
                        dataset=dataset,
                        batch_size=self.batch_size,
                        shuffle=False
                    )

                    return loader

        Note:
            If you don't need a test dataset and a :meth:`test_step`, you don't need to implement
            this method.

        """

    def val_dataloader(self) -> Union[DataLoader, List[DataLoader]]:
        r"""
        Implement one or multiple PyTorch DataLoaders for validation.

        The dataloader you return will not be called every epoch unless you set
        :paramref:`~pytorch_lightning.trainer.Trainer.reload_dataloaders_every_epoch` to ``True``.

        It's recommended that all data downloads and preparation happen in :meth:`prepare_data`.

        - :meth:`~pytorch_lightning.trainer.Trainer.fit`
        - ...
        - :meth:`prepare_data`
        - :meth:`train_dataloader`
        - :meth:`val_dataloader`
        - :meth:`test_dataloader`

        Note:
            Lightning adds the correct sampler for distributed and arbitrary hardware
            There is no need to set it yourself.

        Return:
            Single or multiple PyTorch DataLoaders.

        Examples:
            .. code-block:: python

                def val_dataloader(self):
                    transform = transforms.Compose([transforms.ToTensor(),
                                                    transforms.Normalize((0.5,), (1.0,))])
                    dataset = MNIST(root='/path/to/mnist/', train=False,
                                    transform=transform, download=True)
                    loader = torch.utils.data.DataLoader(
                        dataset=dataset,
                        batch_size=self.batch_size,
                        shuffle=False
                    )

                    return loader

                # can also return multiple dataloaders
                def val_dataloader(self):
                    return [loader_a, loader_b, ..., loader_n]

        Note:
            If you don't need a validation dataset and a :meth:`validation_step`, you don't need to
            implement this method.

        Note:
            In the case where you return multiple validation dataloaders, the :meth:`validation_step`
            will have an argument ``dataset_idx`` which matches the order here.
        """

<<<<<<< HEAD
    @classmethod
    def load_from_metrics(cls, weights_path, tags_csv, map_location=None):
        r"""
        Warning:
            Deprecated in version 0.7.0. You should use :meth:`load_from_checkpoint` instead.
            Will be removed in v0.9.0.
        """
        rank_zero_warn(
            "`load_from_metrics` method has been unified with `load_from_checkpoint` in v0.7.0."
            " The deprecated method will be removed in v0.9.0.", DeprecationWarning
        )
        return cls.load_from_checkpoint(weights_path, tags_csv=tags_csv, map_location=map_location)

    @classmethod
    def load_from_checkpoint(
            cls,
            checkpoint_path: str,
            *args,
            map_location: Optional[Union[Dict[str, str], str, torch.device, int, Callable]] = None,
            hparams_file: Optional[str] = None,
            tags_csv: Optional[str] = None,  # backward compatible, todo: remove in v0.9.0
            **kwargs
    ) -> 'LightningModule':
        r"""
        Primary way of loading a model from a checkpoint. When Lightning saves a checkpoint
        it stores the arguments passed to `__init__`  in the checkpoint under `module_arguments`

        Any arguments specified through \*args and \*\*kwargs will override args stored in `module_arguments`.

        Args:
            checkpoint_path: Path to checkpoint.
            args: Any positional args needed to init the model.
            map_location:
                If your checkpoint saved a GPU model and you now load on CPUs
                or a different number of GPUs, use this to map to the new setup.
                The behaviour is the same as in :func:`torch.load`.
            hparams_file: Optional path to a .yaml file with hierarchical structure
                as in this example::

                    drop_prob: 0.2
                    dataloader:
                        batch_size: 32

                You most likely won't need this since Lightning will always save the hyperparameters
                to the checkpoint.
                However, if your checkpoint weights don't have the hyperparameters saved,
                use this method to pass in a .yaml file with the hparams you'd like to use.
                These will be converted into a :class:`~dict` and passed into your
                :class:`LightningModule` for use.

                If your model's `hparams` argument is :class:`~argparse.Namespace`
                and .yaml file has hierarchical structure, you need to refactor your model to treat
                `hparams` as :class:`~dict`.

                .csv files are acceptable here till v0.9.0, see tags_csv argument for detailed usage.
            tags_csv:
                .. warning:: .. deprecated:: 0.7.6

                    `tags_csv` argument is deprecated in v0.7.6. Will be removed v0.9.0.

                Optional path to a .csv file with two columns (key, value)
                as in this example::

                    key,value
                    drop_prob,0.2
                    batch_size,32

                Use this method to pass in a .csv file with the hparams you'd like to use.
            hparam_overrides: A dictionary with keys to override in the hparams
            kwargs: Any keyword args needed to init the model.

        Return:
            :class:`LightningModule` with loaded weights and hyperparameters (if available).

        Example:
            .. code-block:: python

                # load weights without mapping ...
                MyLightningModule.load_from_checkpoint('path/to/checkpoint.ckpt')

                # or load weights mapping all weights from GPU 1 to GPU 0 ...
                map_location = {'cuda:1':'cuda:0'}
                MyLightningModule.load_from_checkpoint(
                    'path/to/checkpoint.ckpt',
                    map_location=map_location
                )

                # or load weights and hyperparameters from separate files.
                MyLightningModule.load_from_checkpoint(
                    'path/to/checkpoint.ckpt',
                    hparams_file='/path/to/hparams_file.yaml'
                )

                # override some of the params with new values
                MyLightningModule.load_from_checkpoint(
                    PATH,
                    num_layers=128,
                    pretrained_ckpt_path: NEW_PATH,
                )

                # predict
                pretrained_model.eval()
                pretrained_model.freeze()
                y_hat = pretrained_model(x)
        """
        if map_location is not None:
            checkpoint = torch.load(checkpoint_path, map_location=map_location)
        else:
            checkpoint = torch.load(checkpoint_path, map_location=lambda storage, loc: storage)

        # add the hparams from csv file to checkpoint
        if tags_csv is not None:
            hparams_file = tags_csv
            rank_zero_warn('`tags_csv` argument is deprecated in v0.7.6. Will be removed v0.9.0', DeprecationWarning)

        if hparams_file is not None:
            extension = hparams_file.split('.')[-1]
            if extension.lower() in ('csv'):
                hparams = load_hparams_from_tags_csv(hparams_file)
            elif extension.lower() in ('yml', 'yaml'):
                hparams = load_hparams_from_yaml(hparams_file)
            else:
                raise ValueError('.csv, .yml or .yaml is required for `hparams_file`')

            hparams['on_gpu'] = False

            # overwrite hparams by the given file
            checkpoint[CHECKPOINT_KEY_MODULE_ARGS] = hparams

        # override the module_arguments with values that were passed in
        checkpoint[CHECKPOINT_KEY_MODULE_ARGS].update(kwargs)

        model = cls._load_model_state(checkpoint, *args, **kwargs)
        return model

    @classmethod
    def _load_model_state(cls, checkpoint: Dict[str, Any], *args, **kwargs) -> 'LightningModule':

        # pass in the values we saved automatically
        if CHECKPOINT_KEY_MODULE_ARGS in checkpoint:
            model_args = checkpoint[CHECKPOINT_KEY_MODULE_ARGS]
            kwargs.update(**model_args)

        # load the state_dict on the model automatically
        model = cls(*args, **kwargs)
        model.load_state_dict(checkpoint['state_dict'])

        # give model a chance to load something
        model.on_load_checkpoint(checkpoint)

        return model

    def summarize(self, mode: str = ModelSummary.MODE_DEFAULT) -> ModelSummary:
=======
    def summarize(self, mode: str) -> None:
>>>>>>> 08573d0f
        model_summary = ModelSummary(self, mode=mode)
        log.info('\n' + str(model_summary))
        return model_summary

    def freeze(self) -> None:
        r"""
        Freeze all params for inference.

        Example:
            .. code-block:: python

                model = MyLightningModule(...)
                model.freeze()

        """
        for param in self.parameters():
            param.requires_grad = False

        self.eval()

    def unfreeze(self) -> None:
        """
        Unfreeze all parameters for training.

        .. code-block:: python

            model = MyLightningModule(...)
            model.unfreeze()

        """
        for param in self.parameters():
            param.requires_grad = True

        self.train()

    def on_load_checkpoint(self, checkpoint: Dict[str, Any]) -> None:
        r"""
        Called by Lightning to restore your model.
        If you saved something with :meth:`on_save_checkpoint` this is your chance to restore this.

        Args:
            checkpoint: Loaded checkpoint


        Example:
            .. code-block:: python

                def on_load_checkpoint(self, checkpoint):
                    # 99% of the time you don't need to implement this method
                    self.something_cool_i_want_to_save = checkpoint['something_cool_i_want_to_save']

        Note:
            Lightning auto-restores global step, epoch, and train state including amp scaling.
            There is no need for you to restore anything regarding training.
        """

    def on_save_checkpoint(self, checkpoint: Dict[str, Any]) -> None:
        r"""
        Called by Lightning when saving a checkpoint to give you a chance to store anything
        else you might want to save.

        Args:
            checkpoint: Checkpoint to be saved

        Example:
            .. code-block:: python


                def on_save_checkpoint(self, checkpoint):
                    # 99% of use cases you don't need to implement this method
                    checkpoint['something_cool_i_want_to_save'] = my_cool_pickable_object

        Note:
            Lightning saves all aspects of training (epoch, global step, etc...)
            including amp scaling.
            There is no need for you to store anything about training.

        """

    def get_progress_bar_dict(self) -> Dict[str, Union[int, str]]:
        r"""
        Additional items to be displayed in the progress bar.

        Return:
            Dictionary with the items to be displayed in the progress bar.
        """
        # call .item() only once but store elements without graphs
        running_train_loss = self.trainer.running_loss.mean()
        avg_training_loss = running_train_loss.cpu().item() if running_train_loss is not None else float('NaN')
        tqdm_dict = {
            'loss': '{:.3f}'.format(avg_training_loss)
        }

        if self.trainer.truncated_bptt_steps is not None:
            tqdm_dict['split_idx'] = self.trainer.split_idx

        if self.trainer.logger is not None and self.trainer.logger.version is not None:
            tqdm_dict['v_num'] = self.trainer.logger.version

        return tqdm_dict

    def get_tqdm_dict(self) -> Dict[str, Union[int, str]]:
        """
        Additional items to be displayed in the progress bar.

        Return:
            Dictionary with the items to be displayed in the progress bar.

        Warning:
            Deprecated since v0.7.3.
            Use :meth:`get_progress_bar_dict` instead.
        """
        rank_zero_warn("`get_tqdm_dict` was renamed to `get_progress_bar_dict` in v0.7.3"
                       " and this method will be removed in v1.0.0", DeprecationWarning)
        return self.get_progress_bar_dict()

    @classmethod
    def _auto_collect_arguments(cls, frame=None) -> Tuple[Dict, Dict]:
        """
        Collect all module arguments in the current constructor and all child constructors.
        The child constructors are all the ``__init__`` methods that reach the current class through
        (chained) ``super().__init__()`` calls.

        Args:
            frame: instance frame

        Returns:
            self_arguments: arguments dictionary of the first instance
            parents_arguments: arguments dictionary of the parent's instances
        """
        if not frame:
            frame = inspect.currentframe()

        frame_args = collect_init_args(frame.f_back, [])
        self_arguments = frame_args[-1]

        # set module_arguments in child
        self_arguments = self_arguments
        parents_arguments = {}

        # add all arguments from parents
        for args in frame_args[:-1]:
            parents_arguments.update(args)
        return self_arguments, parents_arguments

    def save_hyperparameters(self, *args, frame=None) -> None:
        """Save all model arguments.

        Args:
            args: single object of `dict`, `NameSpace` or `OmegaConf`
             or string names or argumenst from class `__init__`

        >>> from collections import OrderedDict
        >>> class ManuallyArgsModel(LightningModule):
        ...     def __init__(self, arg1, arg2, arg3):
        ...         super().__init__()
        ...         # manually assine arguments
        ...         self.save_hyperparameters('arg1', 'arg3')
        ...     def forward(self, *args, **kwargs):
        ...         ...
        >>> model = ManuallyArgsModel(1, 'abc', 3.14)
        >>> model.hparams
        "arg1": 1
        "arg3": 3.14

        >>> class AutomaticArgsModel(LightningModule):
        ...     def __init__(self, arg1, arg2, arg3):
        ...         super().__init__()
        ...         # equivalent automatic
        ...         self.save_hyperparameters()
        ...     def forward(self, *args, **kwargs):
        ...         ...
        >>> model = AutomaticArgsModel(1, 'abc', 3.14)
        >>> model.hparams
        "arg1": 1
        "arg2": abc
        "arg3": 3.14

        >>> class SingleArgModel(LightningModule):
        ...     def __init__(self, params):
        ...         super().__init__()
        ...         # manually assign single argument
        ...         self.save_hyperparameters(params)
        ...     def forward(self, *args, **kwargs):
        ...         ...
        >>> model = SingleArgModel(Namespace(p1=1, p2='abc', p3=3.14))
        >>> model.hparams
        "p1": 1
        "p2": abc
        "p3": 3.14
        """
        if not frame:
            frame = inspect.currentframe().f_back
        init_args = get_init_args(frame)
        assert init_args, 'failed to inspect the self init'
        if not args:
            hp = init_args
            self._hparams_name = 'kwargs' if hp else None
        else:
            isx_non_str = [i for i, arg in enumerate(args) if not isinstance(arg, str)]
            if len(isx_non_str) == 1:
                hp = args[isx_non_str[0]]
                cand_names = [k for k, v in init_args.items() if v == hp]
                self._hparams_name = cand_names[0] if cand_names else None
            else:
                hp = {arg: init_args[arg] for arg in args if isinstance(arg, str)}
                self._hparams_name = 'kwargs'

        # `hparams` are expected here
        if hp:
            self._set_hparams(hp)

    def _set_hparams(self, hp: Union[dict, Namespace, str]) -> None:
        if isinstance(hp, Namespace):
            hp = vars(hp)
        if isinstance(hp, dict):
            hp = AttributeDict(hp)
        elif isinstance(hp, PRIMITIVE_TYPES):
            raise ValueError(f'Primitives {PRIMITIVE_TYPES} are not allowed.')
        elif not isinstance(hp, ALLOWED_CONFIG_TYPES):
            raise ValueError(f'Unsupported config type of {type(hp)}.')

        if isinstance(hp, dict) and isinstance(self.hparams, dict):
            self.hparams.update(hp)
        else:
            self._hparams = hp

    @property
    def hparams(self) -> Union[AttributeDict, str]:
        if not hasattr(self, '_hparams'):
            self._hparams = AttributeDict()
        return self._hparams

    @hparams.setter
    def hparams(self, hp: Union[dict, Namespace, Any]):
        self.save_hyperparameters(hp, frame=inspect.currentframe().f_back.f_back)<|MERGE_RESOLUTION|>--- conflicted
+++ resolved
@@ -1454,163 +1454,7 @@
             will have an argument ``dataset_idx`` which matches the order here.
         """
 
-<<<<<<< HEAD
-    @classmethod
-    def load_from_metrics(cls, weights_path, tags_csv, map_location=None):
-        r"""
-        Warning:
-            Deprecated in version 0.7.0. You should use :meth:`load_from_checkpoint` instead.
-            Will be removed in v0.9.0.
-        """
-        rank_zero_warn(
-            "`load_from_metrics` method has been unified with `load_from_checkpoint` in v0.7.0."
-            " The deprecated method will be removed in v0.9.0.", DeprecationWarning
-        )
-        return cls.load_from_checkpoint(weights_path, tags_csv=tags_csv, map_location=map_location)
-
-    @classmethod
-    def load_from_checkpoint(
-            cls,
-            checkpoint_path: str,
-            *args,
-            map_location: Optional[Union[Dict[str, str], str, torch.device, int, Callable]] = None,
-            hparams_file: Optional[str] = None,
-            tags_csv: Optional[str] = None,  # backward compatible, todo: remove in v0.9.0
-            **kwargs
-    ) -> 'LightningModule':
-        r"""
-        Primary way of loading a model from a checkpoint. When Lightning saves a checkpoint
-        it stores the arguments passed to `__init__`  in the checkpoint under `module_arguments`
-
-        Any arguments specified through \*args and \*\*kwargs will override args stored in `module_arguments`.
-
-        Args:
-            checkpoint_path: Path to checkpoint.
-            args: Any positional args needed to init the model.
-            map_location:
-                If your checkpoint saved a GPU model and you now load on CPUs
-                or a different number of GPUs, use this to map to the new setup.
-                The behaviour is the same as in :func:`torch.load`.
-            hparams_file: Optional path to a .yaml file with hierarchical structure
-                as in this example::
-
-                    drop_prob: 0.2
-                    dataloader:
-                        batch_size: 32
-
-                You most likely won't need this since Lightning will always save the hyperparameters
-                to the checkpoint.
-                However, if your checkpoint weights don't have the hyperparameters saved,
-                use this method to pass in a .yaml file with the hparams you'd like to use.
-                These will be converted into a :class:`~dict` and passed into your
-                :class:`LightningModule` for use.
-
-                If your model's `hparams` argument is :class:`~argparse.Namespace`
-                and .yaml file has hierarchical structure, you need to refactor your model to treat
-                `hparams` as :class:`~dict`.
-
-                .csv files are acceptable here till v0.9.0, see tags_csv argument for detailed usage.
-            tags_csv:
-                .. warning:: .. deprecated:: 0.7.6
-
-                    `tags_csv` argument is deprecated in v0.7.6. Will be removed v0.9.0.
-
-                Optional path to a .csv file with two columns (key, value)
-                as in this example::
-
-                    key,value
-                    drop_prob,0.2
-                    batch_size,32
-
-                Use this method to pass in a .csv file with the hparams you'd like to use.
-            hparam_overrides: A dictionary with keys to override in the hparams
-            kwargs: Any keyword args needed to init the model.
-
-        Return:
-            :class:`LightningModule` with loaded weights and hyperparameters (if available).
-
-        Example:
-            .. code-block:: python
-
-                # load weights without mapping ...
-                MyLightningModule.load_from_checkpoint('path/to/checkpoint.ckpt')
-
-                # or load weights mapping all weights from GPU 1 to GPU 0 ...
-                map_location = {'cuda:1':'cuda:0'}
-                MyLightningModule.load_from_checkpoint(
-                    'path/to/checkpoint.ckpt',
-                    map_location=map_location
-                )
-
-                # or load weights and hyperparameters from separate files.
-                MyLightningModule.load_from_checkpoint(
-                    'path/to/checkpoint.ckpt',
-                    hparams_file='/path/to/hparams_file.yaml'
-                )
-
-                # override some of the params with new values
-                MyLightningModule.load_from_checkpoint(
-                    PATH,
-                    num_layers=128,
-                    pretrained_ckpt_path: NEW_PATH,
-                )
-
-                # predict
-                pretrained_model.eval()
-                pretrained_model.freeze()
-                y_hat = pretrained_model(x)
-        """
-        if map_location is not None:
-            checkpoint = torch.load(checkpoint_path, map_location=map_location)
-        else:
-            checkpoint = torch.load(checkpoint_path, map_location=lambda storage, loc: storage)
-
-        # add the hparams from csv file to checkpoint
-        if tags_csv is not None:
-            hparams_file = tags_csv
-            rank_zero_warn('`tags_csv` argument is deprecated in v0.7.6. Will be removed v0.9.0', DeprecationWarning)
-
-        if hparams_file is not None:
-            extension = hparams_file.split('.')[-1]
-            if extension.lower() in ('csv'):
-                hparams = load_hparams_from_tags_csv(hparams_file)
-            elif extension.lower() in ('yml', 'yaml'):
-                hparams = load_hparams_from_yaml(hparams_file)
-            else:
-                raise ValueError('.csv, .yml or .yaml is required for `hparams_file`')
-
-            hparams['on_gpu'] = False
-
-            # overwrite hparams by the given file
-            checkpoint[CHECKPOINT_KEY_MODULE_ARGS] = hparams
-
-        # override the module_arguments with values that were passed in
-        checkpoint[CHECKPOINT_KEY_MODULE_ARGS].update(kwargs)
-
-        model = cls._load_model_state(checkpoint, *args, **kwargs)
-        return model
-
-    @classmethod
-    def _load_model_state(cls, checkpoint: Dict[str, Any], *args, **kwargs) -> 'LightningModule':
-
-        # pass in the values we saved automatically
-        if CHECKPOINT_KEY_MODULE_ARGS in checkpoint:
-            model_args = checkpoint[CHECKPOINT_KEY_MODULE_ARGS]
-            kwargs.update(**model_args)
-
-        # load the state_dict on the model automatically
-        model = cls(*args, **kwargs)
-        model.load_state_dict(checkpoint['state_dict'])
-
-        # give model a chance to load something
-        model.on_load_checkpoint(checkpoint)
-
-        return model
-
     def summarize(self, mode: str = ModelSummary.MODE_DEFAULT) -> ModelSummary:
-=======
-    def summarize(self, mode: str) -> None:
->>>>>>> 08573d0f
         model_summary = ModelSummary(self, mode=mode)
         log.info('\n' + str(model_summary))
         return model_summary
