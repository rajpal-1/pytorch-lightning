# Copyright The PyTorch Lightning team.
#
# Licensed under the Apache License, Version 2.0 (the "License");
# you may not use this file except in compliance with the License.
# You may obtain a copy of the License at
#
#     http://www.apache.org/licenses/LICENSE-2.0
#
# Unless required by applicable law or agreed to in writing, software
# distributed under the License is distributed on an "AS IS" BASIS,
# WITHOUT WARRANTIES OR CONDITIONS OF ANY KIND, either express or implied.
# See the License for the specific language governing permissions and
# limitations under the License.
"""nn.Module with additional great features."""

import collections
import copy
import inspect
import logging
import os
import tempfile
import types
import uuid
from abc import ABC
from argparse import Namespace
from functools import partial
from pathlib import Path
from typing import Any, Callable, Dict, List, Optional, Sequence, Tuple, Union

import torch
from torch import ScriptModule, Tensor
from torch.nn import Module
from torch.optim.optimizer import Optimizer

from pytorch_lightning.core.grads import GradInformation
from pytorch_lightning.core.hooks import CheckpointHooks, DataHooks, ModelHooks
from pytorch_lightning.core.memory import ModelSummary
from pytorch_lightning.core.optimizer import LightningOptimizer
from pytorch_lightning.core.saving import ALLOWED_CONFIG_TYPES, ModelIO, PRIMITIVE_TYPES
from pytorch_lightning.core.step_result import Result
from pytorch_lightning.utilities import rank_zero_deprecation, rank_zero_warn
from pytorch_lightning.utilities.apply_func import apply_to_collection, convert_to_tensors
from pytorch_lightning.utilities.device_dtype_mixin import DeviceDtypeModuleMixin
from pytorch_lightning.utilities.exceptions import MisconfigurationException
from pytorch_lightning.utilities.parsing import AttributeDict, collect_init_args, save_hyperparameters
from pytorch_lightning.utilities.types import EPOCH_OUTPUT, STEP_OUTPUT

log = logging.getLogger(__name__)


class LightningModule(
    ABC,
    DeviceDtypeModuleMixin,
    GradInformation,
    ModelIO,
    ModelHooks,
    DataHooks,
    CheckpointHooks,
    Module,
):
    # Below is for property support of JIT in PyTorch 1.7
    # since none of them is important when using JIT, we are going to ignore them.
    __jit_unused_properties__ = [
        "datamodule",
        "example_input_array",
        "hparams",
        "hparams_initial",
        "on_gpu",
        "current_epoch",
        "global_step",
        "global_rank",
        "local_rank",
        "logger",
        "model_size",
    ] + DeviceDtypeModuleMixin.__jit_unused_properties__

<<<<<<< HEAD
    def __init__(self, *args, **kwargs) -> None:
=======
    def __init__(self, *args: Any, **kwargs: Any) -> None:
>>>>>>> e147127c
        super().__init__(*args, **kwargs)

        # see (https://github.com/pytorch/pytorch/blob/3e6bb5233f9ca2c5aa55d9cda22a7ee85439aa6e/
        # torch/nn/modules/module.py#L227)
        torch._C._log_api_usage_once(f"lightning.module.{self.__class__.__name__}")

        self.exp_save_path = None

        self.loaded_optimizer_states_dict = {}

        #: Pointer to the trainer object
        self.trainer = None

        self._distrib_type = None
        self._device_type = None

        #: True if using amp
        self.use_amp = False

        #: The precision used
        self.precision = 32

        # optionally can be set by user
        self._example_input_array = None
        self._datamodule = None
        self._results: Optional[Result] = None
        self._current_fx_name = ''
        self._running_manual_backward = False
        self._current_hook_fx_name = None
        self._current_dataloader_idx = None
        self._automatic_optimization: bool = True
        self._param_requires_grad_state = dict()

    def optimizers(self, use_pl_optimizer: bool = True) -> Union[Optimizer, List[Optimizer], List[LightningOptimizer]]:
        if use_pl_optimizer:
            opts = list(self.trainer.lightning_optimizers.values())
        else:
            opts = self.trainer.optimizers

        # single optimizer
        if isinstance(opts, list) and len(opts) == 1 and isinstance(opts[0], Optimizer):
            return opts[0]
        # multiple opts
        return opts

    def lr_schedulers(self) -> Optional[Union[Any, List[Any]]]:
        if not self.trainer.lr_schedulers:
            return None

        # ignore other keys "interval", "frequency", etc.
        lr_schedulers = [s["scheduler"] for s in self.trainer.lr_schedulers]

        # single scheduler
        if len(lr_schedulers) == 1:
            return lr_schedulers[0]

        # multiple schedulers
        return lr_schedulers

    @property
    def example_input_array(self) -> Any:
        return self._example_input_array

    @property
    def current_epoch(self) -> int:
        """The current epoch"""
        return self.trainer.current_epoch if self.trainer else 0

    @property
    def global_step(self) -> int:
        """Total training batches seen across all epochs"""
        return self.trainer.global_step if self.trainer else 0

    @property
    def global_rank(self) -> int:
        """ The index of the current process across all nodes and devices. """
        return self.trainer.global_rank if self.trainer else 0

    @property
    def local_rank(self) -> int:
        """ The index of the current process within a single node. """
        return self.trainer.local_rank if self.trainer else 0

    @example_input_array.setter
    def example_input_array(self, example: Any) -> None:
        self._example_input_array = example

    @property
    def datamodule(self) -> Any:
        return self._datamodule

    @datamodule.setter
    def datamodule(self, datamodule: Any) -> None:
        self._datamodule = datamodule

    @property
    def on_gpu(self):
        """
        True if your model is currently running on GPUs.
        Useful to set flags around the LightningModule for different CPU vs GPU behavior.
        """
        return self.device.type == "cuda"

    @property
    def automatic_optimization(self) -> bool:
        """
        If False you are responsible for calling .backward, .step, zero_grad.
        """
        return self._automatic_optimization

    @automatic_optimization.setter
    def automatic_optimization(self, automatic_optimization: bool) -> None:
        self._automatic_optimization = automatic_optimization

    @property
    def logger(self):
        """ Reference to the logger object in the Trainer. """
        return self.trainer.logger if self.trainer else None

    def _apply_batch_transfer_handler(self, batch: Any, device: Optional[torch.device] = None, dataloader_idx: int = 0):
        batch = self.on_before_batch_transfer(batch, dataloader_idx)
        batch = self.transfer_batch_to_device(batch, device)
        batch = self.on_after_batch_transfer(batch, dataloader_idx)
        return batch

    def print(self, *args, **kwargs) -> None:
        r"""
        Prints only from process 0. Use this in any distributed mode to log only once.

        Args:
            *args: The thing to print. The same as for Python's built-in print function.
            **kwargs: The same as for Python's built-in print function.

        Example::

            def forward(self, x):
                self.print(x, 'in forward')

        """
        if self.trainer.is_global_zero:
            progress_bar = self.trainer.progress_bar_callback
            if progress_bar is not None and progress_bar.is_enabled:
                progress_bar.print(*args, **kwargs)
            else:
                print(*args, **kwargs)

    def log(
        self,
        name: str,
        value: Any,
        prog_bar: bool = False,
        logger: bool = True,
        on_step: Optional[bool] = None,
        on_epoch: Optional[bool] = None,
        reduce_fx: Callable = torch.mean,
        tbptt_reduce_fx: Callable = torch.mean,
        tbptt_pad_token: int = 0,
        enable_graph: bool = False,
        sync_dist: bool = False,
        sync_dist_op: Union[Any, str] = 'mean',
        sync_dist_group: Optional[Any] = None,
        add_dataloader_idx: bool = True,
    ):
        """
        Log a key, value

        Example::

            self.log('train_loss', loss)

        The default behavior per hook is as follows

        .. csv-table:: ``*`` also applies to the test loop
           :header: "LightningModule Hook", "on_step", "on_epoch", "prog_bar", "logger"
           :widths: 20, 10, 10, 10, 10

           "training_step", "T", "F", "F", "T"
           "training_step_end", "T", "F", "F", "T"
           "training_epoch_end", "F", "T", "F", "T"
           "validation_step*", "F", "T", "F", "T"
           "validation_step_end*", "F", "T", "F", "T"
           "validation_epoch_end*", "F", "T", "F", "T"

        Args:
            name: key name
            value: value name
            prog_bar: if True logs to the progress bar
            logger: if True logs to the logger
            on_step: if True logs at this step. None auto-logs at the training_step but not validation/test_step
            on_epoch: if True logs epoch accumulated metrics. None auto-logs at the val/test step but not training_step
            reduce_fx: reduction function over step values for end of epoch. Torch.mean by default
            tbptt_reduce_fx: function to reduce on truncated back prop
            tbptt_pad_token: token to use for padding
            enable_graph: if True, will not auto detach the graph
            sync_dist: if True, reduces the metric across GPUs/TPUs
            sync_dist_op: the op to sync across GPUs/TPUs
            sync_dist_group: the ddp group to sync across
            add_dataloader_idx: if True, appends the index of the current dataloader to
                the name (when using multiple). If False, user needs to give unique names for
                each dataloader to not mix values
        """
        if self._results is not None:
            # in any epoch end can't log step metrics (only epoch metric)
            if 'epoch_end' in self._current_fx_name and on_step:
                m = f'on_step=True cannot be used on {self._current_fx_name} method'
                raise MisconfigurationException(m)

            if 'epoch_end' in self._current_fx_name and on_epoch is False:
                m = f'on_epoch cannot be False when called from the {self._current_fx_name} method'
                raise MisconfigurationException(m)

            # add log_dict
            # TODO: if logged twice fail with crash

            # set the default depending on the fx_name
            on_step = self.__auto_choose_log_on_step(on_step)
            on_epoch = self.__auto_choose_log_on_epoch(on_epoch)

            if self._current_hook_fx_name is not None:
                self.trainer.logger_connector.check_logging_in_callbacks(
                    self._current_hook_fx_name, on_step=on_step, on_epoch=on_epoch
                )

            # make sure user doesn't introduce logic for multi-dataloaders
            if "/dataloader_idx_" in name:
                raise MisconfigurationException(
                    f"Logged key: {name} should not contain information about dataloader_idx."
                )

            training_type_plugin = self.trainer.training_type_plugin

            # Determine if dataloader index should be added
            dataloader_idx = self._current_dataloader_idx if add_dataloader_idx else None

            self._results.log(
                name,
                value,
                prog_bar,
                logger,
                on_step,
                on_epoch,
                reduce_fx,
                tbptt_reduce_fx,
                tbptt_pad_token,
                enable_graph,
                sync_dist,
                sync_dist_op,
                sync_dist_group,
                training_type_plugin.reduce,
                dataloader_idx,
                self.device,
            )

    def log_dict(
        self,
        dictionary: dict,
        prog_bar: bool = False,
        logger: bool = True,
        on_step: Optional[bool] = None,
        on_epoch: Optional[bool] = None,
        reduce_fx: Callable = torch.mean,
        tbptt_reduce_fx: Callable = torch.mean,
        tbptt_pad_token: int = 0,
        enable_graph: bool = False,
        sync_dist: bool = False,
        sync_dist_op: Union[Any, str] = 'mean',
        sync_dist_group: Optional[Any] = None,
        add_dataloader_idx: bool = True,
    ):
        """
        Log a dictonary of values at once

        Example::

            values = {'loss': loss, 'acc': acc, ..., 'metric_n': metric_n}
            self.log_dict(values)

        Args:
            dictionary: key value pairs (str, tensors)
            prog_bar: if True logs to the progress base
            logger: if True logs to the logger
            on_step: if True logs at this step. None auto-logs for training_step but not validation/test_step
            on_epoch: if True logs epoch accumulated metrics. None auto-logs for val/test step but not training_step
            reduce_fx: reduction function over step values for end of epoch. Torch.mean by default
            tbptt_reduce_fx: function to reduce on truncated back prop
            tbptt_pad_token: token to use for padding
            enable_graph: if True, will not auto detach the graph
            sync_dist: if True, reduces the metric across GPUs/TPUs
            sync_dist_op: the op to sync across GPUs/TPUs
            sync_dist_group: the ddp group sync across
            add_dataloader_idx: if True, appends the index of the current dataloader to
                the name (when using multiple). If False, user needs to give unique names for
                each dataloader to not mix values
        """
        for k, v in dictionary.items():
            self.log(
                name=k,
                value=v,
                prog_bar=prog_bar,
                logger=logger,
                on_step=on_step,
                on_epoch=on_epoch,
                reduce_fx=reduce_fx,
                enable_graph=enable_graph,
                sync_dist=sync_dist,
                sync_dist_group=sync_dist_group,
                sync_dist_op=sync_dist_op,
                tbptt_pad_token=tbptt_pad_token,
                tbptt_reduce_fx=tbptt_reduce_fx,
                add_dataloader_idx=add_dataloader_idx
            )

    def write_prediction(
        self, name: str, value: Union[torch.Tensor, List[torch.Tensor]], filename: str = 'predictions.pt'
    ):
        """
        Write predictions to disk using ``torch.save``

        Example::

            self.write_prediction('pred', torch.tensor(...), filename='my_predictions.pt')

        Args:
            name: a string indicating the name to save the predictions under
            value: the predictions, either a single :class:`~torch.Tensor` or a list of them
            filename: name of the file to save the predictions to

        Note:
            when running in distributed mode, calling ``write_prediction`` will create a file for
            each device with respective names: ``filename_rank_0.pt``, ``filename_rank_1.pt``, ...

        .. deprecated::v1.3
            Will be removed in v1.5.0.
        """
        rank_zero_deprecation(
            'LightningModule method `write_prediction` was deprecated in v1.3'
            ' and will be removed in v1.5.'
        )

        self.trainer.evaluation_loop.predictions._add_prediction(name, value, filename)

    def write_prediction_dict(self, predictions_dict: Dict[str, Any], filename: str = 'predictions.pt'):
        """
        Write a dictonary of predictions to disk at once using ``torch.save``

        Example::

            pred_dict = {'pred1': torch.tensor(...), 'pred2': torch.tensor(...)}
            self.write_prediction_dict(pred_dict)

        Args:
            predictions_dict: dict containing predictions, where each prediction should
                either be single :class:`~torch.Tensor` or a list of them

        Note:
            when running in distributed mode, calling ``write_prediction_dict`` will create a file for
            each device with respective names: ``filename_rank_0.pt``, ``filename_rank_1.pt``, ...

        .. deprecated::v1.3
            Will be removed in v1.5.0.
        """
        rank_zero_deprecation(
            'LightningModule method `write_prediction_dict` was deprecated in v1.3 and'
            ' will be removed in v1.5.'
        )

        for k, v in predictions_dict.items():
            self.write_prediction(k, v, filename)

    def __auto_choose_log_on_step(self, on_step):
        if on_step is None:
            if self._current_fx_name in {'training_step', 'training_step_end'}:
                on_step = True
            elif self._current_fx_name in {
                'evaluation_step', 'evaluation_step_end', 'evaluation_epoch_end', 'training_epoch_end'
            }:
                on_step = False
            else:
                on_step = False

        return on_step

    def __auto_choose_log_on_epoch(self, on_epoch):
        if on_epoch is None:
            if self._current_fx_name in {'training_step', 'training_step_end'}:
                on_epoch = False
            elif self._current_fx_name in {
                'evaluation_step', 'evaluation_step_end', 'evaluation_epoch_end', 'training_epoch_end'
            }:
                on_epoch = True
            else:
                on_epoch = True

        return on_epoch

    def all_gather(
        self,
        data: Union[torch.Tensor, Dict, List, Tuple],
        group: Optional[Any] = None,
        sync_grads: bool = False,
    ):
        r"""
        Allows users to call ``self.all_gather()`` from the LightningModule, thus making
        the ```all_gather``` operation accelerator agnostic.

        ```all_gather``` is a function provided by accelerators to gather a tensor from several
        distributed processes

        Args:
            tensor: int, float, tensor of shape (batch, ...), or a (possibly nested) collection thereof.
            group: the process group to gather results from. Defaults to all processes (world)
            sync_grads: flag that allows users to synchronize gradients for all_gather op

        Return:
            A tensor of shape (world_size, batch, ...), or if the input was a collection
            the output will also be a collection with tensors of this shape.
        """
        group = group if group is not None else torch.distributed.group.WORLD
        all_gather = self.trainer.accelerator.all_gather
        data = convert_to_tensors(data, device=self.device)
        all_gather = partial(all_gather, group=group, sync_grads=sync_grads)
        return apply_to_collection(data, torch.Tensor, all_gather)

    def forward(self, *args, **kwargs) -> Any:
        r"""
        Same as :meth:`torch.nn.Module.forward()`.

        Args:
            *args: Whatever you decide to pass into the forward method.
            **kwargs: Keyword arguments are also possible.

        Return:
            Your model's output
        """
        return super().forward(*args, **kwargs)

    def training_step(self, *args, **kwargs) -> STEP_OUTPUT:
        r"""
        Here you compute and return the training loss and some additional metrics for e.g.
        the progress bar or logger.

        Args:
            batch (:class:`~torch.Tensor` | (:class:`~torch.Tensor`, ...) | [:class:`~torch.Tensor`, ...]):
                The output of your :class:`~torch.utils.data.DataLoader`. A tensor, tuple or list.
            batch_idx (int): Integer displaying index of this batch
            optimizer_idx (int): When using multiple optimizers, this argument will also be present.
            hiddens(:class:`~torch.Tensor`): Passed in if
                :paramref:`~pytorch_lightning.trainer.trainer.Trainer.truncated_bptt_steps` > 0.

        Return:
            Any of.

            - :class:`~torch.Tensor` - The loss tensor
            - ``dict`` - A dictionary. Can include any keys, but must include the key ``'loss'``
            - ``None`` - Training will skip to the next batch

        Note:
            Returning ``None`` is currently not supported for multi-GPU or TPU, or with 16-bit precision enabled.

        In this step you'd normally do the forward pass and calculate the loss for a batch.
        You can also do fancier things like multiple forward passes or something model specific.

        Example::

            def training_step(self, batch, batch_idx):
                x, y, z = batch
                out = self.encoder(x)
                loss = self.loss(out, x)
                return loss

        If you define multiple optimizers, this step will be called with an additional
        ``optimizer_idx`` parameter.

        .. code-block:: python

            # Multiple optimizers (e.g.: GANs)
            def training_step(self, batch, batch_idx, optimizer_idx):
                if optimizer_idx == 0:
                    # do training_step with encoder
                if optimizer_idx == 1:
                    # do training_step with decoder


        If you add truncated back propagation through time you will also get an additional
        argument with the hidden states of the previous step.

        .. code-block:: python

            # Truncated back-propagation through time
            def training_step(self, batch, batch_idx, hiddens):
                # hiddens are the hidden states from the previous truncated backprop step
                ...
                out, hiddens = self.lstm(data, hiddens)
                ...
                return {'loss': loss, 'hiddens': hiddens}

        Note:
            The loss value shown in the progress bar is smoothed (averaged) over the last values,
            so it differs from the actual loss returned in train/validation step.
        """
        rank_zero_warn("`training_step` must be implemented to be used with the Lightning Trainer")

    def training_step_end(self, *args, **kwargs) -> STEP_OUTPUT:
        """
        Use this when training with dp or ddp2 because :meth:`training_step`
        will operate on only part of the batch. However, this is still optional
        and only needed for things like softmax or NCE loss.

        Note:
            If you later switch to ddp or some other mode, this will still be called
            so that you don't have to change your code

        .. code-block:: python

            # pseudocode
            sub_batches = split_batches_for_dp(batch)
            batch_parts_outputs = [training_step(sub_batch) for sub_batch in sub_batches]
            training_step_end(batch_parts_outputs)

        Args:
            batch_parts_outputs: What you return in `training_step` for each batch part.

        Return:
            Anything

        When using dp/ddp2 distributed backends, only a portion of the batch is inside the training_step:

        .. code-block:: python

            def training_step(self, batch, batch_idx):
                # batch is 1/num_gpus big
                x, y = batch

                out = self(x)

                # softmax uses only a portion of the batch in the denomintaor
                loss = self.softmax(out)
                loss = nce_loss(loss)
                return loss

        If you wish to do something with all the parts of the batch, then use this method to do it:

        .. code-block:: python

            def training_step(self, batch, batch_idx):
                # batch is 1/num_gpus big
                x, y = batch

                out = self.encoder(x)
                return {'pred': out}

            def training_step_end(self, training_step_outputs):
                gpu_0_pred = training_step_outputs[0]['pred']
                gpu_1_pred = training_step_outputs[1]['pred']
                gpu_n_pred = training_step_outputs[n]['pred']

                # this softmax now uses the full batch
                loss = nce_loss([gpu_0_pred, gpu_1_pred, gpu_n_pred])
                return loss

        See Also:
            See the :ref:`advanced/multi_gpu:Multi-GPU training` guide for more details.
        """

    def training_epoch_end(self, outputs: EPOCH_OUTPUT) -> None:
        """
        Called at the end of the training epoch with the outputs of all training steps.
        Use this in case you need to do something with all the outputs for every training_step.

        .. code-block:: python

            # the pseudocode for these calls
            train_outs = []
            for train_batch in train_data:
                out = training_step(train_batch)
                train_outs.append(out)
            training_epoch_end(train_outs)

        Args:
            outputs: List of outputs you defined in :meth:`training_step`, or if there are
                multiple dataloaders, a list containing a list of outputs for each dataloader.

        Return:
            None

        Note:
            If this method is not overridden, this won't be called.

        Example::

            def training_epoch_end(self, training_step_outputs):
                # do something with all training_step outputs
                return result

        With multiple dataloaders, ``outputs`` will be a list of lists. The outer list contains
        one entry per dataloader, while the inner list contains the individual outputs of
        each training step for that dataloader.

        .. code-block:: python

            def training_epoch_end(self, training_step_outputs):
                for out in training_step_outputs:
                    # do something here
        """

    def validation_step(self, *args, **kwargs) -> Optional[STEP_OUTPUT]:
        r"""
        Operates on a single batch of data from the validation set.
        In this step you'd might generate examples or calculate anything of interest like accuracy.

        .. code-block:: python

            # the pseudocode for these calls
            val_outs = []
            for val_batch in val_data:
                out = validation_step(val_batch)
                val_outs.append(out)
            validation_epoch_end(val_outs)

        Args:
            batch (:class:`~torch.Tensor` | (:class:`~torch.Tensor`, ...) | [:class:`~torch.Tensor`, ...]):
                The output of your :class:`~torch.utils.data.DataLoader`. A tensor, tuple or list.
            batch_idx (int): The index of this batch
            dataloader_idx (int): The index of the dataloader that produced this batch
                (only if multiple val dataloaders used)

        Return:
           Any of.

            - Any object or value
            - ``None`` - Validation will skip to the next batch

        .. code-block:: python

            # pseudocode of order
            val_outs = []
            for val_batch in val_data:
                out = validation_step(val_batch)
                if defined('validation_step_end'):
                    out = validation_step_end(out)
                val_outs.append(out)
            val_outs = validation_epoch_end(val_outs)


        .. code-block:: python

            # if you have one val dataloader:
            def validation_step(self, batch, batch_idx)

            # if you have multiple val dataloaders:
            def validation_step(self, batch, batch_idx, dataloader_idx)

        Examples::

            # CASE 1: A single validation dataset
            def validation_step(self, batch, batch_idx):
                x, y = batch

                # implement your own
                out = self(x)
                loss = self.loss(out, y)

                # log 6 example images
                # or generated text... or whatever
                sample_imgs = x[:6]
                grid = torchvision.utils.make_grid(sample_imgs)
                self.logger.experiment.add_image('example_images', grid, 0)

                # calculate acc
                labels_hat = torch.argmax(out, dim=1)
                val_acc = torch.sum(y == labels_hat).item() / (len(y) * 1.0)

                # log the outputs!
                self.log_dict({'val_loss': loss, 'val_acc': val_acc})

        If you pass in multiple val dataloaders, :meth:`validation_step` will have an additional argument.

        .. code-block:: python

            # CASE 2: multiple validation dataloaders
            def validation_step(self, batch, batch_idx, dataloader_idx):
                # dataloader_idx tells you which dataset this is.

        Note:
            If you don't need to validate you don't need to implement this method.

        Note:
            When the :meth:`validation_step` is called, the model has been put in eval mode
            and PyTorch gradients have been disabled. At the end of validation,
            the model goes back to training mode and gradients are enabled.
        """

    def validation_step_end(self, *args, **kwargs) -> Optional[STEP_OUTPUT]:
        """
        Use this when validating with dp or ddp2 because :meth:`validation_step`
        will operate on only part of the batch. However, this is still optional
        and only needed for things like softmax or NCE loss.

        Note:
            If you later switch to ddp or some other mode, this will still be called
            so that you don't have to change your code.

        .. code-block:: python

            # pseudocode
            sub_batches = split_batches_for_dp(batch)
            batch_parts_outputs = [validation_step(sub_batch) for sub_batch in sub_batches]
            validation_step_end(batch_parts_outputs)

        Args:
            batch_parts_outputs: What you return in :meth:`validation_step`
                for each batch part.

        Return:
            None or anything

        .. code-block:: python

            # WITHOUT validation_step_end
            # if used in DP or DDP2, this batch is 1/num_gpus large
            def validation_step(self, batch, batch_idx):
                # batch is 1/num_gpus big
                x, y = batch

                out = self.encoder(x)
                loss = self.softmax(out)
                loss = nce_loss(loss)
                self.log('val_loss', loss)

            # --------------
            # with validation_step_end to do softmax over the full batch
            def validation_step(self, batch, batch_idx):
                # batch is 1/num_gpus big
                x, y = batch

                out = self(x)
                return out

            def validation_step_end(self, val_step_outputs):
                for out in val_step_outputs:
                    # do something with these

        See Also:
            See the :ref:`advanced/multi_gpu:Multi-GPU training` guide for more details.
        """

    def validation_epoch_end(self, outputs: EPOCH_OUTPUT) -> None:
        """
        Called at the end of the validation epoch with the outputs of all validation steps.

        .. code-block:: python

            # the pseudocode for these calls
            val_outs = []
            for val_batch in val_data:
                out = validation_step(val_batch)
                val_outs.append(out)
            validation_epoch_end(val_outs)

        Args:
            outputs: List of outputs you defined in :meth:`validation_step`, or if there
                are multiple dataloaders, a list containing a list of outputs for each dataloader.

        Return:
            None

        Note:
            If you didn't define a :meth:`validation_step`, this won't be called.

        Examples:
            With a single dataloader:

            .. code-block:: python

                def validation_epoch_end(self, val_step_outputs):
                    for out in val_step_outputs:
                        # do something

            With multiple dataloaders, `outputs` will be a list of lists. The outer list contains
            one entry per dataloader, while the inner list contains the individual outputs of
            each validation step for that dataloader.

            .. code-block:: python

                def validation_epoch_end(self, outputs):
                    for dataloader_output_result in outputs:
                        dataloader_outs = dataloader_output_result.dataloader_i_outputs

                    self.log('final_metric', final_value)
        """

    def test_step(self, *args, **kwargs) -> Optional[STEP_OUTPUT]:
        r"""
        Operates on a single batch of data from the test set.
        In this step you'd normally generate examples or calculate anything of interest
        such as accuracy.

        .. code-block:: python

            # the pseudocode for these calls
            test_outs = []
            for test_batch in test_data:
                out = test_step(test_batch)
                test_outs.append(out)
            test_epoch_end(test_outs)

        Args:
            batch (:class:`~torch.Tensor` | (:class:`~torch.Tensor`, ...) | [:class:`~torch.Tensor`, ...]):
                The output of your :class:`~torch.utils.data.DataLoader`. A tensor, tuple or list.
            batch_idx (int): The index of this batch.
            dataloader_idx (int): The index of the dataloader that produced this batch
                (only if multiple test dataloaders used).

        Return:
           Any of.

            - Any object or value
            - ``None`` - Testing will skip to the next batch

        .. code-block:: python

            # if you have one test dataloader:
            def test_step(self, batch, batch_idx)

            # if you have multiple test dataloaders:
            def test_step(self, batch, batch_idx, dataloader_idx)

        Examples::

            # CASE 1: A single test dataset
            def test_step(self, batch, batch_idx):
                x, y = batch

                # implement your own
                out = self(x)
                loss = self.loss(out, y)

                # log 6 example images
                # or generated text... or whatever
                sample_imgs = x[:6]
                grid = torchvision.utils.make_grid(sample_imgs)
                self.logger.experiment.add_image('example_images', grid, 0)

                # calculate acc
                labels_hat = torch.argmax(out, dim=1)
                test_acc = torch.sum(y == labels_hat).item() / (len(y) * 1.0)

                # log the outputs!
                self.log_dict({'test_loss': loss, 'test_acc': test_acc})

        If you pass in multiple test dataloaders, :meth:`test_step` will have an additional argument.

        .. code-block:: python

            # CASE 2: multiple test dataloaders
            def test_step(self, batch, batch_idx, dataloader_idx):
                # dataloader_idx tells you which dataset this is.

        Note:
            If you don't need to test you don't need to implement this method.

        Note:
            When the :meth:`test_step` is called, the model has been put in eval mode and
            PyTorch gradients have been disabled. At the end of the test epoch, the model goes back
            to training mode and gradients are enabled.
        """

    def test_step_end(self, *args, **kwargs) -> Optional[STEP_OUTPUT]:
        """
        Use this when testing with dp or ddp2 because :meth:`test_step` will operate
        on only part of the batch. However, this is still optional
        and only needed for things like softmax or NCE loss.

        Note:
            If you later switch to ddp or some other mode, this will still be called
            so that you don't have to change your code.

        .. code-block:: python

            # pseudocode
            sub_batches = split_batches_for_dp(batch)
            batch_parts_outputs = [test_step(sub_batch) for sub_batch in sub_batches]
            test_step_end(batch_parts_outputs)

        Args:
            batch_parts_outputs: What you return in :meth:`test_step` for each batch part.

        Return:
            None or anything

        .. code-block:: python

            # WITHOUT test_step_end
            # if used in DP or DDP2, this batch is 1/num_gpus large
            def test_step(self, batch, batch_idx):
                # batch is 1/num_gpus big
                x, y = batch

                out = self(x)
                loss = self.softmax(out)
                self.log('test_loss', loss)

            # --------------
            # with test_step_end to do softmax over the full batch
            def test_step(self, batch, batch_idx):
                # batch is 1/num_gpus big
                x, y = batch

                out = self.encoder(x)
                return out

            def test_step_end(self, output_results):
                # this out is now the full size of the batch
                all_test_step_outs = output_results.out
                loss = nce_loss(all_test_step_outs)
                self.log('test_loss', loss)

        See Also:
            See the :ref:`advanced/multi_gpu:Multi-GPU training` guide for more details.
        """

    def test_epoch_end(self, outputs: EPOCH_OUTPUT) -> None:
        """
        Called at the end of a test epoch with the output of all test steps.

        .. code-block:: python

            # the pseudocode for these calls
            test_outs = []
            for test_batch in test_data:
                out = test_step(test_batch)
                test_outs.append(out)
            test_epoch_end(test_outs)

        Args:
            outputs: List of outputs you defined in :meth:`test_step_end`, or if there
                are multiple dataloaders, a list containing a list of outputs for each dataloader

        Return:
            None

        Note:
            If you didn't define a :meth:`test_step`, this won't be called.

        Examples:
            With a single dataloader:

            .. code-block:: python

                def test_epoch_end(self, outputs):
                    # do something with the outputs of all test batches
                    all_test_preds = test_step_outputs.predictions

                    some_result = calc_all_results(all_test_preds)
                    self.log(some_result)

            With multiple dataloaders, `outputs` will be a list of lists. The outer list contains
            one entry per dataloader, while the inner list contains the individual outputs of
            each test step for that dataloader.

            .. code-block:: python

                def test_epoch_end(self, outputs):
                    final_value = 0
                    for dataloader_outputs in outputs:
                        for test_step_out in dataloader_outputs:
                            # do something
                            final_value += test_step_out

                    self.log('final_metric', final_value)
        """

    def predict_step(self, batch: Any, batch_idx: int, dataloader_idx: Optional[int] = None) -> Any:
        """
        Step function called during :meth:`~pytorch_lightning.trainer.trainer.Trainer.predict`.
        By default, it calls :meth:`~pytorch_lightning.core.lightning.LightningModule.forward`.
        Override to add any processing logic.

        Args:
            batch: Current batch
            batch_idx: Index of current batch
            dataloader_idx: Index of the current dataloader

        Return:
            Predicted output
        """
        return self(batch)

    def configure_callbacks(self):
        """
        Configure model-specific callbacks.
        When the model gets attached, e.g., when ``.fit()`` or ``.test()`` gets called,
        the list returned here will be merged with the list of callbacks passed to the Trainer's ``callbacks`` argument.
        If a callback returned here has the same type as one or several callbacks already present in
        the Trainer's callbacks list, it will take priority and replace them.
        In addition, Lightning will make sure :class:`~pytorch_lightning.callbacks.model_checkpoint.ModelCheckpoint`
        callbacks run last.

        Return:
            A list of callbacks which will extend the list of callbacks in the Trainer.

        Example::

            def configure_callbacks(self):
                early_stop = EarlyStopping(monitor"val_acc", mode="max")
                checkpoint = ModelCheckpoint(monitor="val_loss")
                return [early_stop, checkpoint]

        Note:
            Certain callback methods like :meth:`~pytorch_lightning.callbacks.base.Callback.on_init_start`
            will never be invoked on the new callbacks returned here.
        """
        return []

    def configure_optimizers(self):
        r"""
        Choose what optimizers and learning-rate schedulers to use in your optimization.
        Normally you'd need one. But in the case of GANs or similar you might have multiple.

        Return:
            Any of these 6 options.

            - **Single optimizer**.
            - **List or Tuple** of optimizers.
            - **Two lists** - The first list has multiple optimizers, and the second has multiple LR schedulers (or
              multiple lr_dict).
            - **Dictionary**, with an ``"optimizer"`` key, and (optionally) a ``"lr_scheduler"``
              key whose value is a single LR scheduler or lr_dict.
            - **Tuple of dictionaries** as described above, with an optional ``"frequency"`` key.
            - **None** - Fit will run without any optimizer.

        Note:
            The lr_dict is a dictionary which contains the scheduler and its associated configuration. The default
            configuration is shown below.

            .. code-block:: python

                lr_dict = {
                    'scheduler': lr_scheduler, # The LR scheduler instance (required)
                    'interval': 'epoch', # The unit of the scheduler's step size
                    'frequency': 1, # The frequency of the scheduler
                    'reduce_on_plateau': False, # For ReduceLROnPlateau scheduler
                    'monitor': 'val_loss', # Metric for ReduceLROnPlateau to monitor
                    'strict': True, # Whether to crash the training if `monitor` is not found
                    'name': None, # Custom name for LearningRateMonitor to use
                }

            Only the ``"scheduler"`` key is required, the rest will be set to the defaults above.

        Note:
            The ``"frequency"`` value is an ``int`` corresponding to the number of sequential batches optimized with the
            specific optimizer. It should be given to none or to all of the optimizers.

            There is a difference between passing multiple optimizers in a list and passing multiple optimizers in
            dictionaries with a frequency of 1:
            In the former case, all optimizers will operate on the given batch in each optimization step.
            In the latter, only one optimizer will operate on the given batch at every step.

        Examples::

            # most cases
            def configure_optimizers(self):
                return Adam(self.parameters(), lr=1e-3)

            # multiple optimizer case (e.g.: GAN)
            def configure_optimizers(self):
                gen_opt = Adam(self.model_gen.parameters(), lr=0.01)
                dis_opt = Adam(self.model_dis.parameters(), lr=0.02)
                return gen_opt, dis_opt

            # example with learning rate schedulers
            def configure_optimizers(self):
                gen_opt = Adam(self.model_gen.parameters(), lr=0.01)
                dis_opt = Adam(self.model_dis.parameters(), lr=0.02)
                dis_sch = CosineAnnealing(dis_opt, T_max=10)
                return [gen_opt, dis_opt], [dis_sch]

            # example with step-based learning rate schedulers
            def configure_optimizers(self):
                gen_opt = Adam(self.model_gen.parameters(), lr=0.01)
                dis_opt = Adam(self.model_dis.parameters(), lr=0.02)
                gen_sch = {'scheduler': ExponentialLR(gen_opt, 0.99),
                           'interval': 'step'}  # called after each training step
                dis_sch = CosineAnnealing(dis_opt, T_max=10) # called every epoch
                return [gen_opt, dis_opt], [gen_sch, dis_sch]

            # example with optimizer frequencies
            # see training procedure in `Improved Training of Wasserstein GANs`, Algorithm 1
            # https://arxiv.org/abs/1704.00028
            def configure_optimizers(self):
                gen_opt = Adam(self.model_gen.parameters(), lr=0.01)
                dis_opt = Adam(self.model_dis.parameters(), lr=0.02)
                n_critic = 5
                return (
                    {'optimizer': dis_opt, 'frequency': n_critic},
                    {'optimizer': gen_opt, 'frequency': 1}
                )

        Note:
            Some things to know:

            - Lightning calls ``.backward()`` and ``.step()`` on each optimizer and learning rate scheduler as needed.
            - If you use 16-bit precision (``precision=16``), Lightning will automatically handle the optimizers.
            - If you use multiple optimizers, :meth:`training_step` will have an additional ``optimizer_idx`` parameter.
            - If you use :class:`torch.optim.LBFGS`, Lightning handles the closure function automatically for you.
            - If you use multiple optimizers, gradients will be calculated only for the parameters of current optimizer
              at each training step.
            - If you need to control how often those optimizers step or override the default ``.step()`` schedule,
              override the :meth:`optimizer_step` hook.
            - If you only want to call a learning rate scheduler every ``x`` step or epoch, or want to monitor a custom
              metric, you can specify these in a lr_dict:

              .. code-block:: python

                  lr_dict = {
                      'scheduler': lr_scheduler,
                      'interval': 'step',  # or 'epoch'
                      'monitor': 'val_f1',
                      'frequency': x,
                  }

        """
        rank_zero_warn("`configure_optimizers` must be implemented to be used with the Lightning Trainer")

    def manual_backward(self, loss: Tensor, optimizer: Optional[Optimizer] = None, *args, **kwargs) -> None:
        """
        Call this directly from your training_step when doing optimizations manually.
        By using this we can ensure that all the proper scaling when using 16-bit etc has been done for you.

        This function forwards all args to the .backward() call as well.

        See :ref:`manual optimization<common/optimizers:Manual optimization>` for more examples.

        Example::

            def training_step(...):
                opt = self.optimizers()
                loss = ...
                opt.zero_grad()
                # automatically applies scaling, etc...
                self.manual_backward(loss)
                opt.step()
        """
        if optimizer is not None:
            rank_zero_deprecation(
                "`optimizer` argument to `manual_backward` is deprecated in v1.2 and will be removed in v1.4"
            )

        # make sure we're using manual opt
        self._verify_is_manual_optimization('manual_backward')

        # backward
        self._running_manual_backward = True
        self.trainer.train_loop.backward(loss, optimizer=None, opt_idx=None, *args, **kwargs)
        self._running_manual_backward = False

    def backward(self, loss: Tensor, optimizer: Optimizer, optimizer_idx: int, *args, **kwargs) -> None:
        """
        Override backward with your own implementation if you need to.

        Args:
            loss: Loss is already scaled by accumulated grads
            optimizer: Current optimizer being used
            optimizer_idx: Index of the current optimizer being used

        Called to perform backward step.
        Feel free to override as needed.
        The loss passed in has already been scaled for accumulated gradients if requested.

        Example::

            def backward(self, loss, optimizer, optimizer_idx):
                loss.backward()

        """
        if self.automatic_optimization or self._running_manual_backward:
            loss.backward(*args, **kwargs)

    def toggle_optimizer(self, optimizer: Optimizer, optimizer_idx: int):
        """
        Makes sure only the gradients of the current optimizer's parameters are calculated
        in the training step to prevent dangling gradients in multiple-optimizer setup.

        .. note:: Only called when using multiple optimizers

        Override for your own behavior

        It works with ``untoggle_optimizer`` to make sure param_requires_grad_state is properly reset.

        Args:
            optimizer: Current optimizer used in training_loop
            optimizer_idx: Current optimizer idx in training_loop
        """

        # Iterate over all optimizer parameters to preserve their `requires_grad` information
        # in case these are pre-defined during `configure_optimizers`
        param_requires_grad_state = {}
        for opt in self.optimizers(use_pl_optimizer=False):
            for group in opt.param_groups:
                for param in group['params']:
                    # If a param already appear in param_requires_grad_state, continue
                    if param in param_requires_grad_state:
                        continue
                    param_requires_grad_state[param] = param.requires_grad
                    param.requires_grad = False

        # Then iterate over the current optimizer's parameters and set its `requires_grad`
        # properties accordingly
        for group in optimizer.param_groups:
            for param in group['params']:
                param.requires_grad = param_requires_grad_state[param]
        self._param_requires_grad_state = param_requires_grad_state

    def untoggle_optimizer(self, optimizer_idx: int):
        """
        .. note:: Only called when using multiple optimizers

        Override for your own behavior

        Args:
            optimizer_idx: Current optimizer idx in training_loop
        """
        for opt_idx, opt in enumerate(self.optimizers(use_pl_optimizer=False)):
            if optimizer_idx != opt_idx:
                for group in opt.param_groups:
                    for param in group['params']:
                        if param in self._param_requires_grad_state:
                            param.requires_grad = self._param_requires_grad_state[param]
        # save memory
        self._param_requires_grad_state = dict()

    def optimizer_step(
        self,
        epoch: int = None,
        batch_idx: int = None,
        optimizer: Optimizer = None,
        optimizer_idx: int = None,
        optimizer_closure: Optional[Callable] = None,
        on_tpu: bool = None,
        using_native_amp: bool = None,
        using_lbfgs: bool = None,
    ) -> None:
        r"""
        Override this method to adjust the default way the
        :class:`~pytorch_lightning.trainer.trainer.Trainer` calls each optimizer.
        By default, Lightning calls ``step()`` and ``zero_grad()`` as shown in the example
        once per optimizer.

        Warning:
            If you are overriding this method, make sure that you pass the ``optimizer_closure`` parameter
            to ``optimizer.step()`` function as shown in the examples. This ensures that
            ``training_step()``, ``optimizer.zero_grad()``, ``backward()`` are called within
            :meth:`~pytorch_lightning.trainer.training_loop.TrainLoop.run_training_batch`.

        Args:
            epoch: Current epoch
            batch_idx: Index of current batch
            optimizer: A PyTorch optimizer
            optimizer_idx: If you used multiple optimizers, this indexes into that list.
            optimizer_closure: Closure for all optimizers
            on_tpu: ``True`` if TPU backward is required
            using_native_amp: ``True`` if using native amp
            using_lbfgs: True if the matching optimizer is :class:`torch.optim.LBFGS`

        Examples::

            # DEFAULT
            def optimizer_step(self, epoch, batch_idx, optimizer, optimizer_idx,
                               optimizer_closure, on_tpu, using_native_amp, using_lbfgs):
                optimizer.step(closure=optimizer_closure)

            # Alternating schedule for optimizer steps (i.e.: GANs)
            def optimizer_step(self, epoch, batch_idx, optimizer, optimizer_idx,
                               optimizer_closure, on_tpu, using_native_amp, using_lbfgs):
                # update generator opt every step
                if optimizer_idx == 0:
                    optimizer.step(closure=optimizer_closure)

                # update discriminator opt every 2 steps
                if optimizer_idx == 1:
                    if (batch_idx + 1) % 2 == 0 :
                        optimizer.step(closure=optimizer_closure)

                # ...
                # add as many optimizers as you want

        Here's another example showing how to use this for more advanced things such as
        learning rate warm-up:

        .. code-block:: python

            # learning rate warm-up
            def optimizer_step(self, epoch, batch_idx, optimizer, optimizer_idx,
                               optimizer_closure, on_tpu, using_native_amp, using_lbfgs):
                # warm up lr
                if self.trainer.global_step < 500:
                    lr_scale = min(1., float(self.trainer.global_step + 1) / 500.)
                    for pg in optimizer.param_groups:
                        pg['lr'] = lr_scale * self.learning_rate

                # update params
                optimizer.step(closure=optimizer_closure)

        """
        if not isinstance(optimizer, LightningOptimizer):
            # wraps into LightingOptimizer only for running step
            optimizer = LightningOptimizer._to_lightning_optimizer(optimizer, self.trainer, optimizer_idx)
        optimizer.step(closure=optimizer_closure)

    def optimizer_zero_grad(self, epoch: int, batch_idx: int, optimizer: Optimizer, optimizer_idx: int):
        """Override this method to change the default behaviour of ``optimizer.zero_grad()``.

        Args:
            epoch: Current epoch
            batch_idx: Index of current batch
            optimizer: A PyTorch optimizer
            optimizer_idx: If you used multiple optimizers this indexes into that list.

        Examples::

            # DEFAULT
            def optimizer_zero_grad(self, epoch, batch_idx, optimizer, optimizer_idx):
                optimizer.zero_grad()

            # Set gradients to `None` instead of zero to improve performance.
            def optimizer_zero_grad(self, epoch, batch_idx, optimizer, optimizer_idx):
                optimizer.zero_grad(set_to_none=True)

        See :meth:`torch.optim.Optimizer.zero_grad` for the explanation of the above example.
        """
        optimizer.zero_grad()

    def tbptt_split_batch(self, batch: Tensor, split_size: int) -> list:
        r"""
        When using truncated backpropagation through time, each batch must be split along the
        time dimension. Lightning handles this by default, but for custom behavior override
        this function.

        Args:
            batch: Current batch
            split_size: The size of the split

        Return:
            List of batch splits. Each split will be passed to :meth:`training_step` to enable truncated
            back propagation through time. The default implementation splits root level Tensors and
            Sequences at dim=1 (i.e. time dim). It assumes that each time dim is the same length.

        Examples::

            def tbptt_split_batch(self, batch, split_size):
              splits = []
              for t in range(0, time_dims[0], split_size):
                  batch_split = []
                  for i, x in enumerate(batch):
                      if isinstance(x, torch.Tensor):
                          split_x = x[:, t:t + split_size]
                      elif isinstance(x, collections.Sequence):
                          split_x = [None] * len(x)
                          for batch_idx in range(len(x)):
                              split_x[batch_idx] = x[batch_idx][t:t + split_size]

                      batch_split.append(split_x)

                  splits.append(batch_split)

              return splits

        Note:
            Called in the training loop after
            :meth:`~pytorch_lightning.callbacks.base.Callback.on_batch_start`
            if :paramref:`~pytorch_lightning.trainer.Trainer.truncated_bptt_steps` > 0.
            Each returned batch split is passed separately to :meth:`training_step`.

        """
        time_dims = [len(x[0]) for x in batch if isinstance(x, (torch.Tensor, collections.Sequence))]
        assert len(time_dims) >= 1, "Unable to determine batch time dimension"
        assert all(x == time_dims[0] for x in time_dims), "Batch time dimension length is ambiguous"

        splits = []
        for t in range(0, time_dims[0], split_size):
            batch_split = []
            for i, x in enumerate(batch):
                if isinstance(x, torch.Tensor):
                    split_x = x[:, t:t + split_size]
                elif isinstance(x, collections.Sequence):
                    split_x = [None] * len(x)
                    for batch_idx in range(len(x)):
                        split_x[batch_idx] = x[batch_idx][t:t + split_size]

                batch_split.append(split_x)

            splits.append(batch_split)

        return splits

    def summarize(self, mode: Optional[str] = ModelSummary.MODE_DEFAULT) -> Optional[ModelSummary]:
        model_summary = None

        if mode in ModelSummary.MODES:
            model_summary = ModelSummary(self, mode=mode)
            log.info("\n" + str(model_summary))
        elif mode is not None:
            raise MisconfigurationException(f"`mode` can be None, {', '.join(ModelSummary.MODES)}, got {mode}")

        return model_summary

    def freeze(self) -> None:
        r"""
        Freeze all params for inference.

        Example::

            model = MyLightningModule(...)
            model.freeze()

        """
        for param in self.parameters():
            param.requires_grad = False

        self.eval()

    def unfreeze(self) -> None:
        """
        Unfreeze all parameters for training.

        .. code-block:: python

            model = MyLightningModule(...)
            model.unfreeze()

        """
        for param in self.parameters():
            param.requires_grad = True

        self.train()

    def get_progress_bar_dict(self) -> Dict[str, Union[int, str]]:
        r"""
        Implement this to override the default items displayed in the progress bar.
        By default it includes the average loss value, split index of BPTT (if used)
        and the version of the experiment when using a logger.

        .. code-block::

            Epoch 1:   4%|▎         | 40/1095 [00:03<01:37, 10.84it/s, loss=4.501, v_num=10]

        Here is an example how to override the defaults:

        .. code-block:: python

            def get_progress_bar_dict(self):
                # don't show the version number
                items = super().get_progress_bar_dict()
                items.pop("v_num", None)
                return items

        Return:
            Dictionary with the items to be displayed in the progress bar.
        """
        # call .item() only once but store elements without graphs
        running_train_loss = self.trainer.train_loop.running_loss.mean()
        avg_training_loss = None
        if running_train_loss is not None:
            avg_training_loss = running_train_loss.cpu().item()
        elif self.automatic_optimization:
            avg_training_loss = float('NaN')

        tqdm_dict = {}
        if avg_training_loss is not None:
            tqdm_dict["loss"] = f"{avg_training_loss:.3g}"

        if self.trainer.truncated_bptt_steps is not None:
            tqdm_dict["split_idx"] = self.trainer.split_idx

        if self.trainer.logger is not None and self.trainer.logger.version is not None:
            version = self.trainer.logger.version
            # show last 4 places of long version strings
            version = version[-4:] if isinstance(version, str) else version
            tqdm_dict["v_num"] = version

        return tqdm_dict

    def _verify_is_manual_optimization(self, fn_name):
        if self.automatic_optimization:
            raise MisconfigurationException(
                f'to use {fn_name}, please disable automatic optimization:'
                ' set model property `automatic_optimization` as False'
            )

    @classmethod
    def _auto_collect_arguments(cls, frame=None) -> Tuple[Dict, Dict]:
        """
        Collect all module arguments in the current constructor and all child constructors.
        The child constructors are all the ``__init__`` methods that reach the current class through
        (chained) ``super().__init__()`` calls.

        Args:
            frame: instance frame

        Returns:
            self_arguments: arguments dictionary of the first instance
            parents_arguments: arguments dictionary of the parent's instances
        """
        if not frame:
            frame = inspect.currentframe()

        frame_args = collect_init_args(frame.f_back, [])
        self_arguments = frame_args[-1]

        # set hyper_parameters in child
        self_arguments = self_arguments
        parents_arguments = {}

        # add all arguments from parents
        for args in frame_args[:-1]:
            parents_arguments.update(args)
        return self_arguments, parents_arguments

    def save_hyperparameters(
        self,
        *args,
        ignore: Optional[Union[Sequence[str], str]] = None,
        frame: Optional[types.FrameType] = None
    ) -> None:
        """Save model arguments to ``hparams`` attribute.

        Args:
            args: single object of `dict`, `NameSpace` or `OmegaConf`
                or string names or arguments from class ``__init__``
            ignore: an argument name or a list of argument names from
                class ``__init__`` to be ignored
            frame: a frame object. Default is None

        Example::
            >>> class ManuallyArgsModel(LightningModule):
            ...     def __init__(self, arg1, arg2, arg3):
            ...         super().__init__()
            ...         # manually assign arguments
            ...         self.save_hyperparameters('arg1', 'arg3')
            ...     def forward(self, *args, **kwargs):
            ...         ...
            >>> model = ManuallyArgsModel(1, 'abc', 3.14)
            >>> model.hparams
            "arg1": 1
            "arg3": 3.14

            >>> class AutomaticArgsModel(LightningModule):
            ...     def __init__(self, arg1, arg2, arg3):
            ...         super().__init__()
            ...         # equivalent automatic
            ...         self.save_hyperparameters()
            ...     def forward(self, *args, **kwargs):
            ...         ...
            >>> model = AutomaticArgsModel(1, 'abc', 3.14)
            >>> model.hparams
            "arg1": 1
            "arg2": abc
            "arg3": 3.14

            >>> class SingleArgModel(LightningModule):
            ...     def __init__(self, params):
            ...         super().__init__()
            ...         # manually assign single argument
            ...         self.save_hyperparameters(params)
            ...     def forward(self, *args, **kwargs):
            ...         ...
            >>> model = SingleArgModel(Namespace(p1=1, p2='abc', p3=3.14))
            >>> model.hparams
            "p1": 1
            "p2": abc
            "p3": 3.14

            >>> class ManuallyArgsModel(LightningModule):
            ...     def __init__(self, arg1, arg2, arg3):
            ...         super().__init__()
            ...         # pass argument(s) to ignore as a string or in a list
            ...         self.save_hyperparameters(ignore='arg2')
            ...     def forward(self, *args, **kwargs):
            ...         ...
            >>> model = ManuallyArgsModel(1, 'abc', 3.14)
            >>> model.hparams
            "arg1": 1
            "arg3": 3.14
        """
        # the frame needs to be created in this file.
        if not frame:
            frame = inspect.currentframe().f_back
        save_hyperparameters(self, *args, ignore=ignore, frame=frame)

    def _set_hparams(self, hp: Union[dict, Namespace, str]) -> None:
        if isinstance(hp, Namespace):
            hp = vars(hp)
        if isinstance(hp, dict):
            hp = AttributeDict(hp)
        elif isinstance(hp, PRIMITIVE_TYPES):
            raise ValueError(f"Primitives {PRIMITIVE_TYPES} are not allowed.")
        elif not isinstance(hp, ALLOWED_CONFIG_TYPES):
            raise ValueError(f"Unsupported config type of {type(hp)}.")

        if isinstance(hp, dict) and isinstance(self.hparams, dict):
            self.hparams.update(hp)
        else:
            self._hparams = hp

    @torch.no_grad()
    def to_onnx(
        self,
        file_path: Union[str, Path],
        input_sample: Optional[Any] = None,
        **kwargs,
    ):
        """
        Saves the model in ONNX format

        Args:
            file_path: The path of the file the onnx model should be saved to.
            input_sample: An input for tracing. Default: None (Use self.example_input_array)
            **kwargs: Will be passed to torch.onnx.export function.

        Example:
            >>> class SimpleModel(LightningModule):
            ...     def __init__(self):
            ...         super().__init__()
            ...         self.l1 = torch.nn.Linear(in_features=64, out_features=4)
            ...
            ...     def forward(self, x):
            ...         return torch.relu(self.l1(x.view(x.size(0), -1)))

            >>> with tempfile.NamedTemporaryFile(suffix='.onnx', delete=False) as tmpfile:
            ...     model = SimpleModel()
            ...     input_sample = torch.randn((1, 64))
            ...     model.to_onnx(tmpfile.name, input_sample, export_params=True)
            ...     os.path.isfile(tmpfile.name)
            True
        """
        mode = self.training

        if input_sample is None:
            if self.example_input_array is None:
                raise ValueError(
                    "Could not export to ONNX since neither `input_sample` nor"
                    " `model.example_input_array` attribute is set."
                )
            input_sample = self.example_input_array

        input_sample = self._apply_batch_transfer_handler(input_sample)

        if "example_outputs" not in kwargs:
            self.eval()
            kwargs["example_outputs"] = self(input_sample)

        torch.onnx.export(self, input_sample, file_path, **kwargs)
        self.train(mode)

    @torch.no_grad()
    def to_torchscript(
        self,
        file_path: Optional[Union[str, Path]] = None,
        method: Optional[str] = 'script',
        example_inputs: Optional[Any] = None,
        **kwargs,
    ) -> Union[ScriptModule, Dict[str, ScriptModule]]:
        """
        By default compiles the whole model to a :class:`~torch.jit.ScriptModule`.
        If you want to use tracing, please provided the argument `method='trace'` and make sure that either the
        example_inputs argument is provided, or the model has self.example_input_array set.
        If you would like to customize the modules that are scripted you should override this method.
        In case you want to return multiple modules, we recommend using a dictionary.

        Args:
            file_path: Path where to save the torchscript. Default: None (no file saved).
            method: Whether to use TorchScript's script or trace method. Default: 'script'
            example_inputs: An input to be used to do tracing when method is set to 'trace'.
              Default: None (Use self.example_input_array)
            **kwargs: Additional arguments that will be passed to the :func:`torch.jit.script` or
              :func:`torch.jit.trace` function.

        Note:
            - Requires the implementation of the
              :meth:`~pytorch_lightning.core.lightning.LightningModule.forward` method.
            - The exported script will be set to evaluation mode.
            - It is recommended that you install the latest supported version of PyTorch
              to use this feature without limitations. See also the :mod:`torch.jit`
              documentation for supported features.

        Example:
            >>> class SimpleModel(LightningModule):
            ...     def __init__(self):
            ...         super().__init__()
            ...         self.l1 = torch.nn.Linear(in_features=64, out_features=4)
            ...
            ...     def forward(self, x):
            ...         return torch.relu(self.l1(x.view(x.size(0), -1)))
            ...
            >>> model = SimpleModel()
            >>> torch.jit.save(model.to_torchscript(), "model.pt")  # doctest: +SKIP
            >>> os.path.isfile("model.pt")  # doctest: +SKIP
            >>> torch.jit.save(model.to_torchscript(file_path="model_trace.pt", method='trace', # doctest: +SKIP
            ...                                     example_inputs=torch.randn(1, 64)))  # doctest: +SKIP
            >>> os.path.isfile("model_trace.pt")  # doctest: +SKIP
            True

        Return:
            This LightningModule as a torchscript, regardless of whether file_path is
            defined or not.
        """
        mode = self.training

        if method == 'script':
            torchscript_module = torch.jit.script(self.eval(), **kwargs)
        elif method == 'trace':
            # if no example inputs are provided, try to see if model has example_input_array set
            if example_inputs is None:
                if self.example_input_array is None:
                    raise ValueError(
                        'Choosing method=`trace` requires either `example_inputs`'
                        ' or `model.example_input_array` to be defined.'
                    )
                example_inputs = self.example_input_array

            # automatically send example inputs to the right device and use trace
            example_inputs = self._apply_batch_transfer_handler(example_inputs)
            torchscript_module = torch.jit.trace(func=self.eval(), example_inputs=example_inputs, **kwargs)
        else:
            raise ValueError(f"The 'method' parameter only supports 'script' or 'trace', but value given was: {method}")

        self.train(mode)

        if file_path is not None:
            torch.jit.save(torchscript_module, file_path)

        return torchscript_module

    @property
    def hparams(self) -> Union[AttributeDict, dict, Namespace]:
        if not hasattr(self, "_hparams"):
            self._hparams = AttributeDict()
        return self._hparams

    @property
    def hparams_initial(self) -> AttributeDict:
        if not hasattr(self, "_hparams_initial"):
            return AttributeDict()
        # prevent any change
        return copy.deepcopy(self._hparams_initial)

    @property
    def model_size(self) -> float:
        # todo: think about better way without need to dump model to drive
        tmp_name = f"{uuid.uuid4().hex}.pt"
        torch.save(self.state_dict(), tmp_name)
        size_mb = os.path.getsize(tmp_name) / 1e6
        os.remove(tmp_name)
        return size_mb<|MERGE_RESOLUTION|>--- conflicted
+++ resolved
@@ -74,11 +74,7 @@
         "model_size",
     ] + DeviceDtypeModuleMixin.__jit_unused_properties__
 
-<<<<<<< HEAD
-    def __init__(self, *args, **kwargs) -> None:
-=======
     def __init__(self, *args: Any, **kwargs: Any) -> None:
->>>>>>> e147127c
         super().__init__(*args, **kwargs)
 
         # see (https://github.com/pytorch/pytorch/blob/3e6bb5233f9ca2c5aa55d9cda22a7ee85439aa6e/
