--- conflicted
+++ resolved
@@ -1508,12 +1508,8 @@
             gradient_clip_val = self.trainer.gradient_clip_val or 0.0
         elif self.trainer.gradient_clip_val is not None and self.trainer.gradient_clip_val != gradient_clip_val:
             raise MisconfigurationException(
-<<<<<<< HEAD
-                "You have set `Trainer(gradient_clip_val)` and have passed `clip_gradients(gradient_clip_val=...)`."
-=======
                 f"You have set `Trainer(gradient_clip_val={self.trainer.gradient_clip_val!r})`"
                 f" and have passed `clip_gradients(gradient_clip_val={gradient_clip_val!r})`."
->>>>>>> 47e7a286
                 " Please use only one of them."
             )
 
