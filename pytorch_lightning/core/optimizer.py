# Copyright The PyTorch Lightning team.
#
# Licensed under the Apache License, Version 2.0 (the "License");
# you may not use this file except in compliance with the License.
# You may obtain a copy of the License at
#
#     http://www.apache.org/licenses/LICENSE-2.0
#
# Unless required by applicable law or agreed to in writing, software
# distributed under the License is distributed on an "AS IS" BASIS,
# WITHOUT WARRANTIES OR CONDITIONS OF ANY KIND, either express or implied.
# See the License for the specific language governing permissions and
# limitations under the License.
from contextlib import contextmanager
from typing import Any, Callable, Dict, Generator, List, Optional, Tuple, Union
from weakref import proxy

import torch
from torch import optim
from torch.optim import Optimizer

import pytorch_lightning as pl
from pytorch_lightning.utilities import AMPType, rank_zero_warn
from pytorch_lightning.utilities.exceptions import MisconfigurationException


def do_nothing_closure() -> None:
    return


class LightningOptimizer:
    """This class is used to wrap the user optimizers and handle properly the backward and optimizer_step logic
    across accelerators, AMP, accumulate_grad_batches."""

    def __init__(self, optimizer: Optimizer):
        # copy most of the `Optimizer` methods into this instance. `__del__` is skipped in case the optimizer has
        # implemented custom logic which we would not want to call on destruction of the `LightningOptimizer`
        self.__dict__ = {k: v for k, v in optimizer.__dict__.items() if k not in ("step", "__del__")}

        # For Horovod
        if hasattr(optimizer, "skip_synchronize"):
            self.__class__ = type(
                "Lightning" + optimizer.__class__.__name__, (self.__class__, optimizer.__class__.__bases__[0]), {}
            )
            self.skip_synchronize = optimizer.skip_synchronize
            self.synchronize = optimizer.synchronize
        else:
            self.__class__ = type("Lightning" + optimizer.__class__.__name__, (self.__class__, optimizer.__class__), {})

        self._optimizer = optimizer
        self._trainer: Optional["pl.Trainer"] = None
        self._optimizer_idx = 0

    @property
    def optimizer(self) -> Optimizer:
        return self._optimizer

    def _on_trainer_init(self, trainer: "pl.Trainer") -> None:
        self._trainer = proxy(trainer)
        for opt_idx, opt in enumerate(trainer.optimizers):
            if opt == self._optimizer:
                self._optimizer_idx = opt_idx
                break

    @classmethod
    def _to_lightning_optimizer(cls, optimizer: Optimizer, trainer: "pl.Trainer", opt_idx: int) -> "LightningOptimizer":
        # apex overrides .step function and need to be wrapped on each step
        if trainer.amp_backend is not None and trainer.amp_backend == AMPType.APEX:
            lightning_optimizer = cls(optimizer)
            lightning_optimizer._on_trainer_init(trainer)
        else:
            lightning_optimizer = trainer.lightning_optimizers[opt_idx]
        return lightning_optimizer

    @contextmanager
    def toggle_model(self, sync_grad: bool = True) -> Generator[None, None, None]:
        """This function is just a helper for advanced users.

        Considering the current optimizer as A and all other optimizers as B.
        Toggling means all parameters from B exclusive to A will have ``requires_grad`` set to False.

        When performing gradient accumulation, there is no need to perform grad synchronization
        during the accumulation phase.
        Setting `sync_grad` to False will block this synchronization and improve performance.
        """
        # local import here to avoid circular import
        from pytorch_lightning.loops.utilities import _block_parallel_sync_behavior

        assert self._trainer is not None
        lightning_module = self._trainer.lightning_module

        with _block_parallel_sync_behavior(self._trainer, block=(not sync_grad)):
            lightning_module.toggle_optimizer(self, self._optimizer_idx)
            yield
            lightning_module.untoggle_optimizer(self._optimizer_idx)

    def step(self, closure: Optional[Callable[[], Any]] = None, **kwargs: Any) -> None:
        """Performs a single optimization step (parameter update).

        Args:
            closure: An optional optimizer_closure.
            kwargs: Any additional arguments to the ``optimizer.step()`` call.

        Example::

            # Scenario for a GAN using manual optimization
            def training_step(...):
                opt_gen, opt_dis = self.optimizers()

                ...

                # compute generator loss
                loss_gen = self.compute_generator_loss(...)
                # zero_grad needs to be called before backward
                opt_gen.zero_grad()
                self.manual_backward(loss_gen)
                opt_gen.step()

                # compute discriminator loss
                loss_dis = self.compute_discriminator_loss(...)

                # zero_grad needs to be called before backward
                opt_dis.zero_grad()
                self.manual_backward(loss_dis)
                opt_dis.step()


            # A more advanced example
            def training_step(self, batch, batch_idx, ...):
                opt_gen, opt_dis = self.optimizers()

                ...
                accumulated_grad_batches = batch_idx % 2 == 0

                # compute generator loss
                def closure_gen():
                    loss_gen = self.compute_generator_loss(...)
                    self.manual_backward(loss_gen)
                    if accumulated_grad_batches:
                        opt_gen.zero_grad()

                with opt_gen.toggle_model(sync_grad=accumulated_grad_batches):
                    opt_gen.step(closure=closure_gen)

                def closure_dis():
                    loss_dis = self.compute_discriminator_loss(...)
                    self.manual_backward(loss_dis)
                    if accumulated_grad_batches:
                        opt_dis.zero_grad()

                with opt_dis.toggle_model(sync_grad=accumulated_grad_batches):
                    opt_dis.step(closure=closure_dis)
        """
        if closure is None:
            closure = do_nothing_closure
            profiler_action = "optimizer_step_without_closure"
        elif not callable(closure):
            raise MisconfigurationException("When `optimizer.step(closure)` is called, the closure should be callable")
        else:
            profiler_action = "optimizer_step_with_closure"
        profiler_action += f"_{self._optimizer_idx}"

        trainer = self._trainer
        assert trainer is not None
        with trainer.profiler.profile(profiler_action):
<<<<<<< HEAD
            trainer.training_type_plugin.optimizer_step(self._optimizer, self._optimizer_idx, closure, **kwargs)


def _init_optimizers_and_lr_schedulers(model: "pl.LightningModule") -> Tuple[List, List, List]:
    """Calls `LightningModule.configure_optimizers` and parses and validates the output."""
    model.trainer._lightning_optimizers = None
    optim_conf = model.trainer._call_lightning_module_hook("configure_optimizers", pl_module=model)

    if optim_conf is None:
        rank_zero_warn(
            "`LightningModule.configure_optimizers` returned `None`, this fit will run with no optimizer",
        )
        optim_conf = _MockOptimizer()

    optimizers, lr_schedulers, optimizer_frequencies, monitor = _configure_optimizers(optim_conf)
    lr_schedulers = _configure_schedulers(lr_schedulers, monitor, not model.automatic_optimization)
    _validate_scheduler_optimizer(optimizers, lr_schedulers)
    return optimizers, lr_schedulers, optimizer_frequencies


def _configure_optimizers(
    optim_conf: Union[Dict[str, Any], List, Optimizer, Tuple]
) -> Tuple[List, List, List, Optional[str]]:
    optimizers, lr_schedulers, optimizer_frequencies = [], [], []
    monitor = None

    # single output, single optimizer
    if isinstance(optim_conf, Optimizer):
        optimizers = [optim_conf]
    # two lists, optimizer + lr schedulers
    elif (
        isinstance(optim_conf, (list, tuple))
        and len(optim_conf) == 2
        and isinstance(optim_conf[0], list)
        and all(isinstance(opt, Optimizer) for opt in optim_conf[0])
    ):
        opt, sch = optim_conf
        optimizers = opt
        lr_schedulers = sch if isinstance(sch, list) else [sch]
    # single dictionary
    elif isinstance(optim_conf, dict):
        _validate_optim_conf(optim_conf)
        optimizers = [optim_conf["optimizer"]]
        monitor = optim_conf.get("monitor", None)
        lr_schedulers = [optim_conf["lr_scheduler"]] if "lr_scheduler" in optim_conf else []
    # multiple dictionaries
    elif isinstance(optim_conf, (list, tuple)) and all(isinstance(d, dict) for d in optim_conf):
        for opt_dict in optim_conf:
            _validate_optim_conf(opt_dict)
        optimizers = [opt_dict["optimizer"] for opt_dict in optim_conf]
        scheduler_dict = (
            lambda scheduler, opt_idx: dict(scheduler, opt_idx=opt_idx)
            if isinstance(scheduler, dict)
            else {"scheduler": scheduler, "opt_idx": opt_idx}
        )

        lr_schedulers = [
            scheduler_dict(opt_dict["lr_scheduler"], opt_idx)
            for opt_idx, opt_dict in enumerate(optim_conf)
            if "lr_scheduler" in opt_dict
        ]
        optimizer_frequencies = [
            opt_dict["frequency"] for opt_dict in optim_conf if opt_dict.get("frequency", None) is not None
        ]
        # assert that if frequencies are present, they are given for all optimizers
        if optimizer_frequencies and len(optimizer_frequencies) != len(optimizers):
            raise ValueError("A frequency must be given to each optimizer.")
    # single list or tuple, multiple optimizer
    elif isinstance(optim_conf, (list, tuple)) and all(isinstance(opt, Optimizer) for opt in optim_conf):
        optimizers = list(optim_conf)
    # unknown configuration
    else:
        raise MisconfigurationException(
            "Unknown configuration for model optimizers."
            " Output from `model.configure_optimizers()` should either be:\n"
            " * `torch.optim.Optimizer`\n"
            " * [`torch.optim.Optimizer`]\n"
            " * ([`torch.optim.Optimizer`], [`torch.optim.lr_scheduler`])\n"
            ' * {"optimizer": `torch.optim.Optimizer`, (optional) "lr_scheduler": `torch.optim.lr_scheduler`}\n'
            ' * A list of the previously described dict format, with an optional "frequency" key (int)'
        )
    return optimizers, lr_schedulers, optimizer_frequencies, monitor


def _configure_schedulers(
    schedulers: list, monitor: Optional[str], is_manual_optimization: bool
) -> List[Dict[str, Any]]:
    """Convert each scheduler into dict structure with relevant information."""
    lr_schedulers = []
    default_config = _get_default_scheduler_config()
    # TODO: move is_manual_optimization check out of for loop
    for scheduler in schedulers:
        if is_manual_optimization:
            if isinstance(scheduler, dict):
                invalid_keys = {"interval", "frequency", "reduce_on_plateau", "monitor", "strict"}
                keys_to_warn = [k for k in scheduler.keys() if k in invalid_keys]

                if keys_to_warn:
                    rank_zero_warn(
                        f"The lr scheduler dict contains the key(s) {keys_to_warn}, but the keys will be ignored."
                        " You need to call `lr_scheduler.step()` manually in manual optimization.",
                        category=RuntimeWarning,
                    )

                scheduler = {key: scheduler[key] for key in scheduler if key not in invalid_keys}
                lr_schedulers.append({**default_config, **scheduler})
            else:
                lr_schedulers.append({**default_config, "scheduler": scheduler})
        else:
            if isinstance(scheduler, dict):
                # check provided keys
                extra_keys = [k for k in scheduler.keys() if k not in default_config.keys()]
                if extra_keys:
                    rank_zero_warn(
                        f"Found unsupported keys in the lr scheduler dict: {extra_keys}", category=RuntimeWarning
                    )
                if "scheduler" not in scheduler:
                    raise MisconfigurationException(
                        'The lr scheduler dict must have the key "scheduler" with its item being an lr scheduler'
                    )
                if "interval" in scheduler and scheduler["interval"] not in ("step", "epoch"):
                    raise MisconfigurationException(
                        'The "interval" key in lr scheduler dict must be "step" or "epoch"'
                        f' but is "{scheduler["interval"]}"'
                    )
                scheduler["reduce_on_plateau"] = isinstance(
                    scheduler["scheduler"], optim.lr_scheduler.ReduceLROnPlateau
                )
                if scheduler["reduce_on_plateau"] and scheduler.get("monitor", None) is None:
                    raise MisconfigurationException(
                        "The lr scheduler dict must include a monitor when a `ReduceLROnPlateau` scheduler is used."
                        ' For example: {"optimizer": optimizer, "lr_scheduler":'
                        ' {"scheduler": scheduler, "monitor": "your_loss"}}'
                    )
                is_one_cycle = isinstance(scheduler["scheduler"], optim.lr_scheduler.OneCycleLR)
                if is_one_cycle and scheduler.get("interval", "epoch") == "epoch":
                    rank_zero_warn(
                        "A `OneCycleLR` scheduler is using 'interval': 'epoch'."
                        " Are you sure you didn't mean 'interval': 'step'?",
                        category=RuntimeWarning,
                    )
                lr_schedulers.append({**default_config, **scheduler})
            elif isinstance(scheduler, optim.lr_scheduler.ReduceLROnPlateau):
                if monitor is None:
                    raise MisconfigurationException(
                        "`configure_optimizers` must include a monitor when a `ReduceLROnPlateau`"
                        " scheduler is used. For example:"
                        ' {"optimizer": optimizer, "lr_scheduler": scheduler, "monitor": "metric_to_track"}'
                    )
                lr_schedulers.append(
                    {**default_config, "scheduler": scheduler, "reduce_on_plateau": True, "monitor": monitor}
                )
            elif isinstance(scheduler, optim.lr_scheduler._LRScheduler):
                lr_schedulers.append({**default_config, "scheduler": scheduler})
            else:
                raise ValueError(f'The provided lr scheduler "{scheduler}" is invalid')
    return lr_schedulers


def _get_default_scheduler_config() -> Dict[str, Any]:
    return {
        "scheduler": None,
        "name": None,  # no custom name
        "interval": "epoch",  # after epoch is over
        "frequency": 1,  # every epoch/batch
        "reduce_on_plateau": False,  # most often not ReduceLROnPlateau scheduler
        "monitor": None,  # value to monitor for ReduceLROnPlateau
        "strict": True,  # enforce that the monitor exists for ReduceLROnPlateau
        "opt_idx": None,  # necessary to store opt_idx when optimizer frequencies are specified
    }


def _validate_scheduler_optimizer(optimizers: List[Any], lr_schedulers: List[Any]) -> None:
    if any(sch["scheduler"].optimizer not in optimizers for sch in lr_schedulers):
        raise MisconfigurationException(
            "Some schedulers are attached with an optimizer that wasn't returned from `configure_optimizers`."
        )


def _validate_optim_conf(optim_conf: Dict[str, Any]) -> None:
    valid_keys = {"optimizer", "lr_scheduler", "frequency", "monitor"}
    extra_keys = optim_conf.keys() - valid_keys
    if extra_keys:
        rank_zero_warn(
            f"Found unsupported keys in the optimizer configuration: {set(extra_keys)}", category=RuntimeWarning
        )


def _convert_to_lightning_optimizer(trainer: "pl.Trainer", optimizer: Optimizer) -> LightningOptimizer:
    if not isinstance(optimizer, LightningOptimizer):
        optimizer = LightningOptimizer(optimizer)  # type: ignore [assignment]
    optimizer._on_trainer_init(trainer)
    return optimizer  # type: ignore [return-value]


class _MockOptimizer(Optimizer):
    """The `_MockOptimizer` will be used inplace of an optimizer in the event that `None` is returned from
    `configure_optimizers`."""

    def __init__(self) -> None:
        super().__init__([torch.zeros(1)], {})

    def add_param_group(self, param_group: Dict[Any, Any]) -> None:
        pass  # Do Nothing

    def load_state_dict(self, state_dict: Dict[Any, Any]) -> None:
        pass  # Do Nothing

    def state_dict(self) -> Dict[Any, Any]:
        return {}  # Return Empty

    def step(self, closure: Callable = None) -> None:
        if closure is not None:
            closure()

    def zero_grad(self, set_to_none: Optional[bool] = False) -> None:
        pass  # Do Nothing

    def __repr__(self) -> str:
        return "No Optimizer"
=======
            trainer.strategy.optimizer_step(self._optimizer, self._optimizer_idx, closure, **kwargs)
>>>>>>> cf5ef32f
<|MERGE_RESOLUTION|>--- conflicted
+++ resolved
@@ -163,8 +163,7 @@
         trainer = self._trainer
         assert trainer is not None
         with trainer.profiler.profile(profiler_action):
-<<<<<<< HEAD
-            trainer.training_type_plugin.optimizer_step(self._optimizer, self._optimizer_idx, closure, **kwargs)
+            trainer.strategy.optimizer_step(self._optimizer, self._optimizer_idx, closure, **kwargs)
 
 
 def _init_optimizers_and_lr_schedulers(model: "pl.LightningModule") -> Tuple[List, List, List]:
@@ -383,7 +382,4 @@
         pass  # Do Nothing
 
     def __repr__(self) -> str:
-        return "No Optimizer"
-=======
-            trainer.strategy.optimizer_step(self._optimizer, self._optimizer_idx, closure, **kwargs)
->>>>>>> cf5ef32f
+        return "No Optimizer"