# Copyright The PyTorch Lightning team.
#
# Licensed under the Apache License, Version 2.0 (the "License");
# you may not use this file except in compliance with the License.
# You may obtain a copy of the License at
#
#     http://www.apache.org/licenses/LICENSE-2.0
#
# Unless required by applicable law or agreed to in writing, software
# distributed under the License is distributed on an "AS IS" BASIS,
# WITHOUT WARRANTIES OR CONDITIONS OF ANY KIND, either express or implied.
# See the License for the specific language governing permissions and
# limitations under the License.
from contextlib import contextmanager
from typing import Any, Callable, Generator, List, Optional
from weakref import proxy

from torch.optim import Optimizer

import pytorch_lightning as pl
from pytorch_lightning.utilities import AMPType
from pytorch_lightning.utilities.exceptions import MisconfigurationException


def do_nothing_closure() -> None:
    return


class LightningOptimizer:
    """This class is used to wrap the user optimizers and handle properly the backward and optimizer_step logic
    across accelerators, AMP, accumulate_grad_batches."""

    def __init__(self, optimizer: Optimizer):

        self.__dict__ = {k: v for k, v in optimizer.__dict__.items() if k not in ("step", "__del__")}

        # For Horovod
        if hasattr(optimizer, "skip_synchronize"):
            self.__class__ = type(
                "Lightning" + optimizer.__class__.__name__, (self.__class__, optimizer.__class__.__bases__[0]), {}
            )
            self.skip_synchronize = optimizer.skip_synchronize
            self.synchronize = optimizer.synchronize
        else:
            self.__class__ = type("Lightning" + optimizer.__class__.__name__, (self.__class__, optimizer.__class__), {})

        self._optimizer = optimizer
        self._trainer: Optional["pl.Trainer"] = None
        self._optimizer_idx = 0

    @property
    def optimizer(self) -> Optimizer:
        return self._optimizer

    @property
    def defaults(self) -> dict:
        return self._optimizer.defaults

    @defaults.setter
    def defaults(self, defaults: dict) -> None:
        self._optimizer.defaults = defaults

    @property
    def state(self) -> dict:
        return self._optimizer.state

    @state.setter
    def state(self, state: dict) -> None:
        self._optimizer.state = state

    @property
    def param_groups(self) -> List[dict]:
        return self._optimizer.param_groups

    @param_groups.setter
    def param_groups(self, param_groups: List[dict]) -> None:
        self._optimizer.param_groups = param_groups

    def _on_trainer_init(self, trainer: "pl.Trainer") -> None:
        self._trainer = proxy(trainer)
        for opt_idx, opt in enumerate(trainer.optimizers):
            if opt == self._optimizer:
                self._optimizer_idx = opt_idx
                break

    @classmethod
    def _to_lightning_optimizer(cls, optimizer: Optimizer, trainer: "pl.Trainer", opt_idx: int) -> "LightningOptimizer":
        # apex overrides .step function and need to be wrapped on each step
        if trainer.amp_backend is not None and trainer.amp_backend == AMPType.APEX:
            lightning_optimizer = cls(optimizer)
            lightning_optimizer._on_trainer_init(trainer)
        else:
<<<<<<< HEAD
            lightning_optimizer = trainer.lightning_optimizers[opt_idx]
        return lightning_optimizer
=======
            optimizer = trainer.lightning_optimizers[opt_idx]
        return optimizer
>>>>>>> 01b304ec

    @contextmanager
    def toggle_model(self, sync_grad: bool = True) -> Generator[None, None, None]:
        """This function is just a helper for advanced users.

        Considering the current optimizer as A and all other optimizers as B.
        Toggling means all parameters from B exclusive to A will have ``requires_grad`` set to False.

        When performing gradient accumulation, there is no need to perform grad synchronization
        during the accumulation phase.
        Setting `sync_grad` to False will block this synchronization and improve performance.
        """
        # local import here to avoid circular import
        from pytorch_lightning.loops.utilities import _block_parallel_sync_behavior

<<<<<<< HEAD
        assert self._trainer is not None
=======
>>>>>>> 01b304ec
        lightning_module = self._trainer.lightning_module

        with _block_parallel_sync_behavior(self._trainer, block=(not sync_grad)):
            lightning_module.toggle_optimizer(self, self._optimizer_idx)
            yield
            lightning_module.untoggle_optimizer(self._optimizer_idx)
<<<<<<< HEAD
=======

    def step(self, closure: Optional[Callable] = None, **kwargs):
        """Call this directly from your training_step when doing optimizations manually. By using this we can
        ensure that all the proper scaling when using 16-bit, accelerator etc is been done properly for you.
>>>>>>> 01b304ec

    def step(self, closure: Optional[Callable[[], Any]] = None, **kwargs: Any) -> None:
        """Performs a single optimization step (parameter update).

        Args:
            closure: An optional optimizer_closure.
            kwargs: Any additional arguments to the ``optimizer.step()`` call.

        Example::

            # Scenario for a GAN using manual optimization
            def training_step(...):
                opt_gen, opt_dis = self.optimizers()

                ...

                # compute generator loss
                loss_gen = self.compute_generator_loss(...)
                # zero_grad needs to be called before backward
                opt_gen.zero_grad()
                self.manual_backward(loss_gen)
                opt_gen.step()

                # compute discriminator loss
                loss_dis = self.compute_discriminator_loss(...)

                # zero_grad needs to be called before backward
                opt_dis.zero_grad()
                self.manual_backward(loss_dis)
                opt_dis.step()


            # A more advanced example
            def training_step(self, batch, batch_idx, ...):
                opt_gen, opt_dis = self.optimizers()

                ...
                accumulated_grad_batches = batch_idx % 2 == 0

                # compute generator loss
                def closure_gen():
                    loss_gen = self.compute_generator_loss(...)
                    self.manual_backward(loss_gen)
                    if accumulated_grad_batches:
                        opt_gen.zero_grad()

                with opt_gen.toggle_model(sync_grad=accumulated_grad_batches):
                    opt_gen.step(closure=closure_gen)

                def closure_dis():
                    loss_dis = self.compute_discriminator_loss(...)
                    self.manual_backward(loss_dis)
                    if accumulated_grad_batches:
                        opt_dis.zero_grad()

                with opt_dis.toggle_model(sync_grad=accumulated_grad_batches):
                    opt_dis.step(closure=closure_dis)
        """
<<<<<<< HEAD
        closure = closure or do_nothing_closure
        if not callable(closure):
            raise MisconfigurationException("When closure is provided, it should be a function")
        trainer = self._trainer
        assert trainer is not None
        with trainer.profiler.profile(f"optimizer_step_and_closure_{self._optimizer_idx}"):
            trainer.accelerator.optimizer_step(self._optimizer, self._optimizer_idx, lambda_closure=closure, **kwargs)
=======
        if closure is None:
            closure = do_nothing_closure
            profiler_action = "optimizer_step_without_closure"
        elif not callable(closure):
            raise MisconfigurationException("When `optimizer.step(closure)` is called, the closure should be callable")
        else:
            profiler_action = "optimizer_step_with_closure"
        profiler_action += f"_{self._optimizer_idx}"

        trainer = self._trainer
        with trainer.profiler.profile(profiler_action):
            trainer.accelerator.optimizer_step(self._optimizer, self._optimizer_idx, closure, **kwargs)
        self._total_optimizer_step_calls += 1
>>>>>>> 01b304ec

    def __repr__(self) -> str:
        groups = [
            {k: round(v, 12) if isinstance(v, float) else v for k, v in sorted(group.items()) if k != "params"}
            for group in self.param_groups
        ]
        return f"{self.__class__.__name__}(groups={groups})"<|MERGE_RESOLUTION|>--- conflicted
+++ resolved
@@ -90,13 +90,8 @@
             lightning_optimizer = cls(optimizer)
             lightning_optimizer._on_trainer_init(trainer)
         else:
-<<<<<<< HEAD
             lightning_optimizer = trainer.lightning_optimizers[opt_idx]
         return lightning_optimizer
-=======
-            optimizer = trainer.lightning_optimizers[opt_idx]
-        return optimizer
->>>>>>> 01b304ec
 
     @contextmanager
     def toggle_model(self, sync_grad: bool = True) -> Generator[None, None, None]:
@@ -112,23 +107,13 @@
         # local import here to avoid circular import
         from pytorch_lightning.loops.utilities import _block_parallel_sync_behavior
 
-<<<<<<< HEAD
         assert self._trainer is not None
-=======
->>>>>>> 01b304ec
         lightning_module = self._trainer.lightning_module
 
         with _block_parallel_sync_behavior(self._trainer, block=(not sync_grad)):
             lightning_module.toggle_optimizer(self, self._optimizer_idx)
             yield
             lightning_module.untoggle_optimizer(self._optimizer_idx)
-<<<<<<< HEAD
-=======
-
-    def step(self, closure: Optional[Callable] = None, **kwargs):
-        """Call this directly from your training_step when doing optimizations manually. By using this we can
-        ensure that all the proper scaling when using 16-bit, accelerator etc is been done properly for you.
->>>>>>> 01b304ec
 
     def step(self, closure: Optional[Callable[[], Any]] = None, **kwargs: Any) -> None:
         """Performs a single optimization step (parameter update).
@@ -187,15 +172,6 @@
                 with opt_dis.toggle_model(sync_grad=accumulated_grad_batches):
                     opt_dis.step(closure=closure_dis)
         """
-<<<<<<< HEAD
-        closure = closure or do_nothing_closure
-        if not callable(closure):
-            raise MisconfigurationException("When closure is provided, it should be a function")
-        trainer = self._trainer
-        assert trainer is not None
-        with trainer.profiler.profile(f"optimizer_step_and_closure_{self._optimizer_idx}"):
-            trainer.accelerator.optimizer_step(self._optimizer, self._optimizer_idx, lambda_closure=closure, **kwargs)
-=======
         if closure is None:
             closure = do_nothing_closure
             profiler_action = "optimizer_step_without_closure"
@@ -206,10 +182,10 @@
         profiler_action += f"_{self._optimizer_idx}"
 
         trainer = self._trainer
+        assert trainer is not None
         with trainer.profiler.profile(profiler_action):
             trainer.accelerator.optimizer_step(self._optimizer, self._optimizer_idx, closure, **kwargs)
         self._total_optimizer_step_calls += 1
->>>>>>> 01b304ec
 
     def __repr__(self) -> str:
         groups = [
