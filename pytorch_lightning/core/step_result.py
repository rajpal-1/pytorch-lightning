# Copyright The PyTorch Lightning team.
#
# Licensed under the Apache License, Version 2.0 (the "License");
# you may not use this file except in compliance with the License.
# You may obtain a copy of the License at
#
#     http://www.apache.org/licenses/LICENSE-2.0
#
# Unless required by applicable law or agreed to in writing, software
# distributed under the License is distributed on an "AS IS" BASIS,
# WITHOUT WARRANTIES OR CONDITIONS OF ANY KIND, either express or implied.
# See the License for the specific language governing permissions and
# limitations under the License.
"""[Train, Eval]Result for easier logging, checkpointing, early stopping, epoch-wise reduction."""

import numbers
import os
from copy import copy
from typing import Any, Callable, Dict, Iterable, List, MutableMapping, Optional, Sequence, Tuple, Union

import torch
from torch import Tensor

from pytorch_lightning.metrics import Metric
from pytorch_lightning.utilities.distributed import sync_ddp_if_available


class Result(Dict):

    def __init__(
        self,
        minimize: Optional[Tensor] = None,
        early_stop_on: Optional[Tensor] = None,
        checkpoint_on: Optional[Union[Tensor, bool]] = None,
        hiddens: Optional[Tensor] = None,
    ):

        super().__init__()

        # temporary until dict results are deprecated
        os.environ['PL_USING_RESULT_OBJ'] = '1'

        if early_stop_on is not None:
            self.early_stop_on = early_stop_on
        if checkpoint_on is not None and checkpoint_on:
            self.checkpoint_on = checkpoint_on
        if hiddens is not None:
            self.hiddens = hiddens.detach()
        if minimize is not None:
            err = 'Minimize can only be used in training_step, training_step_end, training_epoch_end'
            self._assert_grad_tensor_metric('minimize', minimize, err)
            self.minimize = minimize

        if minimize is not None and checkpoint_on is None:
            self.checkpoint_on = minimize.detach()

        self['meta'] = {'_internal': {'_reduce_on_epoch': False, 'batch_sizes': []}}

    def __getitem__(self, key: Union[str, Any]) -> Any:
        try:
            return super().__getitem__(key)
        except KeyError:
            return super().__getitem__(f'{key}_step')

    def __getattr__(self, key: str) -> Any:
        try:
            if key == 'callback_metrics':
                return self.get_callback_metrics()
            elif key == 'batch_log_metrics':
                return self.get_batch_log_metrics()
            elif key == 'batch_pbar_metrics':
                return self.get_batch_pbar_metrics()
            elif key == 'epoch_log_metrics':
                return self.get_epoch_log_metrics()
            elif key == 'epoch_pbar_metrics':
                return self.get_epoch_pbar_metrics()
            else:
                return self[key]
        except KeyError:
            return None

    def __setattr__(self, key: str, val: Union[Tensor, Any]):
        # ensure reserve keys are tensors and detached
        if key in {'checkpoint_on', 'early_stop_on'}:
            self._assert_tensor_metric(key, val)
            if val is not None and isinstance(val, torch.Tensor):
                val = val.detach()

        # ensure anything else that is a tensor is detached
        elif isinstance(val, torch.Tensor) and key != 'minimize':
            val = val.detach()

        self[key] = val

    def __getstate__(self):
        return self

    def __setstate__(self, d):
        self.update(d)

    def _assert_tensor_metric(self, name: str, potential_metric: Union[bool, Tensor, None, Any]):
        if potential_metric is not None and not isinstance(potential_metric, bool):
            if not isinstance(potential_metric, Tensor):
                raise TypeError(f'{name} must be a torch.Tensor')

    def _assert_grad_tensor_metric(self, name: str, x: Union[torch.Tensor, Any], additional_err: str = ''):
        if x is not None:
            if not isinstance(x, Tensor):
                raise TypeError(f'{name} must be a torch.Tensor')

            m = f'{name} must have a computational graph.'

            if additional_err:
                m += f' {additional_err}'
            assert x.grad_fn is not None, m

    def log(
        self,
        name: str,
        value: Any,
        prog_bar: bool = False,
        logger: bool = True,
        on_step: bool = False,
        on_epoch: bool = True,
        reduce_fx: Callable = torch.mean,
        tbptt_reduce_fx: Callable = torch.mean,
        tbptt_pad_token: int = 0,
        enable_graph: bool = False,
        sync_dist: bool = False,
        sync_dist_op: Union[Any, str] = 'mean',
        sync_dist_group: Optional[Any] = None,
        sync_fn: Callable = None,
        dataloader_idx: Optional[int] = None,
        device: torch.device = None,
    ):
        # no metrics should be logged with graphs
        if not enable_graph and isinstance(value, torch.Tensor):
            value = value.detach()

        # sync across workers when using distributed training
        sync_fn = sync_fn or sync_ddp_if_available
        if sync_dist and isinstance(value, (torch.Tensor, numbers.Number)):
            is_dist_initialized = torch.distributed.is_available() and torch.distributed.is_initialized()
            # TODO: Find a way to make the reduction only once, so we don't need to clone.
            if is_dist_initialized and isinstance(value, torch.Tensor):
                value = value.clone()
            else:
                value = torch.tensor(value, device=device, dtype=torch.float)
            value = sync_fn(value, group=sync_dist_group, reduce_op=sync_dist_op)

        if isinstance(value, torch.Tensor) and value.device.type == "xla":
            value = value.cpu()

        if 'meta' not in self:
            self.__setitem__('meta', {})

        # if user requests both step and epoch, then we split the metric in two automatically
        # one will be logged per step. the other per epoch
        was_forked = False
        if on_step and on_epoch:
            was_forked = True

            # set step version
            step_name = f'{name}_step'

            self.__set_meta(
                step_name,
                value,
                prog_bar,
                logger,
                on_step=True,
                on_epoch=False,
                reduce_fx=reduce_fx,
                tbptt_reduce_fx=tbptt_reduce_fx,
                tbptt_pad_token=tbptt_pad_token,
                forked=False,
                dataloader_idx=dataloader_idx,
            )

            self.__setitem__(step_name, value)

            # set epoch version
            epoch_name = f'{name}_epoch'

            self.__set_meta(
                epoch_name,
                value,
                prog_bar,
                logger,
                on_step=False,
                on_epoch=True,
                reduce_fx=reduce_fx,
                tbptt_reduce_fx=tbptt_reduce_fx,
                tbptt_pad_token=tbptt_pad_token,
                forked=False,
                dataloader_idx=dataloader_idx,
            )
            self.__setitem__(epoch_name, value)

        # always log the original metric
        self.__set_meta(
            name,
            value,
            prog_bar,
            logger,
            on_step,
            on_epoch,
            reduce_fx,
            tbptt_reduce_fx=tbptt_reduce_fx,
            tbptt_pad_token=tbptt_pad_token,
            forked=was_forked,
            dataloader_idx=dataloader_idx,
        )

        # set the value
        self.__setitem__(name, value)

    def __set_meta(
        self,
        name: str,
        value: Any,
        prog_bar: bool,
        logger: bool,
        on_step: bool,
        on_epoch: bool,
        reduce_fx: Callable,
        tbptt_pad_token: int,
        tbptt_reduce_fx: Callable,
        forked: bool,
        dataloader_idx: Union[int, None],
    ):
        # set the meta for the item
        meta_value = value
        meta = dict(
            prog_bar=prog_bar,
            logger=logger,
            on_step=on_step,
            on_epoch=on_epoch,
            reduce_fx=reduce_fx,
            value=meta_value,
            tbptt_reduce_fx=tbptt_reduce_fx,
            tbptt_pad_token=tbptt_pad_token,
            forked=forked,
            dataloader_idx=dataloader_idx,
        )

        self['meta'][name] = meta

        # track whether any input requires reduction on epoch end
        _internal = self['meta']['_internal']
        _internal['_reduce_on_epoch'] = max(_internal['_reduce_on_epoch'], on_epoch)

    def track_batch_size(self, batch):
        batch_size = Result.extract_batch_size(batch)
        Result.attach_batch_size(batch_size, self)

    @staticmethod
    def extract_batch_size(batch):
        try:
            batch_size = Result.unpack_batch_size(batch)
        except RecursionError:
            batch_size = 1
        return batch_size

    @staticmethod
    def attach_batch_size(batch_size: Union[int, None], result: 'Result') -> None:
        if batch_size is not None:
            meta = result['meta']
            meta['_internal']['batch_sizes'].append(batch_size)

    def get_batch_sizes(self):
        meta = self['meta']
        return torch.tensor(meta['_internal']['batch_sizes'])

    def get_callback_metrics(self) -> dict:
        result = {'early_stop_on': self.early_stop_on, 'checkpoint_on': self.checkpoint_on}

        return result

    def _add_dataloader_idx(self, k: str, dataloader_idx: Union[int, None], add_dataloader_idx: bool) -> str:
        if dataloader_idx is not None and add_dataloader_idx:
            return f"{k}/dataloader_idx_{dataloader_idx}"
        return k

    def get_batch_log_metrics(self, include_forked_originals=True, add_dataloader_idx=False) -> dict:
        """
        Gets the metrics to log at the end of the batch step

        """
        result = {}

        meta = self['meta']
        for k, options in meta.items():
            if k == '_internal':
                continue

            if options['forked'] and not include_forked_originals:
                continue

            dl_key = self._add_dataloader_idx(k, options["dataloader_idx"], add_dataloader_idx)

            if options['logger'] and options['on_step']:
                if isinstance(self[k], Metric) and self[k]._forward_cache is not None:
                    result[dl_key] = self[k]._forward_cache.detach()
                else:
                    result[dl_key] = self[k]

        return result

    def get_epoch_log_metrics(self, add_dataloader_idx=False) -> dict:
        """
        Gets the metrics to log at the end of epoch
        """
        result = {}
        meta = self['meta']
        for k, options in meta.items():
            if k == '_internal':
                continue

            if options['forked']:
                continue

            dl_key = self._add_dataloader_idx(k, options["dataloader_idx"], add_dataloader_idx)

            if options['logger'] and options['on_epoch']:
                if isinstance(self[k], Metric):
                    result[dl_key] = self[k].compute().detach()
                    self[k].reset()
                else:
                    result[dl_key] = self[k]

            if k in self and not options['on_epoch'] and isinstance(self[k], Metric):
                # reset metric anyway so state does not accumulate
                # NOTE: we must compute before reseting just in case the computed value is needed
                # later (i.e. if the step metric gets visited first, and then the epoch metric)
                self[k].compute()
                self[k].reset()

        return result

    def get_epoch_pbar_metrics(self, add_dataloader_idx=False):
        """
        Gets the metrics to log at the end of epoch
        """
        result = {}

        meta = self['meta']
        for k, options in meta.items():
            if k == '_internal':
                continue

            if options['forked']:
                continue

            dl_key = self._add_dataloader_idx(k, options["dataloader_idx"], add_dataloader_idx)

            if options['prog_bar'] and options['on_epoch']:
                if isinstance(self[k], Metric):
                    result[dl_key] = self[k].compute().detach()
                    self[k].reset()
                else:
                    result[dl_key] = self[k]

            if k in self and not options['on_epoch'] and isinstance(self[k], Metric):
                # reset metric anyway so state does not accumulate
                # NOTE: we must compute before reseting just in case the computed value is needed
                # later (i.e. if the step metric gets visited first, and then the epoch metric)
                self[k].compute()
                self[k].reset()

        return result

    def get_forked_metrics(self, add_dataloader_idx=False):
        """
        Gets the metrics to log at the end of epoch
        """
        result = {}

        meta = self['meta']
        for k, options in meta.items():
            if k == '_internal':
                continue

            dl_key = self._add_dataloader_idx(k, options["dataloader_idx"], add_dataloader_idx)

            if options['forked']:
                if isinstance(self[k], Metric):
                    result[dl_key] = self[k].compute().detach()
<<<<<<< HEAD
=======
                    self[k].reset()
>>>>>>> e7298b5d
                else:
                    result[dl_key] = self[k]

        return result

    def get_batch_pbar_metrics(self, include_forked_originals=True, add_dataloader_idx=False):
        """
        Gets the metrics to log at the end of the batch step
        """
        result = {}

        meta = self['meta']
        for k, options in meta.items():
            if k == '_internal':
                continue

            if options['forked'] and not include_forked_originals:
                continue

            dl_key = self._add_dataloader_idx(k, options["dataloader_idx"], add_dataloader_idx)

            if options['prog_bar'] and options['on_step']:
                if isinstance(self[k], Metric) and self[k]._forward_cache is not None:
                    result[dl_key] = self[k]._forward_cache
                else:
                    result[dl_key] = self[k]

        return result

    def detach(self):
        for k, v in self.items():
            if isinstance(v, torch.Tensor):
                self.__setitem__(k, v.detach())

    def to(self, *args, **kwargs):
        """Move all self attributes to the given device."""
        for k, v in self.items():
            if isinstance(v, torch.Tensor):
                self.__setitem__(k, v.to(*args, **kwargs))

    def cpu(self):
        """Move all self attributes to CPU."""
        self.to(torch.device("cpu"))

    def __repr__(self):
        self_copy = self.copy()

        if 'meta' in self_copy:
            del self_copy['meta']

        return str(self_copy)

    def __str__(self):
        copy = self.copy()
        del copy['meta']

        return str(copy)

    def __copy__(self):
        newone = type(self)()
        for k, v in self.items():
            if isinstance(v, torch.Tensor):
                v = v.detach()
            newone[k] = copy(v)
        return newone

    @staticmethod
    def unpack_batch_size(sample):
        """
        Recursively unpack sample to find a torch.Tensor.
        returns len(tensor) when found, or 1 when it hits an empty or non iterable.
        """
        if isinstance(sample, torch.Tensor):
            size = sample.size(0)
        elif isinstance(sample, str):
            return len(sample)
        elif isinstance(sample, dict):
            sample = next(iter(sample.values()), 1)
            size = Result.unpack_batch_size(sample)
        elif isinstance(sample, Iterable):
            sample = next(iter(sample), 1)
            size = Result.unpack_batch_size(sample)
        else:
            size = 1
        return size

    @classmethod
    def gather(cls, outputs):
        meta = outputs[0].get('meta')
        result = cls()
        result = recursive_gather(outputs, result)
        recursive_stack(result)

        if meta:
            result['meta'] = meta
        return result

    @classmethod
    def padded_gather(cls, outputs):
        meta = outputs[0].get('meta')
        result = cls()
        result = recursive_gather(outputs, result)

        # find the padding used for other values
        default_padding_idx = 0
        for name, value in result.items():
            if isinstance(value, list) and len(value) > 0 and isinstance(value[0], torch.Tensor):
                if name not in {'checkpoint_on', 'early_stop_on', 'minimize'}:
                    default_padding_idx = meta[name]['tbptt_pad_token']
                    break

        # pad across each key individually
        for name, value in result.items():
            is_reserved = name in {'checkpoint_on', 'early_stop_on', 'minimize'}
            if isinstance(value, list) and len(value) > 0 and isinstance(value[0], torch.Tensor):

                if is_reserved:
                    padding_key = default_padding_idx
                else:
                    padding_key = meta[name]['tbptt_pad_token']
                padded = torch.nn.utils.rnn.pad_sequence(value, batch_first=True, padding_value=padding_key)
                result[name] = padded

                # also update the result
                if meta and not is_reserved:
                    meta[name]['value'] = padded
        if meta:
            result['meta'] = meta
        return result

    @classmethod
    def reduce_on_epoch_end(cls, outputs):
        # get the batch sizes for all outputs
        batch_sizes = []
        meta = {}
        for x in outputs:
            batch_sizes.append(x.get_batch_sizes())
            meta.update(x['meta'])

        batch_sizes = torch.stack(batch_sizes).view(-1)

        result = cls()
        result = recursive_gather(outputs, result)
        recursive_stack(result)

        for k, option in meta.items():
            if k == '_internal' or isinstance(result[k], Metric):
                continue

            # for forked metrics don't reduce, just take the last val
            if option['forked']:
                result[k] = choose_last(result[k])
                continue

            if option['on_epoch']:
                fx = option['reduce_fx']
                if fx == torch.mean:
                    if isinstance(result[k], list):
                        result[k] = torch.tensor(result[k]).float()
                    try:
                        reduced_val = weighted_mean(result[k], batch_sizes)
                    # todo: specify the expected Exceptions to come
                    except Exception:
                        reduced_val = torch.mean(result[k])
                else:
                    reduced_val = fx(result[k])

                result[k] = reduced_val
            else:
                del result[k]

        result['meta'] = meta
        return result

    @classmethod
    def reduce_across_time(cls, time_outputs):
        # auto-reduce across time for tbptt
        meta = time_outputs[0]['meta']

        # in 1.0 the results have 'extra'. Once we deprecate 0.10.0 we may not need this
        if 'extra' in time_outputs[0]:
            [x.pop('extra', None) for x in time_outputs]

        result = cls()
        result = recursive_gather(time_outputs, result)
        recursive_stack(result)

        for k, value in result.items():
            if k in ['meta', 'extra'] or isinstance(value, Metric):
                continue

            # pick the reduce fx
            if k in ['checkpoint_on', 'early_stop_on', 'minimize']:
                tbptt_reduce_fx = torch.mean
            else:
                tbptt_reduce_fx = meta[k]['tbptt_reduce_fx']

            if isinstance(value, list):
                value = torch.tensor(value)

            if isinstance(value, dict):
                # TODO: recursive reduce:
                _recursive_fx_apply(value, tbptt_reduce_fx)
            else:
                result[k] = tbptt_reduce_fx(value.float())

        result['meta'] = meta
        return result

    def dp_reduce(self):
        for k, value in self.items():
            if k == 'meta' or isinstance(value, Metric):
                continue

            if isinstance(value, list):
                value = torch.tensor(value)

            self[k] = value.mean(dim=-1)

    @property
    def should_reduce_on_epoch_end(self) -> bool:
        return self['meta']['_internal']['_reduce_on_epoch']

    def drop_hiddens(self):
        if 'hiddens' in self:
            del self['hiddens']

    def rename_keys(self, map_dict: dict):
        """
        Maps key values to the target values. Useful when renaming variables in mass.

        Args:
            map_dict:
        """
        meta = self.meta
        for source, dest in map_dict.items():
            # map the main keys
            self[dest] = self[source]
            del self[source]

            # map meta
            meta[dest] = meta[source]
            del meta[source]


def choose_last(x):
    if isinstance(x, (torch.Tensor, list)):
        return x[-1]
    if isinstance(x, dict):
        for k, v in x.items():
            x[k] = x[k][-1]


def recursive_gather(outputs: Sequence[dict], result: Optional[MutableMapping] = None) -> Optional[MutableMapping]:
    for out in outputs:
        if 'meta' in out:
            del out['meta']

        for k, v in out.items():
            # support manual opt where the user does not return a minimize key
            if k == 'minimize' and v is None:
                continue

            if isinstance(v, dict):
                in_d = result.get(k, {})
                v = recursive_gather([v], in_d)
                result[k] = v
            else:
                if isinstance(v, Metric):
                    # if v is a metric, just keep one of them,
                    # don't keep on adding a list of them
                    result[k] = v
                else:
                    if k not in result:
                        result[k] = []
                    result[k].append(v)

    return result


def recursive_stack(result: MutableMapping):
    for k, v in result.items():
        if isinstance(v, dict):
            recursive_stack(v)

        result[k] = collate_tensors(v)


def _recursive_fx_apply(input: dict, fx):
    for k, v in input.items():
        if isinstance(v, list):
            v = torch.tensor(v)

        if isinstance(v, torch.Tensor):
            v = fx(v.float())
            input[k] = v
        else:
            _recursive_fx_apply(v, fx)


def collate_tensors(items: Union[List, Tuple]) -> Union[Tensor, List, Tuple]:
    if not items or not isinstance(items, (list, tuple)) or any(not isinstance(item, Tensor) for item in items):
        # items is not a sequence, empty, or contains non-tensors
        return items

    if all(item.ndim == 0 for item in items):
        # all tensors are scalars, we need to stack
        return torch.stack(items)

    if all(item.ndim >= 1 and item.shape[1:] == items[0].shape[1:] for item in items):
        # we can concatenate along the first dimension
        return torch.cat(items)

    return items


def weighted_mean(result, weights):

    if isinstance(result, dict):
        _process_dataloader_aggregated_steps(result, weights)
    else:
        if isinstance(result, list):
            result = torch.tensor(result)

        weights = weights.to(result.device)[:result.size(0)]
        numerator = torch.dot(result.float(), weights.transpose(-1, 0).float())
        result = numerator / weights.sum().float()
    return result


def _process_dataloader_aggregated_steps(result, weights):
    internal_keys = {'meta'}

    moved = False

    for k, v in result.items():
        if k in internal_keys:
            continue

        # make sure v is a tensor
        if not isinstance(v, torch.Tensor):
            v = torch.tensor(v)

        # move to memory only once
        if not moved:
            weights = weights.to(v.device)
            moved = True

        # move weights to same device as value to reduce
        weights_t = weights[:v.size(0)]

        # weighted mean
        numerator = torch.dot(v.float(), weights_t.transpose(-1, 0).float())
        v = numerator / weights.sum().float()
        result[k] = v<|MERGE_RESOLUTION|>--- conflicted
+++ resolved
@@ -386,10 +386,7 @@
             if options['forked']:
                 if isinstance(self[k], Metric):
                     result[dl_key] = self[k].compute().detach()
-<<<<<<< HEAD
-=======
                     self[k].reset()
->>>>>>> e7298b5d
                 else:
                     result[dl_key] = self[k]
 
