# Copyright The PyTorch Lightning team.
#
# Licensed under the Apache License, Version 2.0 (the "License");
# you may not use this file except in compliance with the License.
# You may obtain a copy of the License at
#
#     http://www.apache.org/licenses/LICENSE-2.0
#
# Unless required by applicable law or agreed to in writing, software
# distributed under the License is distributed on an "AS IS" BASIS,
# WITHOUT WARRANTIES OR CONDITIONS OF ANY KIND, either express or implied.
# See the License for the specific language governing permissions and
# limitations under the License.

import numbers
from copy import copy
from typing import Optional, Dict, Union, Sequence, Callable, MutableMapping, Any, List, Tuple

import torch
from torch import Tensor
import os

from pytorch_lightning.metrics.converters import sync_ddp_if_available
from typing import Iterable


class Result(Dict):
    def __init__(
        self,
        minimize: Optional[Tensor] = None,
        early_stop_on: Optional[Tensor] = None,
        checkpoint_on: Union[Tensor, bool, None] = None,
        hiddens: Optional[Tensor] = None,
    ):

        super().__init__()

        # temporary until dict results are deprecated
        os.environ['PL_USING_RESULT_OBJ'] = '1'

        if early_stop_on is not None:
            self.early_stop_on = early_stop_on
        if checkpoint_on is not None and checkpoint_on:
            self.checkpoint_on = checkpoint_on
        if hiddens is not None:
            self.hiddens = hiddens.detach()
        if minimize is not None:
            err = 'Minimize can only be used in training_step, training_step_end, training_epoch_end'
            self._assert_grad_tensor_metric('minimize', minimize, err)
            self.minimize = minimize

        if minimize is not None and checkpoint_on is None:
            self.checkpoint_on = minimize.detach()

        self['meta'] = {'_internal': {'_reduce_on_epoch': False, 'batch_sizes': []}}

    def __getitem__(self, key: Union[str, Any]) -> Any:
        try:
            return super().__getitem__(key)
        except KeyError:
            return super().__getitem__(f'step_{key}')

    def __getattr__(self, key: str) -> Any:
        try:
            if key == 'callback_metrics':
                return self.get_callback_metrics()
            elif key == 'batch_log_metrics':
                return self.get_batch_log_metrics()
            elif key == 'batch_pbar_metrics':
                return self.get_batch_pbar_metrics()
            elif key == 'epoch_log_metrics':
                return self.get_epoch_log_metrics()
            elif key == 'epoch_pbar_metrics':
                return self.get_epoch_pbar_metrics()
            else:
                return self[key]
        except KeyError:
            return None

    def __setattr__(self, key: str, val: Union[Tensor, Any]):
        # ensure reserve keys are tensors and detached
        if key in {'checkpoint_on', 'early_stop_on'}:
            self._assert_tensor_metric(key, val)
            if val is not None and isinstance(val, torch.Tensor):
                val = val.detach()

        # ensure anything else that is a tensor is detached
        elif isinstance(val, torch.Tensor) and key != 'minimize':
            val = val.detach()

        self[key] = val

    def _assert_tensor_metric(self, name: str, potential_metric: Union[bool, Tensor, None, Any]):
        if potential_metric is not None and not isinstance(potential_metric, bool):
            assert isinstance(potential_metric, Tensor), f'{name} must be a torch.Tensor'

    def _assert_grad_tensor_metric(self, name: str, x: Union[torch.Tensor, Any], additional_err: str = ''):
        if x is not None:
            assert isinstance(x, Tensor), f'{name} must be a torch.Tensor'
            m = f'{name} must have a computational graph.'

            if additional_err:
                m += f' {additional_err}'
            assert x.grad_fn is not None, m

    def log(
        self,
        name: str,
        value: Any,
        prog_bar: bool = False,
        logger: bool = True,
        on_step: bool = False,
        on_epoch: bool = True,
        reduce_fx: Callable = torch.mean,
        tbptt_reduce_fx: Callable = torch.mean,
        tbptt_pad_token: int = 0,
        enable_graph: bool = False,
        sync_dist: bool = False,
        sync_dist_op: Union[Any, str] = 'mean',
        sync_dist_group: Optional[Any] = None,
    ):
        # no metrics should be logged with graphs
        if not enable_graph and isinstance(value, torch.Tensor):
            value = value.detach()

        # sync across ddp
        if sync_dist and isinstance(value, (torch.Tensor, numbers.Number)):
            value = sync_ddp_if_available(value, group=sync_dist_group, reduce_op=sync_dist_op)

        if 'meta' not in self:
            self.__setitem__('meta', {})

        # if user requests both step and epoch, then we split the metric in two automatically
        # one will be logged per step. the other per epoch
        was_forked = False
        if on_step and on_epoch:
            was_forked = True

            # set step version
            step_name = f'step_{name}'
            self.__set_meta(
                step_name,
                value,
                prog_bar,
                logger,
                on_step=True,
                on_epoch=False,
                reduce_fx=reduce_fx,
                tbptt_reduce_fx=tbptt_reduce_fx,
                tbptt_pad_token=tbptt_pad_token,
                forked=False
            )
            self.__setitem__(step_name, value)

            # set epoch version
            epoch_name = f'epoch_{name}'
            self.__set_meta(
                epoch_name,
                value,
                prog_bar,
                logger,
                on_step=False,
                on_epoch=True,
                reduce_fx=reduce_fx,
                tbptt_reduce_fx=tbptt_reduce_fx,
                tbptt_pad_token=tbptt_pad_token,
                forked=False
            )
            self.__setitem__(epoch_name, value)

        # always log the original metric
        self.__set_meta(
            name,
            value,
            prog_bar,
            logger,
            on_step,
            on_epoch,
            reduce_fx,
            tbptt_reduce_fx=tbptt_reduce_fx,
            tbptt_pad_token=tbptt_pad_token,
            forked=was_forked
        )

        # set the value
        self.__setitem__(name, value)

    def __set_meta(
        self,
        name: str,
        value: Any,
        prog_bar: bool,
        logger: bool,
        on_step: bool,
        on_epoch: bool,
        reduce_fx: Callable,
        tbptt_pad_token: int,
        tbptt_reduce_fx: Callable,
        forked: bool
    ):
        # set the meta for the item
        meta_value = value
        meta = dict(
            prog_bar=prog_bar,
            logger=logger,
            on_step=on_step,
            on_epoch=on_epoch,
            reduce_fx=reduce_fx,
            value=meta_value,
            tbptt_reduce_fx=tbptt_reduce_fx,
            tbptt_pad_token=tbptt_pad_token,
            forked=forked
        )

        self['meta'][name] = meta

        # track whether any input requires reduction on epoch end
        _internal = self['meta']['_internal']
        _internal['_reduce_on_epoch'] = max(_internal['_reduce_on_epoch'], on_epoch)

    def track_batch_size(self, batch):
        batch_size = self.unpack_batch_size(batch)
        meta = self['meta']
        meta['_internal']['batch_sizes'].append(batch_size)

    def get_batch_sizes(self):
        meta = self['meta']
        return torch.tensor(meta['_internal']['batch_sizes'])

    def get_callback_metrics(self) -> dict:
        result = {'early_stop_on': self.early_stop_on, 'checkpoint_on': self.checkpoint_on}

        return result

    def get_batch_log_metrics(self, include_forked_originals=True) -> dict:
        """
        Gets the metrics to log at the end of the batch step

        """
        result = {}

        meta = self['meta']
        for k, options in meta.items():
            if k == '_internal':
                continue

            if options['forked'] and not include_forked_originals:
                continue

            if options['logger'] and options['on_step']:
                result[k] = self[k]
        return result

    def get_epoch_log_metrics(self) -> dict:
        """
        Gets the metrics to log at the end of the batch step
        """
        result = {}

        meta = self['meta']
        for k, options in meta.items():
            if k == '_internal':
                continue
            if options['logger'] and options['on_epoch']:
                result[k] = self[k]
        return result

    def get_epoch_pbar_metrics(self):
        """
        Gets the metrics to log at the end of the batch step
        """
        result = {}

        meta = self['meta']
        for k, options in meta.items():
            if k == '_internal':
                continue
            if options['prog_bar'] and options['on_epoch']:
                result[k] = self[k]
        return result

    def get_batch_pbar_metrics(self, include_forked_originals=True):
        """
        Gets the metrics to log at the end of the batch step
        """
        result = {}

        meta = self['meta']
        for k, options in meta.items():
            if k == '_internal':
                continue
            if options['forked'] and not include_forked_originals:
                continue

            if options['prog_bar'] and options['on_step']:
                result[k] = self[k]
        return result

    def detach(self):
        for k, v in self.items():
            if isinstance(v, torch.Tensor):
                self.__setitem__(k, v.detach())

    def __repr__(self):
        self_copy = self.copy()

        if 'meta' in self_copy:
            del self_copy['meta']

        return str(self_copy)

    def __str__(self):
        copy = self.copy()
        del copy['meta']

        return str(copy)

    def __copy__(self):
        newone = type(self)()
        for k, v in self.items():
            if isinstance(v, torch.Tensor):
                v = v.detach()
            newone[k] = copy(v)
        return newone

    def unpack_batch_size(self, sample):
        """
        Recursively unpack sample to find a torch.Tensor.
        returns len(tensor) when found, or 1 when it hits an empty or non iterable.
        """
        if isinstance(sample, torch.Tensor):
            size = sample.size(0)
        elif isinstance(sample, dict):
            sample = next(iter(sample.values()), 1)
            size = self.unpack_batch_size(sample)
        elif isinstance(sample, Iterable):
            sample = next(iter(sample), 1)
            size = self.unpack_batch_size(sample)
        else:
            size = 1
        return size

    @classmethod
    def gather(cls, outputs):
        meta = outputs[0].get('meta')
        result = cls()
        result = recursive_gather(outputs, result)
        recursive_stack(result)

        if meta:
            result['meta'] = meta
        return result

    @classmethod
    def padded_gather(cls, outputs):
        meta = outputs[0].get('meta')
        result = cls()
        result = recursive_gather(outputs, result)

        # find the padding used for other values
        default_padding_idx = 0
        for name, value in result.items():
            if isinstance(value, list) and len(value) > 0 and isinstance(value[0], torch.Tensor):
                if name not in {'checkpoint_on', 'early_stop_on', 'minimize'}:
                    default_padding_idx = meta[name]['tbptt_pad_token']
                    break

        # pad across each key individually
        for name, value in result.items():
            is_reserved = name in {'checkpoint_on', 'early_stop_on', 'minimize'}
            if isinstance(value, list) and len(value) > 0 and isinstance(value[0], torch.Tensor):

                if is_reserved:
                    padding_key = default_padding_idx
                else:
                    padding_key = meta[name]['tbptt_pad_token']
                padded = torch.nn.utils.rnn.pad_sequence(value, batch_first=True, padding_value=padding_key)
                result[name] = padded

                # also update the result
                if meta and not is_reserved:
                    meta[name]['value'] = padded
        if meta:
            result['meta'] = meta
        return result

    @classmethod
    def reduce_on_epoch_end(cls, outputs):
        # get the batch sizes for all outputs
        batch_sizes = []
        meta = {}
        for x in outputs:
            batch_sizes.append(x.get_batch_sizes())
            meta.update(x['meta'])

        batch_sizes = torch.stack(batch_sizes).view(-1)

        result = cls()
        result = recursive_gather(outputs, result)
        recursive_stack(result)

        for k, option in meta.items():
            if k == '_internal':
                continue

            if option['on_epoch']:
                fx = option['reduce_fx']
                if fx == torch.mean:
                    reduced_val = weighted_mean(result[k], batch_sizes)
                else:
                    reduced_val = fx(result[k])

                result[k] = reduced_val
            else:
                del result[k]

        result['meta'] = meta
        return result

    @classmethod
    def reduce_across_time(cls, time_outputs):
        # auto-reduce across time for tbptt
        meta = time_outputs[0]['meta']

        # in 1.0 the results have 'extra'. Once we deprecate 0.10.0 we may not need this
        if 'extra' in time_outputs[0]:
            [x.pop('extra', None) for x in time_outputs]

        result = cls()
        result = recursive_gather(time_outputs, result)
        recursive_stack(result)

        for k, value in result.items():
            if k in ['meta', 'extra']:
                continue

            # pick the reduce fx
            if k in ['checkpoint_on', 'early_stop_on', 'minimize']:
                tbptt_reduce_fx = torch.mean
            else:
                tbptt_reduce_fx = meta[k]['tbptt_reduce_fx']

            if isinstance(value, dict):
                # TODO: recursive reduce:
                _recursive_fx_apply(value, tbptt_reduce_fx)
            else:
                result[k] = tbptt_reduce_fx(value.float())

        result['meta'] = meta
        return result

    def dp_reduce(self):
        for k, value in self.items():
            if k == 'meta':
                continue
            if isinstance(value, list):
                value = torch.tensor(value)
            self[k] = value.mean(dim=-1)

    @property
    def should_reduce_on_epoch_end(self) -> bool:
        return self['meta']['_internal']['_reduce_on_epoch']

    def drop_hiddens(self):
        if 'hiddens' in self:
            del self['hiddens']

    def rename_keys(self, map_dict: dict):
        """
        Maps key values to the target values. Useful when renaming variables in mass.

        Args:
            map_dict:
        """
        meta = self.meta
        for source, dest in map_dict.items():
            # map the main keys
            self[dest] = self[source]
            del self[source]

            # map meta
            meta[dest] = meta[source]
            del meta[source]


def recursive_gather(outputs: Sequence[dict], result: Optional[MutableMapping] = None) -> Optional[MutableMapping]:
    for out in outputs:
        if 'meta' in out:
            del out['meta']

        for k, v in out.items():
            if isinstance(v, dict):
                in_d = result.get(k, {})
                v = recursive_gather([v], in_d)
                result[k] = v
            else:
                if k not in result:
                    result[k] = []

                result[k].append(v)

    return result


def recursive_stack(result: MutableMapping):
    for k, v in result.items():
        if isinstance(v, dict):
            recursive_stack(v)

        result[k] = collate_tensors(v)


def _recursive_fx_apply(input: dict, fx):
    for k, v in input.items():
        if isinstance(v, list):
            v = torch.tensor(v)

        if isinstance(v, torch.Tensor):
            v = fx(v.float())
            input[k] = v
        else:
            _recursive_fx_apply(v, fx)


def collate_tensors(items: Union[List, Tuple]) -> Union[Tensor, List, Tuple]:
    if not items or not isinstance(items, (list, tuple)) or any(not isinstance(item, Tensor) for item in items):
        # items is not a sequence, empty, or contains non-tensors
        return items

    if all(item.ndim == 0 for item in items):
        # all tensors are scalars, we need to stack
        return torch.stack(items)

    if all(item.ndim >= 1 and item.shape[1:] == items[0].shape[1:] for item in items):
        # we can concatenate along the first dimension
        return torch.cat(items)

    return items


class TrainResult(Result):
    def __init__(
        self,
        minimize: Optional[Tensor] = None,
        early_stop_on: Tensor = None,
        checkpoint_on: Union[Tensor, bool] = None,
        hiddens: Optional[Tensor] = None,
    ):
        """
        Used in train loop to auto-log to a logger or progress bar without needing to define
        a train_step_end or train_epoch_end method

        Example::

            def training_step(self, batch, batch_idx):
                loss = ...
                result = pl.TrainResult(loss)
                result.log('train_loss', loss)
                return result

            # without val/test loop can model checkpoint or early stop
            def training_step(self, batch, batch_idx):
                loss = ...
                result = pl.TrainResult(loss, early_stop_on=loss, checkpoint_on=loss)
                result.log('train_loss', loss)
                return result

        Args:
            minimize: Metric currently being minimized.
            early_stop_on: Metric to early stop on.
                Should be a one element tensor if combined with default
                :class:`~pytorch_lightning.callbacks.early_stopping.EarlyStopping`.
                If this result is returned by
                :meth:`~pytorch_lightning.core.lightning.LightningModule.training_step`,
                the specified value will be averaged across all steps.
            checkpoint_on: Metric to checkpoint on.
                Should be a one element tensor if combined with default checkpoint callback.
                If this result is returned by
                :meth:`~pytorch_lightning.core.lightning.LightningModule.training_step`,
                the specified value will be averaged across all steps.
            hiddens:
        """

        super().__init__(minimize, early_stop_on, checkpoint_on, hiddens)

    def log(
        self,
        name,
        value,
        prog_bar: bool = False,
        logger: bool = True,
        on_step: bool = True,
        on_epoch: bool = False,
        reduce_fx: Callable = torch.mean,
        tbptt_reduce_fx: Callable = torch.mean,
        tbptt_pad_token: int = 0,
        enable_graph: bool = False,
        sync_dist: bool = False,
        sync_dist_op: Union[Any, str] = 'mean',
        sync_dist_group: Optional[Any] = None,
    ):
        """
        Log a key, value

        Example::

            result.log('train_loss', loss)

            # defaults used
            result.log(
                name,
                value,
                on_step=True,
                on_epoch=False,
                logger=True,
                prog_bar=False,
                reduce_fx=torch.mean,
                enable_graph=False
            )


        Args:
            name: key name
            value: value name
            prog_bar: if True logs to the progress base
            logger: if True logs to the logger
            on_step: if True logs the output of validation_step or test_step
            on_epoch: if True, logs the output of the training loop aggregated
            reduce_fx: Torch.mean by default
            tbptt_reduce_fx: function to reduce on truncated back prop
            tbptt_pad_token: token to use for padding
            enable_graph: if True, will not auto detach the graph
            sync_dist: if True, reduces the metric across GPUs/TPUs
            sync_dist_op: the op to sync across
            sync_dist_group: the ddp group
        """
        super().log(
            name=name,
            value=value,
            prog_bar=prog_bar,
            logger=logger,
            on_step=on_step,
            on_epoch=on_epoch,
            reduce_fx=reduce_fx,
            enable_graph=enable_graph,
            sync_dist=sync_dist,
            sync_dist_group=sync_dist_group,
            sync_dist_op=sync_dist_op,
            tbptt_pad_token=tbptt_pad_token,
            tbptt_reduce_fx=tbptt_reduce_fx,
        )

    def log_dict(
        self,
        dictionary: dict,
        prog_bar: bool = False,
        logger: bool = True,
        on_step: bool = False,
        on_epoch: bool = True,
        reduce_fx: Callable = torch.mean,
        tbptt_reduce_fx: Callable = torch.mean,
        tbptt_pad_token: int = 0,
        enable_graph: bool = False,
        sync_dist: bool = False,
        sync_dist_op: Union[Any, str] = 'mean',
        sync_dist_group: Optional[Any] = None,
    ):
        """
        Log a dictonary of values at once

        Example::

            values = {'loss': loss, 'acc': acc, ..., 'metric_n': metric_n}
            result.log_dict(values)

        Args:
            dictionary: key value pairs (str, tensors)
            prog_bar: if True logs to the progress base
            logger: if True logs to the logger
            on_step: if True logs the output of validation_step or test_step
            on_epoch: if True, logs the output of the training loop aggregated
            reduce_fx: Torch.mean by default
            tbptt_reduce_fx: function to reduce on truncated back prop
            tbptt_pad_token: token to use for padding
            enable_graph: if True, will not auto detach the graph
            sync_dist: if True, reduces the metric across GPUs/TPUs
            sync_dist_op: the op to sync across
            sync_dist_group: the ddp group:
        """
        for k, v in dictionary.items():
            self.log(
                name=k,
                value=v,
                prog_bar=prog_bar,
                logger=logger,
                on_step=on_step,
                on_epoch=on_epoch,
                reduce_fx=reduce_fx,
                enable_graph=enable_graph,
                sync_dist=sync_dist,
                sync_dist_group=sync_dist_group,
                sync_dist_op=sync_dist_op,
                tbptt_pad_token=tbptt_pad_token,
                tbptt_reduce_fx=tbptt_reduce_fx,
            )


class EvalResult(Result):
    def __init__(
        self,
        early_stop_on: Optional[Tensor] = None,
        checkpoint_on: Optional[Tensor] = None,
        hiddens: Optional[Tensor] = None,
    ):
        """
        Used in val/train loop to auto-log to a logger or progress bar without needing to define
        a _step_end or _epoch_end method

        Example::

            def validation_step(self, batch, batch_idx):
                loss = ...
                result = EvalResult()
                result.log('val_loss', loss)
                return result

            def test_step(self, batch, batch_idx):
                loss = ...
                result = EvalResult()
                result.log('val_loss', loss)
                return result

        Args:
            early_stop_on: Metric to early stop on.
                Should be a one element tensor if combined with default
                :class:`~pytorch_lightning.callbacks.early_stopping.EarlyStopping`.
                If this result is returned by
                :meth:`~pytorch_lightning.core.lightning.LightningModule.validation_step`,
                the specified value will be averaged across all steps.
            checkpoint_on: Metric to checkpoint on.
                Should be a one element tensor if combined with default checkpoint callback.
                If this result is returned by
                :meth:`~pytorch_lightning.core.lightning.LightningModule.validation_step`,
                the specified value will be averaged across all steps.
            hiddens:
        """

        super().__init__(None, early_stop_on, checkpoint_on, hiddens)

    def log(
        self,
        name,
        value,
        prog_bar: bool = False,
        logger: bool = True,
        on_step: bool = False,
        on_epoch: bool = True,
        reduce_fx: Callable = torch.mean,
        tbptt_reduce_fx: Callable = torch.mean,
        tbptt_pad_token: int = 0,
        enable_graph: bool = False,
        sync_dist: bool = False,
        sync_dist_op: Union[Any, str] = 'mean',
        sync_dist_group: Optional[Any] = None,
    ):
        """
        Log a key, value

        Example::

            result.log('val_loss', loss)

            # defaults used
            result.log(
                name,
                value,
                on_step=False,
                on_epoch=True,
                logger=True,
                prog_bar=False,
                reduce_fx=torch.mean
            )


        Args:
            name: key name
            value: value name
            prog_bar: if True logs to the progress base
            logger: if True logs to the logger
            on_step: if True logs the output of validation_step or test_step
            on_epoch: if True, logs the output of the training loop aggregated
            reduce_fx: Torch.mean by default
            tbptt_reduce_fx: function to reduce on truncated back prop
            tbptt_pad_token: token to use for padding
            enable_graph: if True, will not auto detach the graph
            sync_dist: if True, reduces the metric across GPUs/TPUs
            sync_dist_op: the op to sync across
            sync_dist_group: the ddp group
        """
        super().log(
            name=name,
            value=value,
            prog_bar=prog_bar,
            logger=logger,
            on_step=on_step,
            on_epoch=on_epoch,
            reduce_fx=reduce_fx,
            enable_graph=enable_graph,
            sync_dist=sync_dist,
            sync_dist_group=sync_dist_group,
            sync_dist_op=sync_dist_op,
            tbptt_pad_token=tbptt_pad_token,
            tbptt_reduce_fx=tbptt_reduce_fx,
        )

    def log_dict(
        self,
        dictionary: dict,
        prog_bar: bool = False,
        logger: bool = True,
        on_step: bool = False,
        on_epoch: bool = True,
        reduce_fx: Callable = torch.mean,
        tbptt_reduce_fx: Callable = torch.mean,
        tbptt_pad_token: int = 0,
        enable_graph: bool = False,
        sync_dist: bool = False,
        sync_dist_op: Union[Any, str] = 'mean',
        sync_dist_group: Optional[Any] = None,
    ):
        """
        Log a dictonary of values at once

        Example::

            values = {'loss': loss, 'acc': acc, ..., 'metric_n': metric_n}
            result.log_dict(values)

        Args:
            dictionary: key value pairs (str, tensors)
            prog_bar: if True logs to the progress base
            logger: if True logs to the logger
            on_step: if True logs the output of validation_step or test_step
            on_epoch: if True, logs the output of the training loop aggregated
            reduce_fx: Torch.mean by default
            tbptt_reduce_fx: function to reduce on truncated back prop
            tbptt_pad_token: token to use for padding
            enable_graph: if True, will not auto detach the graph
            sync_dist: if True, reduces the metric across GPUs/TPUs
            sync_dist_op: the op to sync across
            sync_dist_group: the ddp group
        """
        for k, v in dictionary.items():
            self.log(
                name=k,
                value=v,
                prog_bar=prog_bar,
                logger=logger,
                on_step=on_step,
                on_epoch=on_epoch,
                reduce_fx=reduce_fx,
                enable_graph=enable_graph,
                sync_dist=sync_dist,
                sync_dist_group=sync_dist_group,
                sync_dist_op=sync_dist_op,
                tbptt_pad_token=tbptt_pad_token,
                tbptt_reduce_fx=tbptt_reduce_fx,
            )

    def get_callback_metrics(self) -> dict:
        result = {}
        if self.early_stop_on:
            result['early_stop_on'] = self.early_stop_on
        if self.checkpoint_on:
            result['checkpoint_on'] = self.checkpoint_on
        return result

    def write(self, name: str, values: Union[Tensor, list], filename: str = 'predictions.pt'):
        """Add feature name and value pair to collection of predictions that will be written to disk on
        `validation_end` or `test_end`. If running on multiple GPUs, you will get separate `n_gpu`
        prediction files with the rank prepended onto filename.

        Example::

            result = pl.EvalResult()
            result.write('ids', [0, 1, 2])
            result.write('preds', ['cat', 'dog', 'dog'])

        Args:
            name: Feature name that will turn into column header of predictions file
            values: Flat tensor or list of row values for given feature column 'name'.
            filename: Filepath where your predictions will be saved. Defaults to 'predictions.pt'.
        """
        # Type check the incoming arguments
        if not isinstance(name, str):
            raise ValueError(f"Expected str for 'name' but got {type(name)}")
        if not isinstance(filename, str):
            raise ValueError(f"Expected str for 'filename' but got {type(name)}")

        if isinstance(values, Tensor):
            values = values.detach()

        preds = getattr(self, 'predictions', None)
        if preds is None:
            self.predictions = {filename: {name: values}}
        elif filename not in preds:
            preds[filename] = {name: values}
        elif name not in preds[filename]:
            preds[filename][name] = values
        elif isinstance(values, Tensor):
            preds[filename][name] = torch.cat((preds[filename][name], values))
        elif isinstance(values, list):
            preds[filename][name].extend(values)

    def write_dict(self, predictions_dict, filename='predictions.pt'):
        """Calls EvalResult.write() for each key-value pair in predictions_dict.

        It is recommended that you use this function call instead of .write if you need to
        store more than one column of predictions in your output file.

        Example::

            predictions_to_write = {'preds': ['cat', 'dog'], 'ids': tensor([0, 1])}
            result.write_dict(predictions_to_write)

        Args:
            predictions_dict ([type]): Dict of predictions to store and then write to filename at eval end.
            filename (str, optional): File where your predictions will be stored. Defaults to './predictions.pt'.
        """
        for k, v in predictions_dict.items():
            self.write(k, v, filename)


def weighted_mean(result, weights):
<<<<<<< HEAD
    weights = weights.to(result.device)[:result.size(0)]
    numerator = torch.dot(result.float(), weights.transpose(-1, 0).float())
    result = numerator / weights.sum().float()
    return result
=======

    if isinstance(result, dict):
        _process_dataloader_aggregated_steps(result, weights)
    else:
        if isinstance(result, list):
            result = torch.tensor(result)

        weights = weights.to(result.device)[:result.size(0)]
        numerator = torch.dot(result.float(), weights.transpose(-1, 0).float())
        result = numerator / weights.sum().float()
    return result


def _process_dataloader_aggregated_steps(result, weights):
    internal_keys = {'meta'}

    moved = False

    for k, v in result.items():
        if k in internal_keys:
            continue

        # make sure v is a tensor
        if not isinstance(v, torch.Tensor):
            v = torch.tensor(v)

        # move to memory only once
        if not moved:
            weights = weights.to(v.device)
            moved = True

        # move weights to same device as value to reduce
        weights_t = weights[:v.size(0)]

        # weighted mean
        numerator = torch.dot(v.float(), weights_t.transpose(-1, 0).float())
        v = numerator / weights.sum().float()
        result[k] = v
>>>>>>> 2cf17a37
<|MERGE_RESOLUTION|>--- conflicted
+++ resolved
@@ -932,12 +932,6 @@
 
 
 def weighted_mean(result, weights):
-<<<<<<< HEAD
-    weights = weights.to(result.device)[:result.size(0)]
-    numerator = torch.dot(result.float(), weights.transpose(-1, 0).float())
-    result = numerator / weights.sum().float()
-    return result
-=======
 
     if isinstance(result, dict):
         _process_dataloader_aggregated_steps(result, weights)
@@ -975,5 +969,4 @@
         # weighted mean
         numerator = torch.dot(v.float(), weights_t.transpose(-1, 0).float())
         v = numerator / weights.sum().float()
-        result[k] = v
->>>>>>> 2cf17a37
+        result[k] = v