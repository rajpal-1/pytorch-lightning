--- conflicted
+++ resolved
@@ -295,27 +295,6 @@
 
         """
 
-<<<<<<< HEAD
-    def backward(self, loss: Tensor, optimizer: Optimizer, *args, **kwargs) -> None:
-        """
-        Call this directly from your training_step when doing optimizations manually.
-        By using this we can ensure that all the proper scaling when using 16-bit etc has been done for you
-        
-        This function forwards all args to the .backward() call as well.
-
-        Example::
-
-            def training_step(...):
-                loss = ...
-
-                # automatically applies scaling, etc...
-                self.backward(loss)
-
-        """
-        self.trainer.train_loop.backward(loss, optimizer, *args, **kwargs)
-
-=======
->>>>>>> d1bbb449
 
 class DataHooks:
     def prepare_data(self) -> None:
