# Copyright The PyTorch Lightning team.
#
# Licensed under the Apache License, Version 2.0 (the "License");
# you may not use this file except in compliance with the License.
# You may obtain a copy of the License at
#
#     http://www.apache.org/licenses/LICENSE-2.0
#
# Unless required by applicable law or agreed to in writing, software
# distributed under the License is distributed on an "AS IS" BASIS,
# WITHOUT WARRANTIES OR CONDITIONS OF ANY KIND, either express or implied.
# See the License for the specific language governing permissions and
# limitations under the License.
import inspect
import os
from abc import ABC
from argparse import ArgumentParser, Namespace
from pathlib import Path
from typing import cast, List, Optional, Type, TypeVar, Union

import torch
from torch.optim import Optimizer

import pytorch_lightning as pl
from pytorch_lightning.accelerators import Accelerator
from pytorch_lightning.callbacks import EarlyStopping, ModelCheckpoint, ProgressBarBase
from pytorch_lightning.callbacks.base import Callback
from pytorch_lightning.callbacks.prediction_writer import BasePredictionWriter
from pytorch_lightning.core.optimizer import LightningOptimizer
from pytorch_lightning.loggers import LightningLoggerBase
from pytorch_lightning.loggers.tensorboard import TensorBoardLogger
from pytorch_lightning.loops import PredictionLoop
from pytorch_lightning.loops.dataloader.evaluation_loop import EvaluationLoop
from pytorch_lightning.loops.fit_loop import FitLoop
from pytorch_lightning.plugins import ParallelPlugin, PrecisionPlugin, TrainingTypePlugin
from pytorch_lightning.trainer.connectors.accelerator_connector import AcceleratorConnector
from pytorch_lightning.trainer.connectors.checkpoint_connector import CheckpointConnector
from pytorch_lightning.trainer.connectors.logger_connector import LoggerConnector
from pytorch_lightning.trainer.connectors.logger_connector.result import ResultCollection
from pytorch_lightning.trainer.states import RunningStage, TrainerFn, TrainerState, TrainerStatus
from pytorch_lightning.utilities import DeviceType, DistributedType, rank_zero_warn
from pytorch_lightning.utilities.argparse import (
    add_argparse_args,
    from_argparse_args,
    parse_argparser,
    parse_env_variables,
)
from pytorch_lightning.utilities.cloud_io import get_filesystem
from pytorch_lightning.utilities.model_helpers import is_overridden


class TrainerProperties(ABC):

    _default_root_dir: str
    _lightning_optimizers = None
    _progress_bar_callback: ProgressBarBase
    _weights_save_path: str

    accelerator_connector: AcceleratorConnector
    callbacks: List[Callback]
    checkpoint_connector: CheckpointConnector
    limit_val_batches: int
    logger: LightningLoggerBase
    logger_connector: LoggerConnector
    state: TrainerState
    fit_loop: FitLoop
    validate_loop: EvaluationLoop
    test_loop: EvaluationLoop
    predict_loop: PredictionLoop
    """
    Accelerator properties
    """

    @property
    def accelerator(self) -> Accelerator:
        return self.accelerator_connector.accelerator

    @property
    def distributed_backend(self) -> Optional[str]:
        # for backward compatibility
        return self.accelerator_connector.distributed_backend

    @property
    def training_type_plugin(self) -> TrainingTypePlugin:
        return self.accelerator.training_type_plugin

    @property
    def precision_plugin(self) -> PrecisionPlugin:
        return self.accelerator.precision_plugin

    @property
    def global_rank(self) -> int:
        return self.accelerator.training_type_plugin.global_rank

    @property
    def local_rank(self) -> int:
        # some training types define a local rank
        return getattr(self.accelerator.training_type_plugin, "local_rank", 0)

    @property
    def node_rank(self) -> int:
        # some training types define a local rank
        return getattr(self.accelerator.training_type_plugin, "node_rank", 0)

    @property
    def world_size(self) -> int:
        # some training types define a world size
        return getattr(self.accelerator.training_type_plugin, "world_size", 1)

    @property
    def should_rank_save_checkpoint(self) -> bool:
        return self.accelerator.training_type_plugin.should_rank_save_checkpoint

    @property
    def _distrib_type(self) -> DistributedType:
        return self.accelerator_connector._distrib_type

    @property
    def _device_type(self) -> DeviceType:
        return self.accelerator_connector._device_type

    @property
    def num_nodes(self) -> int:
        return self.accelerator_connector.num_nodes

    @property
    def num_processes(self) -> int:
        return self.accelerator_connector.num_processes

    @property
    def root_gpu(self) -> Optional[int]:
        return self.accelerator_connector.root_gpu

    @property
    def tpu_cores(self) -> int:
        return self.accelerator_connector.tpu_cores

    @property
    def ipus(self) -> int:
        return self.accelerator_connector.ipus

    @property
    def num_gpus(self) -> int:
        return self.accelerator_connector.num_gpus

    @property
    def data_parallel_device_ids(self) -> Optional[List[int]]:
        return self.accelerator_connector.parallel_device_ids

    @property
    def lightning_module(self) -> 'pl.LightningModule':
        return self.accelerator.lightning_module

    @property
    def optimizers(self) -> Optional[List[Optimizer]]:
        return self.accelerator.optimizers

    @optimizers.setter
    def optimizers(self, new_optims: Optional[List[Optimizer]]) -> None:
        # Necessary to rewrap optimizers to lightning
        # They will be re-created when accessing
        # the `lightning_optimizers` trainer property
        self._lightning_optimizers = None

        self.accelerator.optimizers = new_optims

    @property
    def lr_schedulers(self) -> Optional[list]:
        return self.accelerator.lr_schedulers

    @lr_schedulers.setter
    def lr_schedulers(self, new_schedulers: Optional[list]) -> None:
        self.accelerator.lr_schedulers = new_schedulers

    @property
    def optimizer_frequencies(self) -> list:
        return self.accelerator.optimizer_frequencies

    @optimizer_frequencies.setter
    def optimizer_frequencies(self, new_freqs: list) -> None:
        self.accelerator.optimizer_frequencies = new_freqs

    @property
    def amp_backend(self) -> Optional[str]:
        return self.accelerator.amp_backend

    @property
    def precision(self) -> Union[str, int]:
        return self.accelerator.precision

    @property
    def scaler(self):
        return self.accelerator.scaler

    @property
    def gpus(self) -> Optional[Union[List[int], str, int]]:
        return self.accelerator_connector.gpus

    @property
    def model(self) -> torch.nn.Module:
        """
        The LightningModule, but possibly wrapped into DataParallel or DistributedDataParallel.
        To access the pure LightningModule, use
        :meth:`~pytorch_lightning.trainer.trainer.Trainer.lightning_module` instead.
        """
        return self.accelerator.model

    @model.setter
    def model(self, model: torch.nn.Module) -> None:
        """
        Setter for the model, pass-through to accelerator and plugin where the model reference is stored.
        Used by the Tuner to reset the state of Trainer and Accelerator.

        Args:
            model: The LightningModule, possibly wrapped into DataParallel or DistributedDataParallel, depending
                on the backend.
        """
        self.accelerator.model = model

    """
    General properties
    """

    @property
    def log_dir(self) -> Optional[str]:
        if self.logger is None:
            dirpath = self.default_root_dir
        else:
            dirpath = getattr(self.logger, 'log_dir' if isinstance(self.logger, TensorBoardLogger) else 'save_dir')

        dirpath = self.accelerator.broadcast(dirpath)
        return dirpath

    @property
    def use_amp(self) -> bool:
        return self.precision == 16

    @property
    def is_global_zero(self) -> bool:
        return self.global_rank == 0

    @property
    def slurm_job_id(self) -> Optional[int]:
        job_id = os.environ.get('SLURM_JOB_ID')
        if job_id:
            try:
                job_id = int(job_id)
            except ValueError:
                job_id = None

        # in interactive mode, don't make logs use the same job id
        in_slurm_interactive_mode = os.environ.get('SLURM_JOB_NAME') == 'bash'
        if in_slurm_interactive_mode:
            job_id = None
        return job_id

    @property
    def lightning_optimizers(self) -> List[LightningOptimizer]:
        if self._lightning_optimizers is None:
            self.convert_to_lightning_optimizers()
        return self._lightning_optimizers

    @property
    def distributed_sampler_kwargs(self) -> Optional[dict]:
        if isinstance(self.training_type_plugin, ParallelPlugin):
            return self.training_type_plugin.distributed_sampler_kwargs

    @property
    def data_parallel(self) -> bool:
        return self._distrib_type in (
            DistributedType.DP, DistributedType.DDP, DistributedType.DDP_SPAWN, DistributedType.DDP2
        )

    @property
    def progress_bar_callback(self) -> Optional[ProgressBarBase]:
        return self._progress_bar_callback

    @property
    def progress_bar_dict(self) -> dict:
        """ Read-only for progress bar metrics. """
        ref_model = self.lightning_module
        ref_model = cast(pl.LightningModule, ref_model)

        standard_metrics = ref_model.get_progress_bar_dict()
        pbar_metrics = self.progress_bar_metrics
        duplicates = list(standard_metrics.keys() & pbar_metrics.keys())
        if duplicates:
            rank_zero_warn(
                f"The progress bar already tracks a metric with the name(s) '{', '.join(duplicates)}' and"
                f" `self.log('{duplicates[0]}', ..., prog_bar=True)` will overwrite this value. "
                f" If this is undesired, change the name or override `get_progress_bar_dict()`"
                f" in `LightingModule`.", UserWarning
            )
        return {**standard_metrics, **pbar_metrics}

    @property
    def disable_validation(self) -> bool:
        """ Check if validation is disabled during training. """
        return not self.enable_validation

    @property
    def enable_validation(self) -> bool:
        """ Check if we should run validation during training. """
        model_ref = self.lightning_module
        val_loop_enabled = is_overridden('validation_step', model_ref) and self.limit_val_batches > 0
        return val_loop_enabled

    @property
    def default_root_dir(self) -> str:
        """
        The default location to save artifacts of loggers, checkpoints etc.
        It is used as a fallback if logger or checkpoint callback do not define specific save paths.
        """
        if get_filesystem(self._default_root_dir).protocol == "file":
            return os.path.normpath(self._default_root_dir)
        return self._default_root_dir

    @property
    def weights_save_path(self) -> str:
        """
        The default root location to save weights (checkpoints), e.g., when the
        :class:`~pytorch_lightning.callbacks.model_checkpoint.ModelCheckpoint` does not define a file path.
        """
        if get_filesystem(self._weights_save_path).protocol == "file":
            return os.path.normpath(self._weights_save_path)
        return self._weights_save_path

    @property
    def early_stopping_callback(self) -> Optional[EarlyStopping]:
        """
        The first :class:`~pytorch_lightning.callbacks.early_stopping.EarlyStopping`
        callback in the Trainer.callbacks list, or ``None`` if it doesn't exist.
        """
        callbacks = self.early_stopping_callbacks
        return callbacks[0] if len(callbacks) > 0 else None

    @property
    def early_stopping_callbacks(self) -> List[EarlyStopping]:
        """
        A list of all instances of :class:`~pytorch_lightning.callbacks.early_stopping.EarlyStopping`
        found in the Trainer.callbacks list.
        """
        return [c for c in self.callbacks if isinstance(c, EarlyStopping)]

    @property
    def prediction_writer_callbacks(self) -> List[BasePredictionWriter]:
        """
        A list of all instances of :class:`~pytorch_lightning.callbacks.prediction_writer.BasePredictionWriter`
        found in the Trainer.callbacks list.
        """
        return [cb for cb in self.callbacks if isinstance(cb, BasePredictionWriter)]

    @property
    def checkpoint_callback(self) -> Optional[ModelCheckpoint]:
        """
        The first :class:`~pytorch_lightning.callbacks.model_checkpoint.ModelCheckpoint`
        callback in the Trainer.callbacks list, or ``None`` if it doesn't exist.
        """
        callbacks = self.checkpoint_callbacks
        return callbacks[0] if len(callbacks) > 0 else None

    @property
    def checkpoint_callbacks(self) -> List[ModelCheckpoint]:
        """
        A list of all instances of :class:`~pytorch_lightning.callbacks.model_checkpoint.ModelCheckpoint`
        found in the Trainer.callbacks list.
        """
        return [c for c in self.callbacks if isinstance(c, ModelCheckpoint)]

    @property
    def resume_from_checkpoint(self) -> Optional[Union[str, Path]]:
        return self.checkpoint_connector.resume_checkpoint_path

    def save_checkpoint(self, filepath, weights_only: bool = False) -> None:
        self.checkpoint_connector.save_checkpoint(filepath, weights_only)

    """
    Parsing properties
    """

    @classmethod
    def default_attributes(cls) -> dict:
        init_signature = inspect.signature(cls)
        return {k: v.default for k, v in init_signature.parameters.items()}

    @classmethod
    def get_deprecated_arg_names(cls) -> List:
        """Returns a list with deprecated Trainer arguments."""
        depr_arg_names = []
        for name, val in cls.__dict__.items():
            if name.startswith('DEPRECATED') and isinstance(val, (tuple, list)):
                depr_arg_names.extend(val)
        return depr_arg_names

    @classmethod
    def from_argparse_args(cls: Type['_T'], args: Union[Namespace, ArgumentParser], **kwargs) -> '_T':
        return from_argparse_args(cls, args, **kwargs)

    @classmethod
    def parse_argparser(cls, arg_parser: Union[ArgumentParser, Namespace]) -> Namespace:
        return parse_argparser(cls, arg_parser)

    @classmethod
    def match_env_arguments(cls) -> Namespace:
        return parse_env_variables(cls)

    @classmethod
    def add_argparse_args(cls, parent_parser: ArgumentParser, **kwargs) -> ArgumentParser:
        return add_argparse_args(cls, parent_parser, **kwargs)

    """
    State properties
    """

    @property
    def interrupted(self) -> bool:
        return self.state.status == TrainerStatus.INTERRUPTED

    @property
    def training(self) -> bool:
        return self.state.stage == RunningStage.TRAINING

    @training.setter
    def training(self, val: bool) -> None:
        if val:
            self.state.stage = RunningStage.TRAINING
        elif self.training:
            self.state.stage = None

    @property
    def testing(self) -> bool:
        return self.state.stage == RunningStage.TESTING

    @testing.setter
    def testing(self, val: bool) -> None:
        if val:
            self.state.stage = RunningStage.TESTING
        elif self.testing:
            self.state.stage = None

    @property
    def predicting(self) -> bool:
        return self.state.stage == RunningStage.PREDICTING

    @predicting.setter
    def predicting(self, val: bool) -> None:
        if val:
            self.state.stage = RunningStage.PREDICTING
        elif self.predicting:
            self.state.stage = None

    @property
    def tuning(self) -> bool:
        return self.state.stage == RunningStage.TUNING

    @tuning.setter
    def tuning(self, val: bool) -> None:
        if val:
            self.state.stage = RunningStage.TUNING
        elif self.tuning:
            self.state.stage = None

    @property
    def validating(self) -> bool:
        return self.state.stage == RunningStage.VALIDATING

    @validating.setter
    def validating(self, val: bool) -> None:
        if val:
            self.state.stage = RunningStage.VALIDATING
        elif self.validating:
            self.state.stage = None

    @property
    def evaluating(self) -> bool:
        return self.state.stage and self.state.stage.evaluating

    @property
    def sanity_checking(self) -> bool:
        return self.state.stage == RunningStage.SANITY_CHECKING

    @sanity_checking.setter
    def sanity_checking(self, val: bool) -> None:
        if val:
            self.state.stage = RunningStage.SANITY_CHECKING
        elif self.sanity_checking:
            self.state.stage = None

    """
    Loop properties
    """

    @property
    def global_step(self) -> int:
        return self.fit_loop.global_step

    @property
    def current_epoch(self) -> int:
        return self.fit_loop.current_epoch

    @property
    def max_epochs(self) -> Optional[int]:
        return self.fit_loop.max_epochs

    @property
    def min_epochs(self) -> Optional[int]:
        return self.fit_loop.min_epochs

    @property
    def max_steps(self) -> Optional[int]:
        return self.fit_loop.max_steps

    @property
    def min_steps(self) -> Optional[int]:
        return self.fit_loop.min_steps

    @property
    def is_last_batch(self) -> bool:
        return self.fit_loop.epoch_loop.is_last_batch

    @property
<<<<<<< HEAD
=======
    def _evaluation_loop(self) -> EvaluationLoop:
        if self.state.fn in (TrainerFn.FITTING, TrainerFn.TUNING):
            return self.fit_loop.epoch_loop.val_loop
        if self.state.fn == TrainerFn.VALIDATING:
            return self.validate_loop
        if self.state.fn == TrainerFn.TESTING:
            return self.test_loop
        raise RuntimeError("The `Trainer._evaluation_loop` property isn't defined. Accessed outside of scope")

    @property
>>>>>>> 9030119c
    def _active_loop(self) -> Optional[Union[FitLoop, EvaluationLoop, PredictionLoop]]:
        if self.training:
            return self.fit_loop
        if self.sanity_checking or self.evaluating:
<<<<<<< HEAD
            return self.evaluation_loop
=======
            return self._evaluation_loop
>>>>>>> 9030119c
        if self.predicting:
            return self.predict_loop

    """
    Logging properties
    """

    @property
    def callback_metrics(self) -> dict:
        return self.logger_connector.callback_metrics

    @property
    def logged_metrics(self) -> dict:
        return self.logger_connector.logged_metrics

    @property
    def progress_bar_metrics(self) -> dict:
        return self.logger_connector.progress_bar_metrics

    @property
    def _results(self) -> Optional[ResultCollection]:
        active_loop = self._active_loop
        if active_loop is not None:
            return active_loop._results

    """
    Other
    """

    # TODO: refactor this so that it can be done in LightningOptimizer
    def __getstate__(self):
        # remove lightning_optimizers
        self._lightning_optimizers = None
        return self.__dict__

    def __setstate__(self, state):
        self.__dict__ = state


# Used to represent the concrete type TrainerProperties class methods are called on.
_T = TypeVar('_T', bound=TrainerProperties)<|MERGE_RESOLUTION|>--- conflicted
+++ resolved
@@ -519,8 +519,6 @@
         return self.fit_loop.epoch_loop.is_last_batch
 
     @property
-<<<<<<< HEAD
-=======
     def _evaluation_loop(self) -> EvaluationLoop:
         if self.state.fn in (TrainerFn.FITTING, TrainerFn.TUNING):
             return self.fit_loop.epoch_loop.val_loop
@@ -531,16 +529,11 @@
         raise RuntimeError("The `Trainer._evaluation_loop` property isn't defined. Accessed outside of scope")
 
     @property
->>>>>>> 9030119c
     def _active_loop(self) -> Optional[Union[FitLoop, EvaluationLoop, PredictionLoop]]:
         if self.training:
             return self.fit_loop
         if self.sanity_checking or self.evaluating:
-<<<<<<< HEAD
-            return self.evaluation_loop
-=======
             return self._evaluation_loop
->>>>>>> 9030119c
         if self.predicting:
             return self.predict_loop
 
