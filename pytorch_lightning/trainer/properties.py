--- conflicted
+++ resolved
@@ -25,15 +25,12 @@
 from pytorch_lightning.callbacks import EarlyStopping, ModelCheckpoint, ProgressBarBase
 from pytorch_lightning.callbacks.base import Callback
 from pytorch_lightning.core.lightning import LightningModule
-<<<<<<< HEAD
+from pytorch_lightning.loggers.tensorboard import TensorBoardLogger
+from pytorch_lightning.plugins import ParallelPlugin
 from pytorch_lightning.core.optimizer import LightningOptimizer
 from pytorch_lightning.loggers import LightningLoggerBase
 from pytorch_lightning.plugins import PrecisionPlugin, TrainingTypePlugin
 from pytorch_lightning.trainer.connectors.checkpoint_connector import CheckpointConnector
-=======
-from pytorch_lightning.loggers.tensorboard import TensorBoardLogger
-from pytorch_lightning.plugins import ParallelPlugin
->>>>>>> aa60c086
 from pytorch_lightning.trainer.connectors.logger_connector import LoggerConnector
 from pytorch_lightning.trainer.states import TrainerState
 from pytorch_lightning.utilities import DeviceType, DistributedType, rank_zero_warn
@@ -417,21 +414,8 @@
         self.__dict__ = state
 
     @property
-<<<<<<< HEAD
-    def require_distributed_sampler(self) -> bool:
-        if self.accelerator is not None:
-            return self.accelerator.require_distributed_sampler
-        return self._distrib_type in (
-            DistributedType.HOROVOD, DistributedType.DDP, DistributedType.DDP_SPAWN, DistributedType.DDP2
-        ) or self._device_type == DeviceType.TPU
-
-    @property
-    def distributed_sampler_kwargs(self) -> dict:
-        if self.accelerator is not None:
-=======
     def distributed_sampler_kwargs(self) -> Optional[dict]:
         if isinstance(self.training_type_plugin, ParallelPlugin):
->>>>>>> aa60c086
             return self.training_type_plugin.distributed_sampler_kwargs
 
 
