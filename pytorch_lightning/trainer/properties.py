# Copyright The PyTorch Lightning team.
#
# Licensed under the Apache License, Version 2.0 (the "License");
# you may not use this file except in compliance with the License.
# You may obtain a copy of the License at
#
#     http://www.apache.org/licenses/LICENSE-2.0
#
# Unless required by applicable law or agreed to in writing, software
# distributed under the License is distributed on an "AS IS" BASIS,
# WITHOUT WARRANTIES OR CONDITIONS OF ANY KIND, either express or implied.
# See the License for the specific language governing permissions and
# limitations under the License.
import inspect
import os
from abc import ABC
from argparse import ArgumentParser, Namespace
from pathlib import Path
from typing import cast, List, Optional, Type, TypeVar, Union

import torch
from torch.optim import Optimizer

import pytorch_lightning as pl
from pytorch_lightning.accelerators import Accelerator
from pytorch_lightning.callbacks import EarlyStopping, ModelCheckpoint, ProgressBarBase
from pytorch_lightning.callbacks.base import Callback
from pytorch_lightning.callbacks.prediction_writer import BasePredictionWriter
from pytorch_lightning.core.optimizer import LightningOptimizer
from pytorch_lightning.loggers import LightningLoggerBase
from pytorch_lightning.loggers.base import LoggerCollection
from pytorch_lightning.loggers.tensorboard import TensorBoardLogger
from pytorch_lightning.loops import PredictionLoop
from pytorch_lightning.loops.dataloader.evaluation_loop import EvaluationLoop
from pytorch_lightning.loops.fit_loop import FitLoop
from pytorch_lightning.plugins import ParallelPlugin, PrecisionPlugin, TrainingTypePlugin
from pytorch_lightning.trainer.connectors.accelerator_connector import AcceleratorConnector
from pytorch_lightning.trainer.connectors.checkpoint_connector import CheckpointConnector
from pytorch_lightning.trainer.connectors.logger_connector import LoggerConnector
from pytorch_lightning.trainer.connectors.logger_connector.result import ResultCollection
from pytorch_lightning.trainer.states import RunningStage, TrainerFn, TrainerState, TrainerStatus
from pytorch_lightning.utilities import DeviceType, DistributedType, rank_zero_deprecation, rank_zero_warn
from pytorch_lightning.utilities.argparse import (
    add_argparse_args,
    from_argparse_args,
    parse_argparser,
    parse_env_variables,
)
from pytorch_lightning.utilities.cloud_io import get_filesystem
from pytorch_lightning.utilities.model_helpers import is_overridden


class TrainerProperties(ABC):

    _default_root_dir: str
    _fit_loop: FitLoop
    _lightning_optimizers = None
    _predict_loop: PredictionLoop
    _progress_bar_callback: ProgressBarBase
    _test_loop: EvaluationLoop
    _validate_loop: EvaluationLoop
    _weights_save_path: str

    accelerator_connector: AcceleratorConnector
    callbacks: List[Callback]
    checkpoint_connector: CheckpointConnector
    reload_dataloaders_every_n_epochs: int
    limit_val_batches: int
    logger: LightningLoggerBase
    logger_connector: LoggerConnector
    state: TrainerState
<<<<<<< HEAD
    fit_loop: FitLoop
    validate_loop: EvaluationLoop
    test_loop: EvaluationLoop
    predict_loop: PredictionLoop

    # .validate() and .test() set this when they load a checkpoint
    validated_ckpt_path: Optional[str] = None
    tested_ckpt_path: Optional[str] = None
    predicted_ckpt_path: Optional[str] = None
=======
>>>>>>> c7e5743d
    """
    Accelerator properties
    """

    @property
    def accelerator(self) -> Accelerator:
        return self.accelerator_connector.accelerator

    @property
    def distributed_backend(self) -> Optional[str]:
        # for backward compatibility
        return self.accelerator_connector.distributed_backend

    @property
    def training_type_plugin(self) -> TrainingTypePlugin:
        return self.accelerator.training_type_plugin

    @property
    def precision_plugin(self) -> PrecisionPlugin:
        return self.accelerator.precision_plugin

    @property
    def global_rank(self) -> int:
        return self.accelerator.training_type_plugin.global_rank

    @property
    def local_rank(self) -> int:
        # some training types define a local rank
        return getattr(self.accelerator.training_type_plugin, "local_rank", 0)

    @property
    def node_rank(self) -> int:
        # some training types define a local rank
        return getattr(self.accelerator.training_type_plugin, "node_rank", 0)

    @property
    def world_size(self) -> int:
        # some training types define a world size
        return getattr(self.accelerator.training_type_plugin, "world_size", 1)

    @property
    def should_rank_save_checkpoint(self) -> bool:
        return self.accelerator.training_type_plugin.should_rank_save_checkpoint

    @property
    def _distrib_type(self) -> DistributedType:
        return self.accelerator_connector._distrib_type

    @property
    def _device_type(self) -> DeviceType:
        return self.accelerator_connector._device_type

    @property
    def num_nodes(self) -> int:
        return self.accelerator_connector.num_nodes

    @property
    def num_processes(self) -> int:
        return self.accelerator_connector.num_processes

    @property
    def root_gpu(self) -> Optional[int]:
        return self.accelerator_connector.root_gpu

    @property
    def tpu_cores(self) -> int:
        return self.accelerator_connector.tpu_cores

    @property
    def ipus(self) -> int:
        return self.accelerator_connector.num_ipus

    @property
    def num_gpus(self) -> int:
        return self.accelerator_connector.num_gpus

    @property
    def devices(self) -> Optional[Union[List[int], str, int]]:
        return self.accelerator_connector.devices

    @property
    def data_parallel_device_ids(self) -> Optional[List[int]]:
        return self.accelerator_connector.parallel_device_ids

    @property
    def lightning_module(self) -> "pl.LightningModule":
        return self.accelerator.lightning_module

    @property
    def optimizers(self) -> Optional[List[Optimizer]]:
        return self.accelerator.optimizers

    @optimizers.setter
    def optimizers(self, new_optims: Optional[List[Optimizer]]) -> None:
        # Necessary to rewrap optimizers to lightning
        # They will be re-created when accessing
        # the `lightning_optimizers` trainer property
        self._lightning_optimizers = None

        self.accelerator.optimizers = new_optims

    @property
    def lr_schedulers(self) -> Optional[list]:
        return self.accelerator.lr_schedulers

    @lr_schedulers.setter
    def lr_schedulers(self, new_schedulers: Optional[list]) -> None:
        self.accelerator.lr_schedulers = new_schedulers

    @property
    def optimizer_frequencies(self) -> list:
        return self.accelerator.optimizer_frequencies

    @optimizer_frequencies.setter
    def optimizer_frequencies(self, new_freqs: list) -> None:
        self.accelerator.optimizer_frequencies = new_freqs

    @property
    def amp_backend(self) -> Optional[str]:
        return self.accelerator.amp_backend

    @property
    def precision(self) -> Union[str, int]:
        return self.accelerator.precision

    @property
    def scaler(self):
        return self.accelerator.scaler

    @property
    def gpus(self) -> Optional[Union[List[int], str, int]]:
        return self.accelerator_connector.gpus

    @property
    def model(self) -> torch.nn.Module:
        """
        The LightningModule, but possibly wrapped into DataParallel or DistributedDataParallel.
        To access the pure LightningModule, use
        :meth:`~pytorch_lightning.trainer.trainer.Trainer.lightning_module` instead.
        """
        return self.accelerator.model

    @model.setter
    def model(self, model: torch.nn.Module) -> None:
        """
        Setter for the model, pass-through to accelerator and plugin where the model reference is stored.
        Used by the Tuner to reset the state of Trainer and Accelerator.

        Args:
            model: The LightningModule, possibly wrapped into DataParallel or DistributedDataParallel, depending
                on the backend.
        """
        self.accelerator.model = model

    """
    General properties
    """

    @property
    def log_dir(self) -> Optional[str]:
        if self.logger is None:
            dirpath = self.default_root_dir
        elif isinstance(self.logger, TensorBoardLogger):
            dirpath = self.logger.log_dir
        elif isinstance(self.logger, LoggerCollection):
            dirpath = self.default_root_dir
        else:
            dirpath = self.logger.save_dir

        dirpath = self.accelerator.broadcast(dirpath)
        return dirpath

    @property
    def use_amp(self) -> bool:
        return self.precision == 16

    @property
    def is_global_zero(self) -> bool:
        return self.global_rank == 0

    @property
    def slurm_job_id(self) -> Optional[int]:
        job_id = os.environ.get("SLURM_JOB_ID")
        if job_id:
            try:
                job_id = int(job_id)
            except ValueError:
                job_id = None

        # in interactive mode, don't make logs use the same job id
        in_slurm_interactive_mode = os.environ.get("SLURM_JOB_NAME") == "bash"
        if in_slurm_interactive_mode:
            job_id = None
        return job_id

    @property
    def lightning_optimizers(self) -> List[LightningOptimizer]:
        if self._lightning_optimizers is None:
            self.convert_to_lightning_optimizers()
        return self._lightning_optimizers

    @property
    def distributed_sampler_kwargs(self) -> Optional[dict]:
        if isinstance(self.training_type_plugin, ParallelPlugin):
            return self.training_type_plugin.distributed_sampler_kwargs

    @property
    def data_parallel(self) -> bool:
        return self._distrib_type in (
            DistributedType.DP,
            DistributedType.DDP,
            DistributedType.DDP_SPAWN,
            DistributedType.DDP2,
        )

    @property
    def progress_bar_callback(self) -> Optional[ProgressBarBase]:
        return self._progress_bar_callback

    @property
    def progress_bar_dict(self) -> dict:
        """Read-only for progress bar metrics."""
        ref_model = self.lightning_module
        ref_model = cast(pl.LightningModule, ref_model)

        standard_metrics = ref_model.get_progress_bar_dict()
        pbar_metrics = self.progress_bar_metrics
        duplicates = list(standard_metrics.keys() & pbar_metrics.keys())
        if duplicates:
            rank_zero_warn(
                f"The progress bar already tracks a metric with the name(s) '{', '.join(duplicates)}' and"
                f" `self.log('{duplicates[0]}', ..., prog_bar=True)` will overwrite this value. "
                f" If this is undesired, change the name or override `get_progress_bar_dict()`"
                f" in `LightingModule`.",
                UserWarning,
            )
        return {**standard_metrics, **pbar_metrics}

    @property
    def _should_reload_dl_epoch(self) -> bool:
        """Check if dataloader should be reloaded in the current epoch."""
        n_epochs = self.reload_dataloaders_every_n_epochs
        return n_epochs and (not self.current_epoch % n_epochs)

    @property
    def disable_validation(self) -> bool:
        """Check if validation is disabled during training."""
        rank_zero_deprecation(
            "`trainer.disable_validation` is deprecated in v1.4 and will be removed in v1.6."
            " Use `not trainer.enable_validation` instead."
        )
        return not self.enable_validation

    @property
    def enable_validation(self) -> bool:
        """Check if we should run validation during training."""
        model_ref = self.lightning_module
        val_loop_enabled = is_overridden("validation_step", model_ref) and self.limit_val_batches > 0
        return val_loop_enabled

    @property
    def default_root_dir(self) -> str:
        """
        The default location to save artifacts of loggers, checkpoints etc.
        It is used as a fallback if logger or checkpoint callback do not define specific save paths.
        """
        if get_filesystem(self._default_root_dir).protocol == "file":
            return os.path.normpath(self._default_root_dir)
        return self._default_root_dir

    @property
    def weights_save_path(self) -> str:
        """
        The default root location to save weights (checkpoints), e.g., when the
        :class:`~pytorch_lightning.callbacks.model_checkpoint.ModelCheckpoint` does not define a file path.
        """
        if get_filesystem(self._weights_save_path).protocol == "file":
            return os.path.normpath(self._weights_save_path)
        return self._weights_save_path

    @property
    def early_stopping_callback(self) -> Optional[EarlyStopping]:
        """
        The first :class:`~pytorch_lightning.callbacks.early_stopping.EarlyStopping`
        callback in the Trainer.callbacks list, or ``None`` if it doesn't exist.
        """
        callbacks = self.early_stopping_callbacks
        return callbacks[0] if len(callbacks) > 0 else None

    @property
    def early_stopping_callbacks(self) -> List[EarlyStopping]:
        """
        A list of all instances of :class:`~pytorch_lightning.callbacks.early_stopping.EarlyStopping`
        found in the Trainer.callbacks list.
        """
        return [c for c in self.callbacks if isinstance(c, EarlyStopping)]

    @property
    def prediction_writer_callbacks(self) -> List[BasePredictionWriter]:
        """
        A list of all instances of :class:`~pytorch_lightning.callbacks.prediction_writer.BasePredictionWriter`
        found in the Trainer.callbacks list.
        """
        return [cb for cb in self.callbacks if isinstance(cb, BasePredictionWriter)]

    @property
    def checkpoint_callback(self) -> Optional[ModelCheckpoint]:
        """
        The first :class:`~pytorch_lightning.callbacks.model_checkpoint.ModelCheckpoint`
        callback in the Trainer.callbacks list, or ``None`` if it doesn't exist.
        """
        callbacks = self.checkpoint_callbacks
        return callbacks[0] if len(callbacks) > 0 else None

    @property
    def checkpoint_callbacks(self) -> List[ModelCheckpoint]:
        """
        A list of all instances of :class:`~pytorch_lightning.callbacks.model_checkpoint.ModelCheckpoint`
        found in the Trainer.callbacks list.
        """
        return [c for c in self.callbacks if isinstance(c, ModelCheckpoint)]

    @property
    def resume_from_checkpoint(self) -> Optional[Union[str, Path]]:
        return self.checkpoint_connector.resume_checkpoint_path

    def save_checkpoint(self, filepath, weights_only: bool = False) -> None:
        self.checkpoint_connector.save_checkpoint(filepath, weights_only)

    """
    Parsing properties
    """

    @classmethod
    def default_attributes(cls) -> dict:
        init_signature = inspect.signature(cls)
        return {k: v.default for k, v in init_signature.parameters.items()}

    @classmethod
    def get_deprecated_arg_names(cls) -> List:
        """Returns a list with deprecated Trainer arguments."""
        depr_arg_names = []
        for name, val in cls.__dict__.items():
            if name.startswith("DEPRECATED") and isinstance(val, (tuple, list)):
                depr_arg_names.extend(val)
        return depr_arg_names

    @classmethod
    def from_argparse_args(cls: Type["_T"], args: Union[Namespace, ArgumentParser], **kwargs) -> "_T":
        return from_argparse_args(cls, args, **kwargs)

    @classmethod
    def parse_argparser(cls, arg_parser: Union[ArgumentParser, Namespace]) -> Namespace:
        return parse_argparser(cls, arg_parser)

    @classmethod
    def match_env_arguments(cls) -> Namespace:
        return parse_env_variables(cls)

    @classmethod
    def add_argparse_args(cls, parent_parser: ArgumentParser, **kwargs) -> ArgumentParser:
        return add_argparse_args(cls, parent_parser, **kwargs)

    """
    State properties
    """

    @property
    def interrupted(self) -> bool:
        return self.state.status == TrainerStatus.INTERRUPTED

    @property
    def training(self) -> bool:
        return self.state.stage == RunningStage.TRAINING

    @training.setter
    def training(self, val: bool) -> None:
        if val:
            self.state.stage = RunningStage.TRAINING
        elif self.training:
            self.state.stage = None

    @property
    def testing(self) -> bool:
        return self.state.stage == RunningStage.TESTING

    @testing.setter
    def testing(self, val: bool) -> None:
        if val:
            self.state.stage = RunningStage.TESTING
        elif self.testing:
            self.state.stage = None

    @property
    def predicting(self) -> bool:
        return self.state.stage == RunningStage.PREDICTING

    @predicting.setter
    def predicting(self, val: bool) -> None:
        if val:
            self.state.stage = RunningStage.PREDICTING
        elif self.predicting:
            self.state.stage = None

    @property
    def tuning(self) -> bool:
        return self.state.stage == RunningStage.TUNING

    @tuning.setter
    def tuning(self, val: bool) -> None:
        if val:
            self.state.stage = RunningStage.TUNING
        elif self.tuning:
            self.state.stage = None

    @property
    def validating(self) -> bool:
        return self.state.stage == RunningStage.VALIDATING

    @validating.setter
    def validating(self, val: bool) -> None:
        if val:
            self.state.stage = RunningStage.VALIDATING
        elif self.validating:
            self.state.stage = None

    @property
    def evaluating(self) -> bool:
        return self.state.stage and self.state.stage.evaluating

    @property
    def sanity_checking(self) -> bool:
        return self.state.stage == RunningStage.SANITY_CHECKING

    @sanity_checking.setter
    def sanity_checking(self, val: bool) -> None:
        if val:
            self.state.stage = RunningStage.SANITY_CHECKING
        elif self.sanity_checking:
            self.state.stage = None

    """
    Loop properties
    """

    @property
    def global_step(self) -> int:
        return self.fit_loop.global_step

    @property
    def current_epoch(self) -> int:
        return self.fit_loop.current_epoch

    @property
    def max_epochs(self) -> Optional[int]:
        return self.fit_loop.max_epochs

    @property
    def min_epochs(self) -> Optional[int]:
        return self.fit_loop.min_epochs

    @property
    def max_steps(self) -> Optional[int]:
        return self.fit_loop.max_steps

    @property
    def min_steps(self) -> Optional[int]:
        return self.fit_loop.min_steps

    @property
    def is_last_batch(self) -> bool:
        return self.fit_loop.epoch_loop.is_last_batch

    @property
    def fit_loop(self) -> FitLoop:
        return self._fit_loop

    @fit_loop.setter
    def fit_loop(self, loop: FitLoop):
        """
        Attach a custom fit loop to this Trainer. It will run with
        :meth:`~pytorch_lighting.trainer.trainer.Trainer.fit`.
        """
        loop.trainer = self
        self._fit_loop = loop

    @property
    def validate_loop(self) -> EvaluationLoop:
        return self._validate_loop

    @validate_loop.setter
    def validate_loop(self, loop: EvaluationLoop):
        """
        Attach a custom validation loop to this Trainer. It will run with
        :meth:`~pytorch_lighting.trainer.trainer.Trainer.validate`. Note that this loop is different from the one
        running during training inside the :meth:`pytorch_lightning.trainer.trainer.Trainer.fit` call.
        """
        loop.trainer = self
        self._validate_loop = loop

    @property
    def test_loop(self) -> EvaluationLoop:
        return self._test_loop

    @test_loop.setter
    def test_loop(self, loop: EvaluationLoop):
        """
        Attach a custom test loop to this Trainer. It will run with
        :meth:`~pytorch_lightning.trainer.trainer.Trainer.test`.
        """
        loop.trainer = self
        self._test_loop = loop

    @property
    def predict_loop(self) -> PredictionLoop:
        return self._predict_loop

    @predict_loop.setter
    def predict_loop(self, loop: PredictionLoop):
        """
        Attach a custom prediction loop to this Trainer. It will run with
        :meth:`~pytorch_lightning.trainer.trainer.Trainer.predict`.
        """
        loop.trainer = self
        self._predict_loop = loop

    @property
    def _evaluation_loop(self) -> EvaluationLoop:
        if self.state.fn in (TrainerFn.FITTING, TrainerFn.TUNING):
            return self.fit_loop.epoch_loop.val_loop
        if self.state.fn == TrainerFn.VALIDATING:
            return self.validate_loop
        if self.state.fn == TrainerFn.TESTING:
            return self.test_loop
        raise RuntimeError("The `Trainer._evaluation_loop` property isn't defined. Accessed outside of scope")

    @property
    def _active_loop(self) -> Optional[Union[FitLoop, EvaluationLoop, PredictionLoop]]:
        if self.training:
            return self.fit_loop
        if self.sanity_checking or self.evaluating:
            return self._evaluation_loop
        if self.predicting:
            return self.predict_loop

    @property
    def _ckpt_path(self) -> Optional[str]:
        if self.state.fn == TrainerFn.VALIDATING:
            return self.validated_ckpt_path
        if self.state.fn == TrainerFn.TESTING:
            return self.tested_ckpt_path
        if self.state.fn == TrainerFn.PREDICTING:
            return self.predicted_ckpt_path

    """
    Logging properties
    """

    @property
    def callback_metrics(self) -> dict:
        return self.logger_connector.callback_metrics

    @property
    def logged_metrics(self) -> dict:
        return self.logger_connector.logged_metrics

    @property
    def progress_bar_metrics(self) -> dict:
        return self.logger_connector.progress_bar_metrics

    @property
    def _results(self) -> Optional[ResultCollection]:
        active_loop = self._active_loop
        if active_loop is not None:
            return active_loop._results

    """
    Other
    """

    # TODO: refactor this so that it can be done in LightningOptimizer
    def __getstate__(self):
        # remove lightning_optimizers
        self._lightning_optimizers = None
        return self.__dict__

    def __setstate__(self, state):
        self.__dict__ = state


# Used to represent the concrete type TrainerProperties class methods are called on.
_T = TypeVar("_T", bound=TrainerProperties)<|MERGE_RESOLUTION|>--- conflicted
+++ resolved
@@ -69,18 +69,11 @@
     logger: LightningLoggerBase
     logger_connector: LoggerConnector
     state: TrainerState
-<<<<<<< HEAD
-    fit_loop: FitLoop
-    validate_loop: EvaluationLoop
-    test_loop: EvaluationLoop
-    predict_loop: PredictionLoop
 
     # .validate() and .test() set this when they load a checkpoint
     validated_ckpt_path: Optional[str] = None
     tested_ckpt_path: Optional[str] = None
     predicted_ckpt_path: Optional[str] = None
-=======
->>>>>>> c7e5743d
     """
     Accelerator properties
     """
