# Copyright The PyTorch Lightning team.
#
# Licensed under the Apache License, Version 2.0 (the "License");
# you may not use this file except in compliance with the License.
# You may obtain a copy of the License at
#
#     http://www.apache.org/licenses/LICENSE-2.0
#
# Unless required by applicable law or agreed to in writing, software
# distributed under the License is distributed on an "AS IS" BASIS,
# WITHOUT WARRANTIES OR CONDITIONS OF ANY KIND, either express or implied.
# See the License for the specific language governing permissions and
# limitations under the License.

"""
The lightning training loop handles everything except the actual computations of your model.
 To decide what will happen in your training loop, define the `training_step` function.

Below are all the things lightning automates for you in the training loop.

Accumulated gradients
---------------------

Accumulated gradients runs K small batches of size N before doing a backwards pass.
 The effect is a large effective batch size of size KxN.

.. code-block:: python

    # DEFAULT (ie: no accumulated grads)
    trainer = Trainer(accumulate_grad_batches=1)

Force training for min or max epochs
------------------------------------

It can be useful to force training for a minimum number of epochs or limit to a max number

.. code-block:: python

    # DEFAULT
    trainer = Trainer(min_epochs=1, max_epochs=1000)

Force disable early stop
------------------------

To disable early stopping pass None to the early_stop_callback

.. code-block:: python

    # DEFAULT
    trainer = Trainer(early_stop_callback=None)

Gradient Clipping
-----------------

Gradient clipping may be enabled to avoid exploding gradients.
 Specifically, this will `clip the gradient norm computed over all model parameters
 `together <https://pytorch.org/docs/stable/nn.html#torch.nn.utils.clip_grad_norm_>`_.

.. code-block:: python

    # DEFAULT (ie: don't clip)
    trainer = Trainer(gradient_clip_val=0)

    # clip gradients with norm above 0.5
    trainer = Trainer(gradient_clip_val=0.5)

Inspect gradient norms
----------------------

Looking at grad norms can help you figure out where training might be going wrong.

.. code-block:: python

    # DEFAULT (-1 doesn't track norms)
    trainer = Trainer(track_grad_norm=-1)

    # track the LP norm (P=2 here)
    trainer = Trainer(track_grad_norm=2)

Set how much of the training set to check
-----------------------------------------

If you don't want to check 100% of the training set (for debugging or if it's huge), set this flag.

limit_train_batches will be overwritten by overfit_batches if `overfit_batches > 0`

.. code-block:: python

    # DEFAULT
    trainer = Trainer(limit_train_batches=1.0)

    # check 10% only
    trainer = Trainer(limit_train_batches=0.1)

    # check 10 batches only
    trainer = Trainer(limit_train_batches=10)

Packed sequences as inputs
--------------------------

When using PackedSequence, do 2 things:
1. return either a padded tensor in dataset or a list of variable length tensors
in the dataloader collate_fn (example above shows the list implementation).
2. Pack the sequence in forward or training and validation steps depending on use case.

.. code-block:: python

    # For use in dataloader
    def collate_fn(batch):
        x = [item[0] for item in batch]
        y = [item[1] for item in batch]
        return x, y

    # In module
    def training_step(self, batch, batch_idx):
        x = rnn.pack_sequence(batch[0], enforce_sorted=False)
        y = rnn.pack_sequence(batch[1], enforce_sorted=False)


Truncated Backpropagation Through Time
--------------------------------------

There are times when multiple backwards passes are needed for each batch.
 For example, it may save memory to use Truncated Backpropagation Through Time when training RNNs.

When this flag is enabled each batch is split into sequences of size truncated_bptt_steps
 and passed to training_step(...) separately. A default splitting function is provided,
 however, you can override it for more flexibility. See `tbptt_split_batch`.

.. code-block:: python

    # DEFAULT (single backwards pass per batch)
    trainer = Trainer(truncated_bptt_steps=None)

    # (split batch into sequences of size 2)
    trainer = Trainer(truncated_bptt_steps=2)


NaN detection and intervention
------------------------------
When the `terminate_on_nan` flag is enabled, after every forward pass during training, Lightning will
check that

1. the loss you return in `training_step` is finite (not NaN and not +/-inf)
2. the model parameters have finite values.

Lightning will terminate the training loop with an error message if NaN or infinite
values are detected. If this happens, you should investigate numerically unstable operations
in your model.

.. code-block:: python

    # DEFAULT (won't perform the NaN check)
    trainer = Trainer(terminate_on_nan=False)

    # (NaN check each batch and terminate on NaN or infinite values)
    trainer = Trainer(terminate_on_nan=True)

"""
import os
import subprocess
from abc import ABC, abstractmethod
from typing import Callable
from typing import Union, List

import numpy as np
import torch
from torch.utils.data import DataLoader
import torch.distributed as torch_distrib
from copy import copy

from pytorch_lightning import _logger as log
from pytorch_lightning.callbacks.base import Callback
from pytorch_lightning.callbacks import ModelCheckpoint
from pytorch_lightning.core.lightning import LightningModule
from pytorch_lightning.loggers import LightningLoggerBase
from pytorch_lightning.trainer.supporters import TensorRunningAccum, Accumulator
from pytorch_lightning.utilities import rank_zero_warn, NATIVE_AMP_AVALAIBLE
from pytorch_lightning.utilities.exceptions import MisconfigurationException
from pytorch_lightning.utilities.parsing import AttributeDict
from pytorch_lightning.utilities.memory import recursive_detach
from pytorch_lightning.core.step_result import EvalResult, TrainResult, Result

try:
    from apex import amp
except ImportError:
    APEX_AVAILABLE = False
else:
    APEX_AVAILABLE = True

try:
    import torch_xla.distributed.parallel_loader as xla_pl
    import torch_xla.core.xla_model as xm
except ImportError:
    XLA_AVAILABLE = False
else:
    XLA_AVAILABLE = True

try:
    import horovod.torch as hvd
except (ModuleNotFoundError, ImportError):
    HOROVOD_AVAILABLE = False
else:
    HOROVOD_AVAILABLE = True

# constant which signals should be catched for graceful trainer shutdown
SIGNAL_TERMINATE = ('SIGTERM', 'SIGSEGV', 'SIGINT')


class TrainerTrainLoopMixin(ABC):
    # this is just a summary on variables used in this abstract class,
    #  the proper values/initialisation should be done in child class
    max_epochs: int
    min_epochs: int
    on_gpu: bool
    use_ddp: bool
    use_dp: bool
    use_ddp2: bool
    use_horovod: bool
    use_single_gpu: bool
    use_tpu: bool
    data_parallel_device_ids: ...
    check_val_every_n_epoch: ...
    num_training_batches: int
    val_check_batch: ...
    disable_validation: bool
    fast_dev_run: ...
    accumulation_scheduler: ...
    lr_schedulers: ...
    early_stop_callback: ...
    callback_metrics: ...
    logger: Union[LightningLoggerBase, bool]
    global_step: int
    testing: bool
    log_save_interval: float
    global_rank: int
    row_log_interval: float
    truncated_bptt_steps: ...
    optimizers: ...
    optimizer_frequencies: ...
    accumulate_grad_batches: int
    track_grad_norm: ...
    model: LightningModule
    interrupted: bool
    running_loss: ...
    progress_bar_dict: ...
    reduce_lr_on_plateau_scheduler: ...
    profiler: ...
    batch_idx: int
    precision: ...
    train_dataloader: DataLoader
    reload_dataloaders_every_epoch: bool
    max_steps: int
    min_steps: int
    total_batch_idx: int
    terminate_on_nan: bool
    tpu_id: int
    interactive_ddp_procs: ...
    # Callback system
    callbacks: List[Callback]
    on_train_start: Callable
    on_train_end: Callable
    on_batch_start: Callable
    on_batch_end: Callable
    on_epoch_start: Callable
    on_epoch_end: Callable
    on_validation_end: Callable
    on_keyboard_interrupt: Callable
    on_train_epoch_start: Callable
    on_train_epoch_end: Callable
    get_iter_idx_opts = {'epoch': lambda curr_epoch, curr_batch,
                                         dataset_len: curr_epoch,
                         'iter_frac': lambda curr_epoch, curr_batch, dataset_len:
<<<<<<< HEAD
                         (curr_epoch + curr_batch / (1.0 * dataset_len))
=======
                                 (curr_epoch + curr_batch/ (1.0 * dataset_len))
>>>>>>> 48d4b37e
                         }

    @abstractmethod
    def get_model(self) -> LightningModule:
        """Warning: this is just empty shell for code implemented in other class."""

    @abstractmethod
    def is_function_implemented(self, *args, **kwargs):
        """Warning: this is just empty shell for code implemented in other class."""

    @abstractmethod
    def run_evaluation(self, *args, **kwargs):
        """Warning: this is just empty shell for code implemented in other class."""

    @abstractmethod
    def transfer_batch_to_gpu(self, *args):
        """Warning: this is just empty shell for code implemented in other class."""

    @abstractmethod
    def transfer_batch_to_tpu(self, *args):
        """Warning: this is just empty shell for code implemented in other class."""

    @abstractmethod
    def clip_gradients(self):
        """Warning: this is just empty shell for code implemented in other class."""

    @abstractmethod
    def detect_nan_tensors(self, *args):
        """Warning: this is just empty shell for code implemented in other class."""

    @abstractmethod
    def is_overridden(self, *args):
        """Warning: this is just empty shell for code implemented in other class."""

    @abstractmethod
    def add_progress_bar_metrics(self, *args):
        """Warning: this is just empty shell for code implemented in other class."""

    @abstractmethod
    def log_metrics(self, *args):
        """Warning: this is just empty shell for code implemented in other class."""

    @abstractmethod
    def process_output(self, *args):
        """Warning: this is just empty shell for code implemented in other class."""

    @abstractmethod
    def reset_train_dataloader(self, *args):
        """Warning: this is just empty shell for code implemented in other class."""

    @abstractmethod
    def reset_val_dataloader(self, model):
        """Warning: this is just empty shell for code implemented in other class."""

    @abstractmethod
    def has_arg(self, *args):
        """Warning: this is just empty shell for code implemented in other class."""

    def train(self):
        # add signal handlers for process kills
        # def _signal_kill_handler(*args):
        #     return TrainerTrainLoopMixin.run_training_teardown(self)
        #
        # orig_signal_handlers = {}
        # for sig_name in SIGNAL_TERMINATE:
        #     orig_signal_handlers[sig_name] = signal.signal(getattr(signal, sig_name),
        #                                                    _signal_kill_handler)

        # get model
        model = self.get_model()

        # enable train mode
        model.train()

        # enable gradients
        torch.set_grad_enabled(True)

        # load data
        # if reload_dataloaders_every_epoch, this is moved to the epoch loop
        if not self.reload_dataloaders_every_epoch:
            self.reset_train_dataloader(model)

        if model.val_dataloader is not None:
            self.reset_val_dataloader(model)

        # Train start events
        with self.profiler.profile('on_train_start'):
            # callbacks
            self.on_train_start()
            # model hooks
            model.on_train_start()

        try:
            # run all epochs
            for epoch in range(self.current_epoch, self.max_epochs):
                # reset train dataloader
                if self.reload_dataloaders_every_epoch:
                    self.reset_train_dataloader(model)
                # set seed for distributed sampler (enables shuffling for each epoch)
                if (self.use_ddp or self.use_horovod) \
                        and hasattr(self.train_dataloader, 'sampler') \
                        and hasattr(self.train_dataloader.sampler, 'set_epoch'):
                    self.train_dataloader.sampler.set_epoch(epoch)

                # update training progress in trainer and model
                model.current_epoch = epoch
                self.current_epoch = epoch

                # changing gradient according accumulation_scheduler
                self.accumulation_scheduler.on_epoch_start(self, self.get_model())

                # stores accumulated grad fractions per batch
                self.batch_loss_value = TensorRunningAccum(
                    window_length=self.accumulate_grad_batches
                )

                # -----------------
                # RUN TNG EPOCH
                # -----------------
                self.run_training_epoch()

                if self.max_steps and self.max_steps <= self.global_step:
                    self.run_training_teardown()
                    return

                # update LR schedulers
                self.update_learning_rates(interval='epoch')

                # early stopping
                met_min_epochs = epoch >= self.min_epochs - 1
                met_min_steps = self.global_step >= self.min_steps if self.min_steps else True

                if self.should_stop:
                    if (met_min_epochs and met_min_steps):
                        self.run_training_teardown()
                        return
                    else:
                        log.info('Trainer was signaled to stop but required minimum epochs'
                                 f' ({self.min_epochs}) or minimum steps ({self.min_steps}) has'
                                 ' not been met. Training will continue...')

            self.run_training_teardown()

        except KeyboardInterrupt:
            rank_zero_warn('Detected KeyboardInterrupt, attempting graceful shutdown...')

            # user could press ctrl+c many times... only shutdown once
            if not self.interrupted:
                self.interrupted = True
                self.on_keyboard_interrupt()

                self.run_training_teardown()

    def prepare_train_loop_dataloader(self, train_dataloader):
        # on TPU we have to wrap it under the ParallelLoader
        if self.use_tpu:
            device = xm.xla_device(self.tpu_id)
            train_dataloader = xla_pl.ParallelLoader(train_dataloader, [device])
            train_dataloader = train_dataloader.per_device_loader(device)

        return train_dataloader

    def run_on_epoch_start_hook(self, model):
        # Epoch start events
        with self.profiler.profile('on_epoch_start'):
            # callbacks
            self.on_epoch_start()

            # model hooks
            if self.is_function_implemented('on_epoch_start'):
                model.on_epoch_start()

        # Epoch start events
        with self.profiler.profile('on_train_epoch_start'):
            # callbacks
            self.on_train_epoch_start()

            # model hooks
            if self.is_function_implemented('on_train_epoch_start'):
                model.on_train_epoch_start()

    def run_training_epoch(self):

        # get model
        model = self.get_model()

        # Epoch start events
        self.run_on_epoch_start_hook(model)

        # modify dataloader if needed (ddp, etc...)
        train_dataloader = self.prepare_train_loop_dataloader(self.train_dataloader)

        # bookkeeping
        epoch_output = []
        should_check_val = False

        # structured result accumulators for callbacks
        early_stopping_accumulator = Accumulator()
        checkpoint_accumulator = Accumulator()

        # run epoch
        for batch_idx, (batch, is_last_batch) in self.profiler.profile_iterable(
                enumerate(_with_is_last(train_dataloader)), "get_train_batch"
        ):
            # stop epoch if we limited the number of training batches
            if batch_idx >= self.num_training_batches:
                break

            self.batch_idx = batch_idx
            model.global_step = self.global_step

            # ------------------------------------
            # TRAINING_STEP + TRAINING_STEP_END
            # ------------------------------------
            batch_output = self.run_training_batch(batch, batch_idx)

            # only track outputs when user implements training_epoch_end
            # otherwise we will build up unnecessary memory
            step_out = batch_output.training_step_output_for_epoch_end
            should_auto_reduce_train_result = isinstance(step_out, Result) and step_out.should_reduce_on_epoch_end
            if isinstance(step_out, dict) and 'early_stop_on' in step_out:
                early_stopping_accumulator.accumulate(step_out['early_stop_on'])

            if isinstance(step_out, dict) and 'checkpoint_on' in step_out:
                checkpoint_accumulator.accumulate(step_out['checkpoint_on'])

            if self.is_overridden('training_epoch_end', model=self.get_model()) or should_auto_reduce_train_result:
                epoch_output.append(batch_output.training_step_output_for_epoch_end)

            # update LR schedulers
            self.update_train_loop_lr_schedulers()

            # when returning -1 from train_step, we end epoch early
            self.should_stop = batch_output.signal == -1

            # -----------------------------------------
            # VALIDATE IF NEEDED + CHECKPOINT CALLBACK
            # -----------------------------------------
            should_check_val = self.should_check_val(batch_idx, is_last_batch)
            if should_check_val:
                self.run_evaluation(test_mode=False)

            # -----------------------------------------
            # SAVE LOGGERS (ie: Tensorboard, etc...)
            # -----------------------------------------
            self.save_loggers_in_training_loop(batch_idx)

            # -----------------------------------------
            # SAVE METRICS TO LOGGERS
            # -----------------------------------------
            self.save_train_loop_metrics_to_loggers(batch_idx, batch_output)

            # progress global step according to grads progress
            self.increment_accumulated_grad_global_step()

            # max steps reached, end training
            if self.max_steps is not None and self.max_steps == self.global_step:
                break

            # end epoch early
            # stop when the flag is changed or we've gone past the amount
            # requested in the batches
            if self.should_stop:
                break

        # let ddp devices catch up when using horovod
        self.sync_horovod()

        # process epoch outputs
        self.run_training_epoch_end(epoch_output, checkpoint_accumulator, early_stopping_accumulator)

        # checkpoint callback
        self.check_checkpoint_callback(should_check_val)

        # epoch end hook
        self.run_on_epoch_end_hook(model)

    def check_checkpoint_callback(self, should_check_val):
        # when no val loop is present or fast-dev-run still need to call checkpoints
        # TODO bake this logic into the checkpoint callback
        should_activate = not self.is_overridden('validation_step') and not should_check_val
        if should_activate:
            checkpoint_callbacks = [c for c in self.callbacks if isinstance(c, ModelCheckpoint)]
            [c.on_validation_end(self, self.get_model()) for c in checkpoint_callbacks]

    def update_train_loop_lr_schedulers(self):
        if (self.batch_idx + 1) % self.accumulate_grad_batches == 0:
            # update lr
            self.update_learning_rates(interval='step')

    def run_on_epoch_end_hook(self, model):
        with self.profiler.profile('on_epoch_end'):
            # callbacks
            self.on_epoch_end()
            # model hooks
            if self.is_function_implemented('on_epoch_end'):
                model.on_epoch_end()

        with self.profiler.profile('on_train_epoch_end'):
            # callbacks
            self.on_train_epoch_end()

            # model hooks
            if self.is_function_implemented('on_train_epoch_end'):
                model.on_train_epoch_end()

    def run_training_epoch_end(self, epoch_output, checkpoint_accumulator, early_stopping_accumulator):
        model = self.get_model()
        is_result_obj = len(epoch_output) > 0 and isinstance(epoch_output[0], Result)

        epoch_log_metrics = {}
        epoch_callback_metrics = {}
        epoch_progress_bar_metrics = {}

        # -----------------------
        # Calculate epoch callback values if given
        # -----------------------
        if checkpoint_accumulator.num_values > 0:
            epoch_callback_metrics['checkpoint_on'] = checkpoint_accumulator.mean()

        if early_stopping_accumulator.num_values > 0:
            epoch_callback_metrics['early_stop_on'] = early_stopping_accumulator.mean()

        # --------------------------
        # EPOCH END STEP IF DEFINED
        # --------------------------
        if self.is_overridden('training_epoch_end', model=model):
            self.global_step += 1

            # remove the protected keys so the user doesn't have to deal with them
            if is_result_obj:
                epoch_output = epoch_output[0].__class__.gather(epoch_output)

            # run training_epoch_end
            epoch_output = model.training_epoch_end(epoch_output)

            if isinstance(epoch_output, Result):
                epoch_log_metrics = epoch_output.epoch_log_metrics
                epoch_progress_bar_metrics = epoch_output.epoch_pbar_metrics
            else:
                _processed_outputs = self.process_output(epoch_output)
                epoch_progress_bar_metrics = _processed_outputs[1]
                epoch_log_metrics = _processed_outputs[2]
                epoch_callback_metrics = _processed_outputs[3]

        # --------------------------
        # Structured Result (auto epoch end)
        # --------------------------
        elif is_result_obj:
            epoch_output = epoch_output[0].__class__.reduce_on_epoch_end(epoch_output)
            epoch_output.minimize = epoch_output.minimize.mean()
            epoch_log_metrics = epoch_output.epoch_log_metrics
            epoch_progress_bar_metrics = epoch_output.epoch_pbar_metrics

        # --------------------------
        # track results
        # --------------------------
        # add the metrics to the loggers
        if epoch_log_metrics and len(epoch_log_metrics) > 0:
            self.log_metrics(epoch_log_metrics, {})

        # add metrics to callbacks
        self.callback_metrics.update(epoch_callback_metrics)

        # add metrics to progress_bar
        if len(epoch_progress_bar_metrics) > 0:
            self.add_progress_bar_metrics(epoch_progress_bar_metrics)

    def sync_horovod(self):
        if self.use_horovod:
            hvd.join(hvd.local_rank() if self.on_gpu else -1)

    def increment_accumulated_grad_global_step(self):
        # progress global step according to grads progress
        if (self.batch_idx + 1) % self.accumulate_grad_batches == 0:
            self.global_step += 1
        self.total_batch_idx += 1

    def save_train_loop_metrics_to_loggers(self, batch_idx, batch_output):
        # when metrics should be logged
        should_log_metrics = (batch_idx + 1) % self.row_log_interval == 0 or self.should_stop
        if should_log_metrics or self.fast_dev_run:
            # logs user requested information to logger
            metrics = batch_output.batch_log_metrics
            grad_norm_dic = batch_output.grad_norm_dic
            if len(metrics) > 0 or len(grad_norm_dic) > 0:
                self.log_metrics(metrics, grad_norm_dic)

    def save_loggers_in_training_loop(self, batch_idx):
        # when loggers should save to disk
        should_save_log = (batch_idx + 1) % self.log_save_interval == 0 or self.should_stop
        if should_save_log or self.fast_dev_run:
            if self.is_global_zero and self.logger is not None:
                self.logger.save()

    def should_check_val(self, batch_idx, is_last_batch):
        # decide if we should run validation
        is_val_check_batch = (batch_idx + 1) % self.val_check_batch == 0
        can_check_epoch = (self.current_epoch + 1) % self.check_val_every_n_epoch == 0
        can_check_val = self.enable_validation and can_check_epoch
        should_check_val = is_val_check_batch or self.should_stop
        is_last_batch_for_infinite_dataset = (is_last_batch and self.val_check_batch == float('inf'))
        should_check_val = can_check_val and (should_check_val or is_last_batch_for_infinite_dataset)

        return should_check_val

    def run_training_batch(self, batch, batch_idx):
        # track grad norms
        grad_norm_dic = {}

        # track all metrics for callbacks
        batch_callback_metrics = []

        # track metrics to log
        batch_log_metrics = []

        using_results_obj = False

        if batch is None:
            return AttributeDict(signal=0, grad_norm_dic=grad_norm_dic)

        # Batch start events
        with self.profiler.profile('on_batch_start'):
            # callbacks
            self.on_batch_start()
            # hooks
            if self.is_function_implemented('on_batch_start'):
                response = self.get_model().on_batch_start(batch)
                if response == -1:
                    return AttributeDict(signal=-1, grad_norm_dic=grad_norm_dic)

        splits = [batch]
        if self.truncated_bptt_steps is not None:
            model_ref = self.get_model()
            with self.profiler.profile('tbptt_split_batch'):
                splits = model_ref.tbptt_split_batch(batch, self.truncated_bptt_steps)

        self.hiddens = None
        for split_idx, split_batch in enumerate(splits):
            self.split_idx = split_idx

            for opt_idx, optimizer in self._get_optimizers_iterable():
                # make sure only the gradients of the current optimizer's parameters are calculated
                # in the training step to prevent dangling gradients in multiple-optimizer setup.
                if len(self.optimizers) > 1:
                    for param in self.get_model().parameters():
                        param.requires_grad = False
                    for group in optimizer.param_groups:
                        for param in group['params']:
                            param.requires_grad = True

                # -------------------
                # calculate loss (train step + train step end)
                # -------------------
                opt_closure_result = self.optimizer_closure(
                    split_batch,
                    batch_idx,
                    opt_idx,
                    optimizer,
                    self.hiddens
                )
                using_results_obj = isinstance(opt_closure_result.training_step_output, Result)

                # ------------------------------
                # POST forward bookkeeping
                # ------------------------------
                batch_callback_metrics.append(opt_closure_result.training_step_output.callback_metrics)

                # add metrics to loggers
                if using_results_obj:
                    metrics_to_log = opt_closure_result.training_step_output.batch_log_metrics
                else:
                    metrics_to_log = opt_closure_result.training_step_output.log_metrics
                batch_log_metrics.append(metrics_to_log)

                # add metrics to progress bar
                if using_results_obj:
                    step_pbar_metrics = opt_closure_result.training_step_output.batch_pbar_metrics
                else:
                    step_pbar_metrics = opt_closure_result.training_step_output.pbar_on_batch_end

                if len(step_pbar_metrics) > 0:
                    self.add_progress_bar_metrics(step_pbar_metrics)

                # track hiddens
                self.hiddens = opt_closure_result.hiddens

                # check if loss or model weights are nan
                if self.terminate_on_nan:
                    self.detect_nan_tensors(opt_closure_result.loss)

                # track total loss for logging (avoid mem leaks)
                self.batch_loss_value.append(opt_closure_result.loss)

                # ------------------------------
                # BACKWARD PASS
                # ------------------------------
                # gradient update with accumulated gradients
                if (self.batch_idx + 1) % self.accumulate_grad_batches == 0:
                    # backward
                    grad_norm_dic = self.run_batch_backward_pass(split_batch, batch_idx, opt_idx, optimizer)

                    # calculate running loss for display
                    self.running_loss.append(self.batch_loss_value.mean() * self.accumulate_grad_batches)

                    # reset for next set of accumulated grads
                    self.batch_loss_value.reset()

        # Batch end events
        with self.profiler.profile('on_batch_end'):
            # callbacks
            self.on_batch_end()
            # model hooks
            if self.is_function_implemented('on_batch_end'):
                self.get_model().on_batch_end()

        # collapse all metrics into one dict
        batch_log_metrics = {k: v for d in batch_log_metrics for k, v in d.items()}

        # track all metrics for callbacks
        if not using_results_obj:
            self.callback_metrics.update({k: v for d in batch_callback_metrics for k, v in d.items()})

        result = AttributeDict(
            signal=0,
            grad_norm_dic=grad_norm_dic,
            batch_log_metrics=batch_log_metrics,
            training_step_output_for_epoch_end=opt_closure_result.training_step_output_for_epoch_end
        )
        return result

    def run_batch_backward_pass(self, split_batch, batch_idx, opt_idx, optimizer):
        # ------------------
        # GRAD NORMS
        # ------------------
        # track gradient norms when requested
        grad_norm_dic = {}
        if batch_idx % self.row_log_interval == 0:
            if float(self.track_grad_norm) > 0:
                model = self.get_model()
                grad_norm_dic = model.grad_norm(
                    self.track_grad_norm)

        # ------------------
        # CLIP GRADS
        # ------------------
        if self.use_amp and NATIVE_AMP_AVALAIBLE and not self.use_tpu:
            self.scaler.unscale_(optimizer)
        self.clip_gradients()

        # ------------------
        # .STEP + ZERO_GRAD
        # ------------------
        self.call_optimizer_step(optimizer, opt_idx, batch_idx, split_batch)

        return grad_norm_dic

    def call_optimizer_step(self, optimizer, opt_idx, batch_idx, split_batch):
        # calls .step(), .zero_grad()
        # override function to modify this behavior
        model = self.get_model()

        with self.profiler.profile('optimizer_step'):
            lambda_closure = lambda: self.optimizer_closure(
                split_batch,
                batch_idx,
                opt_idx,
                optimizer,
                self.hiddens
            ).loss

            # apply TPU optimizer
            if self.use_tpu and XLA_AVAILABLE:
                model.optimizer_step(self.current_epoch, batch_idx,
                                     optimizer, opt_idx, lambda_closure, on_tpu=True)

            # for LBFGS do something a bit different
            elif isinstance(optimizer, torch.optim.LBFGS):

                # native amp + lbfgs is a no go right now
                if self.use_amp and NATIVE_AMP_AVALAIBLE:
                    raise MisconfigurationException(
                        'native PyTorch amp and lbfgs are not compatible.'
                        ' To request, please file a Github issue in PyTorch and tag @mcarilli')
                model.optimizer_step(self.current_epoch, batch_idx, optimizer, opt_idx, lambda_closure,
                                     using_lbfgs=True)

            # when using 16-bit
            else:
                native_amp = self.use_amp and NATIVE_AMP_AVALAIBLE
                model.optimizer_step(self.current_epoch, batch_idx, optimizer, opt_idx, lambda_closure,
                                     using_native_amp=native_amp)

            # in native 16-bit we need to update scaler after optimizer step
            if self.use_amp and NATIVE_AMP_AVALAIBLE and not self.use_tpu:
                self.scaler.update()

            # model hook
            model.on_before_zero_grad(optimizer)

            # clear gradients
            model.optimizer_zero_grad(self.current_epoch, batch_idx, optimizer, opt_idx)

    def optimizer_closure(self, split_batch, batch_idx, opt_idx, optimizer, hiddens):
        """
        wrap the forward step in a closure so second order methods work
        """
        # ---------------------------
        # FORWARD (TRAINING STEP + TRAIN STEP END)
        # ---------------------------
        with self.profiler.profile('model_forward'):
            if self.use_amp and NATIVE_AMP_AVALAIBLE and not self.use_tpu:
                with torch.cuda.amp.autocast():
                    training_step_output = self.training_forward(split_batch, batch_idx,
                                                                 opt_idx, hiddens)
            else:
                training_step_output = self.training_forward(split_batch, batch_idx, opt_idx,
                                                             hiddens)

            # ----------------------------
            # PROCESS THE RESULT
            # ----------------------------
            # format and reduce outputs accordingly
            training_step_output_for_epoch_end = training_step_output
            is_result_obj = isinstance(training_step_output, Result)

            # don't allow EvalResult in the training_step
            if isinstance(training_step_output, EvalResult):
                raise MisconfigurationException('training_step cannot return EvalResult, '
                                                'use a dict or TrainResult instead')

            # handle regular dicts
            if not is_result_obj:
                training_step_output = self.process_output(training_step_output, train=True)

                training_step_output = AttributeDict(
                    batch_loss=training_step_output[0],
                    pbar_on_batch_end=training_step_output[1],
                    log_metrics=training_step_output[2],
                    callback_metrics=training_step_output[3],
                    hiddens=training_step_output[4],
                )

            # if the user decides to finally reduce things in epoch_end, save raw output without graphs
            if isinstance(training_step_output_for_epoch_end, torch.Tensor):
                training_step_output_for_epoch_end = training_step_output_for_epoch_end.detach()
            elif is_result_obj:
                training_step_output_for_epoch_end = copy(training_step_output)
                training_step_output_for_epoch_end.detach()
            else:
                training_step_output_for_epoch_end = recursive_detach(training_step_output_for_epoch_end)

        # accumulate loss
        # (if accumulate_grad_batches = 1 no effect)
        closure_loss = training_step_output.minimize if is_result_obj else training_step_output.batch_loss
        closure_loss = closure_loss / self.accumulate_grad_batches

        # the loss will get scaled for amp. avoid any modifications to it
        untouched_loss = closure_loss.detach().clone()

        # backward pass
        model_ref = self.get_model()
        with self.profiler.profile('model_backward'):
            # scale loss for 16 bit
            if self.precision == 16 and not self.on_tpu:
                closure_loss = model_ref.amp_scale_loss(closure_loss, optimizer, opt_idx)

                # enter amp context
                if not NATIVE_AMP_AVALAIBLE:
                    context = closure_loss
                    closure_loss = closure_loss.__enter__()

            # do backward pass
            model_ref.backward(self, closure_loss, optimizer, opt_idx)

            # exit amp context
            if self.precision == 16 and not NATIVE_AMP_AVALAIBLE and not self.on_tpu:
                a, b, c = None, None, None
                error = context.__exit__(a, b, c)
                if error:
                    rank_zero_warn(a, b, c)
                    raise Exception('apex unscale error')

            # once backward has been applied, release graph
            closure_loss = closure_loss.detach()

            if is_result_obj:
                training_step_output.detach()
            else:
                training_step_output.batch_loss = training_step_output.batch_loss.detach()

        if self.use_horovod:
            # Synchronize Horovod to ensure gradient manipulations (e.g., loss scaling) are valid
            optimizer.synchronize()

        # insert after step hook
        if self.is_function_implemented('on_after_backward'):
            model_ref = self.get_model()
            with self.profiler.profile('on_after_backward'):
                model_ref.on_after_backward()

        # when in dev debugging track the losses
        self.dev_debugger.track_train_loss_history(batch_idx, untouched_loss.detach())

        result = AttributeDict(
            loss=untouched_loss,
            training_step_output=training_step_output,
            training_step_output_for_epoch_end=training_step_output_for_epoch_end,
            hiddens=training_step_output.hiddens,
        )
        return result

    def _get_optimizers_iterable(self):
        if not self.optimizer_frequencies:
            # call training_step once per optimizer
            return list(enumerate(self.optimizers))

        optimizer_freq_cumsum = np.cumsum(self.optimizer_frequencies)
        optimizers_loop_length = optimizer_freq_cumsum[-1]
        current_place_in_loop = self.total_batch_idx % optimizers_loop_length

        # find optimzier index by looking for the first {item > current_place} in the cumsum list
        opt_idx = np.argmax(optimizer_freq_cumsum > current_place_in_loop)
        return [(opt_idx, self.optimizers[opt_idx])]

    # @atexit.register
    def run_training_teardown(self):
        if hasattr(self, '_teardown_already_run') and self._teardown_already_run:
            return

        self._teardown_already_run = True

        # Train end events
        with self.profiler.profile('on_train_end'):
            # callbacks
            self.on_train_end()
            # model hooks
            if self.is_function_implemented('on_train_end'):
                self.get_model().on_train_end()

        if self.logger is not None:
            self.logger.finalize("success")

        # summarize profile results
        if self.global_rank == 0:
            self.profiler.describe()

        if self.global_rank == 0:
            for proc in self.interactive_ddp_procs:
                subprocess.Popen.kill(proc)

        # clean up dist group
        if self.use_ddp or self.use_ddp2:
            torch_distrib.destroy_process_group()

        # clear mem
        if self.on_gpu:
            model = self.get_model()
            model.cpu()
            torch.cuda.empty_cache()

    def training_forward(self, batch, batch_idx, opt_idx, hiddens):
        """
        Handle forward for each training case (distributed, single gpu, etc...)
        :param batch:
        :param batch_idx:
        :return:
        """
        # ---------------
        # FORWARD
        # ---------------
        # enable not needing to add opt_idx to training_step
        args = [batch, batch_idx]

        if len(self.optimizers) > 1:
            if self.has_arg('training_step', 'optimizer_idx'):
                args.append(opt_idx)
            else:
                num_opts = len(self.optimizers)
                raise ValueError(
                    f'Your LightningModule defines {num_opts} optimizers but '
                    f'training_step is missing the "optimizer_idx" argument.'
                )

        # pass hiddens if using tbptt
        if self.truncated_bptt_steps is not None:
            args.append(hiddens)

        # distributed forward
        if self.use_ddp or self.use_ddp2 or self.use_dp:
            output = self.model(*args)

        # Horovod
        elif self.use_horovod and self.on_gpu:
            batch = self.transfer_batch_to_gpu(batch, hvd.local_rank())
            args[0] = batch
            output = self.model.training_step(*args)

        # single GPU forward
        elif self.use_single_gpu:
            gpu_id = 0
            if isinstance(self.data_parallel_device_ids, list):
                gpu_id = self.data_parallel_device_ids[0]

            # Don't copy the batch since there is a single gpu that the batch could
            # be referenced from and if there are multiple optimizers the batch will
            # wind up copying it to the same device repeatedly.
            batch = self.transfer_batch_to_gpu(batch, gpu_id)
            args[0] = batch
            output = self.model.training_step(*args)

        # TPU support
        elif self.use_tpu:
            batch = self.transfer_batch_to_tpu(batch, self.tpu_id)
            args[0] = batch
            output = self.model.training_step(*args)

        # CPU forward
        else:
            output = self.model.training_step(*args)

        # allow any mode to define training_step_end
        # do something will all the dp outputs (like softmax)
        if self.is_overridden('training_step_end'):
            model_ref = self.get_model()
            with self.profiler.profile('training_step_end'):
                # TODO: modify when using result obj
                output = model_ref.training_step_end(output)

        # allow any mode to define training_end
        # TODO: remove in 1.0.0
        if self.is_overridden('training_end'):
            model_ref = self.get_model()
            with self.profiler.profile('training_end'):
                output = model_ref.training_end(output)

            rank_zero_warn('`training_end` was deprecated in 0.7.0 and will be removed 1.0.0.'
                           ' Use training_epoch_end instead', DeprecationWarning)

        return output

    def update_learning_rates(self, interval: str):
        """Update learning rates.

        Args:
            interval: either 'epoch' or 'step'.
        """
        if not self.lr_schedulers:
            return

        for lr_scheduler in self.lr_schedulers:
            current_idx = self.batch_idx if interval == 'step' else self.current_epoch
            current_idx += 1  # account for both batch and epoch starts from 0
            # Take step if call to update_learning_rates matches the interval key and
            # the current step modulo the schedulers frequency is zero
            if lr_scheduler['interval'] == interval and current_idx % lr_scheduler['frequency'] == 0:
                # If instance of monitor parameter specified we need to pass metric indicated
                if 'monitor' in lr_scheduler.keys():
                    monitor_key = lr_scheduler['monitor']
                    monitor_val = self._get_monitor_val(monitor_key)
                    lr_scheduler['scheduler'].step(monitor_val)
                else:
                    lr_scheduler['scheduler'].step()

    def _get_iter_idx(self, mode):
        if mode in self.get_iter_idx_opts:
            return self.get_iter_idx_opts[mode](self.current_epoch, self.batch_idx,
                                                self.num_training_batches)
        else:
            MisconfigurationException("Key Error. '{}' is not in get_iter_idx_opts dictionary! "
                                      "Specify lambda for '{}' in get_iter_idx_opts dictionary.")

    def _get_monitor_val(self, monitor_key):
        if monitor_key not in self.get_iter_idx_opts.keys():
            monitor_val = self.callback_metrics.get(monitor_key)
            if monitor_val is None:
                avail_metrics = ','.join(list(self.callback_metrics.keys()))
                raise MisconfigurationException(
                    f'ReduceLROnPlateau conditioned on metric {monitor_key}'
                    f' which is not available. Available metrics are: {avail_metrics}.'
                    ' Condition can be set using `monitor` key in lr scheduler dict'
                )
        else:
            monitor_val = self._get_iter_idx(mode=monitor_key)
        return monitor_val


def _with_is_last(iterable):
    """Pass through values from the given iterable with an added boolean indicating if this is the last item.
    See `https://stackoverflow.com/a/1630350 <https://stackoverflow.com/a/1630350>`_"""
    it = iter(iterable)
    last = next(it)
    for val in it:
        # yield last and has next
        yield last, False
        last = val
    # yield last, no longer has next
    yield last, True<|MERGE_RESOLUTION|>--- conflicted
+++ resolved
@@ -271,11 +271,7 @@
     get_iter_idx_opts = {'epoch': lambda curr_epoch, curr_batch,
                                          dataset_len: curr_epoch,
                          'iter_frac': lambda curr_epoch, curr_batch, dataset_len:
-<<<<<<< HEAD
-                         (curr_epoch + curr_batch / (1.0 * dataset_len))
-=======
                                  (curr_epoch + curr_batch/ (1.0 * dataset_len))
->>>>>>> 48d4b37e
                          }
 
     @abstractmethod
