--- conflicted
+++ resolved
@@ -50,12 +50,6 @@
         self.warning_cache = WarningCache()
         self._teardown_already_run = False
         self.running_loss = TensorRunningAccum(window_length=20)
-<<<<<<< HEAD
-        self._curr_step_result = None
-        self._cur_grad_norm_dict = None
-=======
-        self._multiple_trainloader_mode = multiple_trainloader_mode
->>>>>>> a584196a
         self._skip_backward = False
         self._optimizer_freq_cumsum = None
         self._hiddens = None
@@ -711,13 +705,7 @@
                     # automatic_optimization=True: perform dpp sync only when performing optimizer_step
                     # automatic_optimization=False: don't block synchronization here
                     with self.block_ddp_sync_behaviour():
-<<<<<<< HEAD
                         self.training_step_and_backward(split_batch, batch_idx, opt_idx, optimizer, self._hiddens)
-=======
-                        result = self.training_step_and_backward(
-                            split_batch, batch_idx, opt_idx, optimizer, self.trainer.hiddens
-                        )
->>>>>>> a584196a
 
                 # ------------------------------
                 # BACKWARD PASS
@@ -737,11 +725,7 @@
                         self.optimizer_step(optimizer, opt_idx, batch_idx, train_step_and_backward_closure)
 
                     else:
-<<<<<<< HEAD
-                        self._curr_step_result = self.training_step(split_batch, batch_idx, opt_idx, self._hiddens)
-=======
-                        result = self.training_step(split_batch, batch_idx, opt_idx, self.trainer.hiddens)
->>>>>>> a584196a
+                        result = self.training_step(split_batch, batch_idx, opt_idx, self._hiddens)
 
                     if not result:
                         # user decided to skip optimization
