--- conflicted
+++ resolved
@@ -23,13 +23,8 @@
 from pytorch_lightning.core.optimizer import LightningOptimizer
 from pytorch_lightning.core.step_result import Result
 from pytorch_lightning.plugins import ParallelPlugin
-<<<<<<< HEAD
-from pytorch_lightning.trainer.states import RunningStage, TrainerState
+from pytorch_lightning.trainer.states import TrainerState
 from pytorch_lightning.trainer.supporters import TensorRunningAccum
-=======
-from pytorch_lightning.trainer.states import TrainerState
-from pytorch_lightning.trainer.supporters import Accumulator, TensorRunningAccum
->>>>>>> 6b990f3f
 from pytorch_lightning.utilities import _TPU_AVAILABLE, AMPType, DeviceType, parsing
 from pytorch_lightning.utilities.distributed import rank_zero_info
 from pytorch_lightning.utilities.exceptions import MisconfigurationException
@@ -466,10 +461,7 @@
 
         train_dataloader = self.trainer.data_connector.get_profiled_train_dataloader(train_dataloader)
         dataloader_idx = 0
-<<<<<<< HEAD
-=======
         val_loop_called = False
->>>>>>> 6b990f3f
 
         for batch_idx, (batch, is_last_batch) in train_dataloader:
 
