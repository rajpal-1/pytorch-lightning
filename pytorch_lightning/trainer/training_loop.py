--- conflicted
+++ resolved
@@ -603,12 +603,6 @@
             # progress global step according to grads progress
             self.increment_accumulated_grad_global_step()
 
-<<<<<<< HEAD
-=======
-            # used during checkpointing for current_epoch and global_step
-            self.trainer.checkpoint_connector.has_trained = True
-
->>>>>>> 958aa1ae
         # log epoch metrics
         self.trainer.logger_connector.log_train_epoch_end_metrics(
             epoch_output, self.checkpoint_accumulator, self.early_stopping_accumulator, self.num_optimizers
