--- conflicted
+++ resolved
@@ -24,15 +24,9 @@
 from pytorch_lightning.core.step_result import Result
 from pytorch_lightning.plugins import ParallelPlugin
 from pytorch_lightning.trainer.states import TrainerState
-<<<<<<< HEAD
 from pytorch_lightning.trainer.supporters import Accumulator, TensorRunningAccum, GradNormTracker
-from pytorch_lightning.utilities import TPU_AVAILABLE, AMPType, parsing
-from pytorch_lightning.utilities.distributed import rank_zero_info, rank_zero_warn
-=======
-from pytorch_lightning.trainer.supporters import Accumulator, TensorRunningAccum
 from pytorch_lightning.utilities import _TPU_AVAILABLE, AMPType, DeviceType, parsing
 from pytorch_lightning.utilities.distributed import rank_zero_info
->>>>>>> c7f30a20
 from pytorch_lightning.utilities.exceptions import MisconfigurationException
 from pytorch_lightning.utilities.memory import recursive_detach
 from pytorch_lightning.utilities.model_helpers import is_overridden
@@ -458,14 +452,9 @@
         grad_norm_dict = {}
         if (self.trainer.global_step + 1) % self.trainer.log_every_n_steps == 0:
             if float(self.trainer.track_grad_norm) > 0:
-<<<<<<< HEAD
-                model = self.trainer.get_model()
+                model = self.trainer.lightning_module
                 optimizer_params = set([param for pg in optimizer.param_groups for param in pg['params']])
                 grad_norm_dict = model.grad_norm(self.trainer.track_grad_norm, parameter_filter=optimizer_params)
-=======
-                model = self.trainer.lightning_module
-                grad_norm_dict = model.grad_norm(self.trainer.track_grad_norm)
->>>>>>> c7f30a20
         return grad_norm_dict
 
     def process_hiddens(self, opt_closure_result):
