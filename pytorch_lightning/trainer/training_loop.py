"""
The lightning training loop handles everything except the actual computations of your model.
 To decide what will happen in your training loop, define the `training_step` function.

Below are all the things lightning automates for you in the training loop.

Accumulated gradients
---------------------

Accumulated gradients runs K small batches of size N before doing a backwards pass.
 The effect is a large effective batch size of size KxN.

.. code-block:: python

    # DEFAULT (ie: no accumulated grads)
    trainer = Trainer(accumulate_grad_batches=1)

Force training for min or max epochs
------------------------------------

It can be useful to force training for a minimum number of epochs or limit to a max number

.. code-block:: python

    # DEFAULT
    trainer = Trainer(min_epochs=1, max_epochs=1000)

Early stopping
--------------

The trainer already sets up default early stopping for you.
To modify this behavior, pass in your own EarlyStopping callback.

.. code-block:: python

    from pytorch_lightning.callbacks import EarlyStopping

    # DEFAULTS used by Trainer
    early_stop_callback = EarlyStopping(
        monitor='val_loss',
        min_delta=0.00,
        patience=3,
        verbose=False,
        mode='min'
    )

    # without passing anything in, uses the default callback above
    trainer = Trainer()

    # pass in your own to override the default callback
    trainer = Trainer(early_stop_callback=early_stop_callback)

    # pass in min_epochs to enable the callback after min_epochs have run
    trainer = Trainer(early_stop_callback=early_stop_callback, min_epochs=5)

    # pass in None to disable it
    trainer = Trainer(early_stop_callback=None)

Force disable early stop
------------------------

To disable early stopping pass None to the early_stop_callback

.. code-block:: python

    # DEFAULT
    trainer = Trainer(early_stop_callback=None)

Gradient Clipping
-----------------

Gradient clipping may be enabled to avoid exploding gradients.
 Specifically, this will `clip the gradient norm computed over all model parameters
 `together <https://pytorch.org/docs/stable/nn.html#torch.nn.utils.clip_grad_norm_>`_.

.. code-block:: python

    # DEFAULT (ie: don't clip)
    trainer = Trainer(gradient_clip_val=0)

    # clip gradients with norm above 0.5
    trainer = Trainer(gradient_clip_val=0.5)

Inspect gradient norms
----------------------

Looking at grad norms can help you figure out where training might be going wrong.

.. code-block:: python

    # DEFAULT (-1 doesn't track norms)
    trainer = Trainer(track_grad_norm=-1)

    # track the LP norm (P=2 here)
    trainer = Trainer(track_grad_norm=2)

Set how much of the training set to check
-----------------------------------------

If you don't want to check 100% of the training set (for debugging or if it's huge), set this flag.

train_percent_check will be overwritten by overfit_pct if `overfit_pct > 0`

.. code-block:: python

    # DEFAULT
    trainer = Trainer(train_percent_check=1.0)

    # check 10% only
    trainer = Trainer(train_percent_check=0.1)

Packed sequences as inputs
--------------------------

When using PackedSequence, do 2 things:
1. return either a padded tensor in dataset or a list of variable length tensors
 in the dataloader collate_fn (example above shows the list implementation).
2. Pack the sequence in forward or training and validation steps depending on use case.

.. code-block:: python

    # For use in dataloader
    def collate_fn(batch):
        x = [item[0] for item in batch]
        y = [item[1] for item in batch]
        return x, y

    # In module
    def training_step(self, batch, batch_idx):
        x = rnn.pack_sequence(batch[0], enforce_sorted=False)
        y = rnn.pack_sequence(batch[1], enforce_sorted=False)


Truncated Backpropagation Through Time
--------------------------------------

There are times when multiple backwards passes are needed for each batch.
 For example, it may save memory to use Truncated Backpropagation Through Time when training RNNs.

When this flag is enabled each batch is split into sequences of size truncated_bptt_steps
 and passed to training_step(...) separately. A default splitting function is provided,
 however, you can override it for more flexibility. See `tbptt_split_batch`.

.. code-block:: python

    # DEFAULT (single backwards pass per batch)
    trainer = Trainer(truncated_bptt_steps=None)

    # (split batch into sequences of size 2)
    trainer = Trainer(truncated_bptt_steps=2)


"""

import copy
import warnings
from abc import ABC, abstractmethod

import numpy as np

from pytorch_lightning.utilities.debugging import MisconfigurationException

try:
    from apex import amp

    APEX_AVAILABLE = True
except ImportError:
    APEX_AVAILABLE = False


class TrainerTrainLoopMixin(ABC):

    def __init__(self):
        # this is just a summary on variables used in this abstract class,
        #  the proper values/initialisation should be done in child class
        self.max_epochs = None
        self.min_epochs = None
        self.use_ddp = None
        self.use_dp = None
        self.use_ddp2 = None
        self.single_gpu = None
        self.data_parallel_device_ids = None
        self.check_val_every_n_epoch = None
        self.num_training_batches = None
        self.val_check_batch = None
        self.num_val_batches = None
        self.disable_validation = None
        self.fast_dev_run = None
        self.is_iterable_train_dataloader = None
        self.main_progress_bar = None
        self.accumulation_scheduler = None
        self.lr_schedulers = None
        self.enable_early_stop = None
        self.early_stop_callback = None
        self.callback_metrics = None
        self.logger = None
        self.global_step = None
        self.testing = None
        self.log_save_interval = None
        self.proc_rank = None
        self.row_log_interval = None
        self.total_batches = None
        self.truncated_bptt_steps = None
        self.optimizers = None
        self.accumulate_grad_batches = None
        self.use_amp = None
        self.print_nan_grads = None
        self.track_grad_norm = None
        self.model = None
        self.running_loss = None
        self.training_tqdm_dict = None
        self.get_train_dataloader = None
        self.reduce_lr_on_plateau_scheduler = None
        self.profiler = None

    @property
    def max_nb_epochs(self):
        """
        .. warning:: `max_nb_epochs` is deprecated and will be removed in v0.8.0, use `max_epochs` instead.
        """
        warnings.warn("`max_nb_epochs` is deprecated and will be removed in "
                      "v0.8.0, use `max_epochs` instead.", DeprecationWarning)
        return self.max_epochs

    @property
    def min_nb_epochs(self):
        """
        .. warning:: `min_nb_epochs` is deprecated and will be removed in v0.8.0, use `min_epochs` instead.
        """
        warnings.warn("`min_nb_epochs` is deprecated and will be removed in "
                      "v0.8.0, use `min_epochs` instead.", DeprecationWarning)
        return self.min_epochs

    @abstractmethod
    def get_model(self):
        # this is just empty shell for code from other class
        pass

    @abstractmethod
    def is_function_implemented(self, m):
        # this is just empty shell for code from other class
        pass

    @abstractmethod
    def run_evaluation(self, test):
        # this is just empty shell for code from other class
        pass

    @abstractmethod
    def transfer_batch_to_gpu(self, batch, gpu):
        # this is just empty shell for code from other class
        pass

    @abstractmethod
    def clip_gradients(self):
        # this is just empty shell for code from other class
        pass

    @abstractmethod
    def print_nan_gradients(self):
        # this is just empty shell for code from other class
        pass

    @abstractmethod
    def is_overriden(self, m):
        # this is just empty shell for code from other class
        pass

    @abstractmethod
    def add_tqdm_metrics(self, metrics):
        # this is just empty shell for code from other class
        pass

    @abstractmethod
    def log_metrics(self, metrics, grad_norm_dic):
        # this is just empty shell for code from other class
        pass

    @abstractmethod
    def process_output(self, output, train):
        # this is just empty shell for code from other class
        pass

    def train(self):
        warnings.warn('Displayed epoch numbers in the progress bar start from "1" until v0.6.x,'
                      ' but will start from "0" in v0.8.0.', DeprecationWarning)
        model = self.get_model()
        # run all epochs
        for epoch in range(self.current_epoch, self.max_epochs):
            # set seed for distributed sampler (enables shuffling for each epoch)
            if self.use_ddp and hasattr(self.get_train_dataloader().sampler, 'set_epoch'):
                self.get_train_dataloader().sampler.set_epoch(epoch)

            # get model
            model = self.get_model()

            # update training progress in trainer and model
            model.current_epoch = epoch
            self.current_epoch = epoch

            total_val_batches = 0
            is_val_epoch = False
            if not self.disable_validation:
                # val can be checked multiple times in epoch
                is_val_epoch = (self.current_epoch + 1) % self.check_val_every_n_epoch == 0
                val_checks_per_epoch = self.num_training_batches // self.val_check_batch
                val_checks_per_epoch = val_checks_per_epoch if is_val_epoch else 0
                total_val_batches = self.num_val_batches * val_checks_per_epoch

            # total batches includes multiple val checks
            self.total_batches = self.num_training_batches + total_val_batches
            self.batch_loss_value = 0  # accumulated grads

            if self.fast_dev_run:
                # limit the number of batches to 2 (1 train and 1 val) in fast_dev_run
                num_iterations = 2
            elif self.is_iterable_train_dataloader:
                # for iterable train loader, the progress bar never ends
                num_iterations = None
            else:
                num_iterations = self.total_batches

            # reset progress bar
            # .reset() doesn't work on disabled progress bar so we should check
            if not self.main_progress_bar.disable:
                self.main_progress_bar.reset(num_iterations)
            desc = f'Epoch {epoch + 1}' if not self.is_iterable_train_dataloader else ''
            self.main_progress_bar.set_description(desc)

            # changing gradient according accumulation_scheduler
            self.accumulation_scheduler.on_epoch_begin()

            # -----------------
            # RUN TNG EPOCH
            # -----------------
            self.run_training_epoch()

            # update LR schedulers
            if self.lr_schedulers is not None:
                for lr_scheduler in self.lr_schedulers:
                    lr_scheduler.step(epoch=self.current_epoch)
            if self.reduce_lr_on_plateau_scheduler is not None:
                val_loss = self.callback_metrics.get('val_loss')
                if val_loss is None:
                    avail_metrics = ','.join(list(self.callback_metrics.keys()))
                    m = f'ReduceLROnPlateau conditioned on metric val_loss ' \
                        f'which is not available. Available metrics are: {avail_metrics}'
                    raise MisconfigurationException(m)
                self.reduce_lr_on_plateau_scheduler.step(val_loss, epoch=self.current_epoch)

            if self.max_steps is not None and self.max_steps == self.global_step:
                self.main_progress_bar.close()
                model.on_train_end()
                return

            # early stopping
            met_min_epochs = epoch >= self.min_epochs - 1
            met_min_steps = self.global_step >= self.min_steps if self.min_steps is not None else True

            if (self.enable_early_stop and not self.disable_validation and is_val_epoch and
<<<<<<< HEAD
                    ((met_min_epochs and met_min_steps) or self.fast_dev_run)):
                should_stop = self.early_stop_callback.on_epoch_end(epoch=epoch,
                                                                    logs=self.callback_metrics)
=======
                    (met_min_epochs or self.fast_dev_run)):
                should_stop = self.early_stop_callback.on_epoch_end()
>>>>>>> edd4a87f
                # stop training
                stop = should_stop and met_min_epochs
                if stop:
                    self.main_progress_bar.close()
                    with self.profiler.profile('on_train_end'):
                        model.on_train_end()
                    return

        self.main_progress_bar.close()

        with self.profiler.profile('on_train_end'):
            model.on_train_end()

        if self.logger is not None:
            self.logger.finalize("success")

    def run_training_epoch(self):
        # before epoch hook
        if self.is_function_implemented('on_epoch_start'):
            model = self.get_model()
            with self.profiler.profile('on_epoch_start'):
                model.on_epoch_start()

        # run epoch
        for batch_idx, batch in self.profiler.profile_iterable(
            enumerate(self.get_train_dataloader()), "get_train_batch"
        ):
            # stop epoch if we limited the number of training batches
            if batch_idx >= self.num_training_batches:
                break

            self.batch_idx = batch_idx

            model = self.get_model()
            model.global_step = self.global_step

            # ---------------
            # RUN TRAIN STEP
            # ---------------
            output = self.run_training_batch(batch, batch_idx)
            batch_result, grad_norm_dic, batch_step_metrics = output

            # when returning -1 from train_step, we end epoch early
            early_stop_epoch = batch_result == -1

            # ---------------
            # RUN VAL STEP
            # ---------------
            is_val_check_batch = (batch_idx + 1) % self.val_check_batch == 0
            can_check_epoch = (self.current_epoch + 1) % self.check_val_every_n_epoch == 0
            should_check_val = (not self.disable_validation and can_check_epoch and
                                (is_val_check_batch or early_stop_epoch))

            # fast_dev_run always forces val checking after train batch
            if self.fast_dev_run or should_check_val:
                self.run_evaluation(test=self.testing)

                if self.enable_early_stop:
                    self.early_stop_callback.check_metrics(self.callback_metrics)

            # when logs should be saved
            should_save_log = (batch_idx + 1) % self.log_save_interval == 0 or early_stop_epoch
            if should_save_log or self.fast_dev_run:
                if self.proc_rank == 0 and self.logger is not None:
                    self.logger.save()

            # when metrics should be logged
            should_log_metrics = batch_idx % self.row_log_interval == 0 or early_stop_epoch
            if should_log_metrics or self.fast_dev_run:
                # logs user requested information to logger
                self.log_metrics(batch_step_metrics, grad_norm_dic)

            # progress global step according to grads progress
            if (self.batch_idx + 1) % self.accumulate_grad_batches == 0:
                self.global_step += 1
            self.total_batch_idx += 1

            # max steps reached, end training
            if self.max_steps is not None and self.max_steps == self.global_step:
                break

            # end epoch early
            # stop when the flag is changed or we've gone past the amount
            # requested in the batches
            if early_stop_epoch or self.fast_dev_run:
                break

        # epoch end hook
        if self.is_function_implemented('on_epoch_end'):
            model = self.get_model()
            with self.profiler.profile('on_epoch_end'):
                model.on_epoch_end()

    def run_training_batch(self, batch, batch_idx):
        # track grad norms
        grad_norm_dic = {}

        # track all metrics for callbacks
        all_callback_metrics = []

        # track metrics to log
        all_log_metrics = []

        if batch is None:
            return 0, grad_norm_dic, {}

        # hook
        if self.is_function_implemented('on_batch_start'):
            model_ref = self.get_model()
            with self.profiler.profile('on_batch_start'):
                response = model_ref.on_batch_start(batch)

            if response == -1:
                return -1, grad_norm_dic, {}

        splits = [batch]
        if self.truncated_bptt_steps is not None:
            model_ref = self.get_model()
            with self.profiler.profile('tbptt_split_batch'):
                splits = model_ref.tbptt_split_batch(batch, self.truncated_bptt_steps)

        self.hiddens = None
        for split_idx, split_batch in enumerate(splits):
            self.split_idx = split_idx

            # call training_step once per optimizer
            for opt_idx, optimizer in enumerate(self.optimizers):
                # make sure only the gradients of the current optimizer's paramaters are calculated
                # in the training step to prevent dangling gradients in multiple-optimizer setup.
                if len(self.optimizers) > 1:
                    for param in self.get_model().parameters():
                        param.requires_grad = False
                    for group in optimizer.param_groups:
                        for param in group['params']:
                            param.requires_grad = True

                # wrap the forward step in a closure so second order methods work
                def optimizer_closure():
                    # forward pass
                    with self.profiler.profile('model_forward'):
                        output = self.training_forward(
                            split_batch, batch_idx, opt_idx, self.hiddens)

                    closure_loss = output[0]
                    progress_bar_metrics = output[1]
                    log_metrics = output[2]
                    callback_metrics = output[3]
                    self.hiddens = output[4]

                    # accumulate loss
                    # (if accumulate_grad_batches = 1 no effect)
                    closure_loss = closure_loss / self.accumulate_grad_batches

                    # backward pass
                    model_ref = self.get_model()
                    with self.profiler.profile('model_backward'):
                        model_ref.backward(self.use_amp, closure_loss, optimizer, opt_idx)

                    # track metrics for callbacks
                    all_callback_metrics.append(callback_metrics)

                    # track progress bar metrics
                    self.add_tqdm_metrics(progress_bar_metrics)
                    all_log_metrics.append(log_metrics)

                    # insert after step hook
                    if self.is_function_implemented('on_after_backward'):
                        model_ref = self.get_model()
                        with self.profiler.profile('on_after_backward'):
                            model_ref.on_after_backward()

                    return closure_loss

                # calculate loss
                loss = optimizer_closure()

                # nan grads
                if self.print_nan_grads:
                    self.print_nan_gradients()

                # track total loss for logging (avoid mem leaks)
                self.batch_loss_value += loss.item()

                # gradient update with accumulated gradients
                if (self.batch_idx + 1) % self.accumulate_grad_batches == 0:

                    # track gradient norms when requested
                    if batch_idx % self.row_log_interval == 0:
                        if self.track_grad_norm > 0:
                            model = self.get_model()
                            grad_norm_dic = model.grad_norm(
                                self.track_grad_norm)

                    # clip gradients
                    self.clip_gradients()

                    # calls .step(), .zero_grad()
                    # override function to modify this behavior
                    model = self.get_model()
                    with self.profiler.profile('optimizer_step'):
                        model.optimizer_step(self.current_epoch, batch_idx,
                                             optimizer, opt_idx, optimizer_closure)

                    # calculate running loss for display
                    self.running_loss.append(self.batch_loss_value)
                    self.batch_loss_value = 0
                    self.avg_loss = np.mean(self.running_loss[-100:])

        # activate batch end hook
        if self.is_function_implemented('on_batch_end'):
            model = self.get_model()
            with self.profiler.profile('on_batch_end'):
                model.on_batch_end()

        # update progress bar
        self.main_progress_bar.update(1)
        self.main_progress_bar.set_postfix(**self.training_tqdm_dict)

        # collapse all metrics into one dict
        all_log_metrics = {k: v for d in all_log_metrics for k, v in d.items()}

        # track all metrics for callbacks
        self.callback_metrics.update({k: v for d in all_callback_metrics for k, v in d.items()})

        return 0, grad_norm_dic, all_log_metrics

    def training_forward(self, batch, batch_idx, opt_idx, hiddens):
        """
        Handle forward for each training case (distributed, single gpu, etc...)
        :param batch:
        :param batch_idx:
        :return:
        """
        # ---------------
        # FORWARD
        # ---------------
        # enable not needing to add opt_idx to training_step
        args = [batch, batch_idx]

        if len(self.optimizers) > 1:
            if self.has_arg('training_step', 'optimizer_idx'):
                args.append(opt_idx)
            else:
                raise ValueError(
                    f'Your LightningModule defines {len(self.optimizers)} optimizers but '
                    f'training_step is missing the "optimizer_idx" argument.'
                )

        # pass hiddens if using tbptt
        if self.truncated_bptt_steps is not None:
            args.append(hiddens)

        # distributed forward
        if self.use_ddp or self.use_ddp2 or self.use_dp:
            output = self.model(*args)

        # single GPU forward
        elif self.single_gpu:
            gpu_id = 0
            if isinstance(self.data_parallel_device_ids, list):
                gpu_id = self.data_parallel_device_ids[0]
            batch = self.transfer_batch_to_gpu(copy.copy(batch), gpu_id)
            args[0] = batch
            output = self.model.training_step(*args)

        # CPU forward
        else:
            output = self.model.training_step(*args)

        # allow any mode to define training_end
        if self.is_overriden('training_end'):
            model_ref = self.get_model()
            with self.profiler.profile('training_end'):
                output = model_ref.training_end(output)

        # format and reduce outputs accordingly
        output = self.process_output(output, train=True)

        return output<|MERGE_RESOLUTION|>--- conflicted
+++ resolved
@@ -358,14 +358,8 @@
             met_min_steps = self.global_step >= self.min_steps if self.min_steps is not None else True
 
             if (self.enable_early_stop and not self.disable_validation and is_val_epoch and
-<<<<<<< HEAD
                     ((met_min_epochs and met_min_steps) or self.fast_dev_run)):
-                should_stop = self.early_stop_callback.on_epoch_end(epoch=epoch,
-                                                                    logs=self.callback_metrics)
-=======
-                    (met_min_epochs or self.fast_dev_run)):
                 should_stop = self.early_stop_callback.on_epoch_end()
->>>>>>> edd4a87f
                 # stop training
                 stop = should_stop and met_min_epochs
                 if stop:
