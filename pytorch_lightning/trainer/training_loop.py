--- conflicted
+++ resolved
@@ -448,20 +448,10 @@
             self.batch_idx = batch_idx
             model.global_step = self.global_step
 
-<<<<<<< HEAD
-            # ---------------
-            # RUN TRAIN STEP
-            # ---------------
-            (batch_result,
-             grad_norm_dic,
-             batch_step_metrics,
-             batch_output) = self.run_training_batch(batch, batch_idx)
-=======
             # ------------------------------------
             # TRAINING_STEP + TRAINING_STEP_END
             # ------------------------------------
             batch_output = self.run_training_batch(batch, batch_idx)
->>>>>>> aab9e77d
 
             # only track outputs when user implements training_epoch_end
             # otherwise we will build up unnecessary memory
@@ -472,63 +462,23 @@
             self.update_train_loop_lr_schedulers()
 
             # when returning -1 from train_step, we end epoch early
-<<<<<<< HEAD
-            if batch_result == -1:
+            if batch_output.signal == -1:
                 self.should_stop = True
-
-            # TODO: consolidate all actions that need to take place only after
-            # self.accumulate_grad_batches steps (optimizer step, lr update, global step increment)
-            if (self.batch_idx + 1) % self.accumulate_grad_batches == 0:
-                # update lr
-                self.update_learning_rates(interval='step')
-
-            # ---------------
-            # RUN VAL STEP
-            # ---------------
-            is_val_check_batch = (batch_idx + 1) % self.val_check_batch == 0
-            can_check_epoch = (self.current_epoch + 1) % self.check_val_every_n_epoch == 0
-            can_check_val = not self.disable_validation and can_check_epoch
-            should_check_val = is_val_check_batch or self.should_stop
-            should_check_val = should_check_val or (is_last_batch and self.val_check_batch == float('inf'))
-            should_check_val = can_check_val and should_check_val
-
-            # fast_dev_run always forces val checking after train batch
-            if self.fast_dev_run or should_check_val:
-                self.run_evaluation(test_mode=self.testing)
-
-            # ---------------
-            # CHECKPOINTING, EARLY STOPPING
-            # ---------------
-
-            # when logs should be saved
-            should_save_log = (batch_idx + 1) % self.log_save_interval == 0 or self.should_stop
-            if should_save_log or self.fast_dev_run:
-                if self.is_global_zero and self.logger is not None:
-                    self.logger.save()
-
-            # when metrics should be logged
-            should_log_metrics = batch_idx % self.row_log_interval == 0 or self.should_stop
-            if should_log_metrics or self.fast_dev_run:
-                # logs user requested information to logger
-                self.log_metrics(batch_step_metrics, grad_norm_dic)
-=======
-            early_stop_epoch = batch_output.signal == -1
 
             # -----------------------------------------
             # VALIDATE IF NEEDED + CHECKPOINT CALLBACK
             # -----------------------------------------
-            should_check_val = self.check_validation_in_train_loop(batch_idx, early_stop_epoch, is_last_batch)
+            should_check_val = self.check_validation_in_train_loop(batch_idx, is_last_batch)
 
             # -----------------------------------------
             # SAVE LOGGERS (ie: Tensorboard, etc...)
             # -----------------------------------------
-            self.save_loggers_in_training_loop(batch_idx, early_stop_epoch)
+            self.save_loggers_in_training_loop(batch_idx)
 
             # -----------------------------------------
             # SAVE METRICS TO LOGGERS
             # -----------------------------------------
-            self.save_train_loop_metrics_to_loggers(batch_idx, early_stop_epoch, batch_output)
->>>>>>> aab9e77d
+            self.save_train_loop_metrics_to_loggers(batch_idx, batch_output)
 
             # progress global step according to grads progress
             self.increment_accumulated_grad_global_step()
@@ -550,8 +500,10 @@
         self.run_training_epoch_end(epoch_output)
 
         # when no val loop is present or fast-dev-run still need to call checkpoints
+        # TODO bake this logic into the checkpoint callback
         if not self.is_overridden('validation_step') and not (self.fast_dev_run or should_check_val):
-            self.call_checkpoint_callback()
+            checkpoint_callbacks = [c for c in self.callbacks if isinstance(c, ModelCheckpoint)]
+            [c.on_validation_end(self, self.get_model()) for c in checkpoint_callbacks]
 
         # epoch end hook
         self.run_on_epoch_end_hook(model)
@@ -586,13 +538,6 @@
             # add metrics to progress_bar
             self.add_progress_bar_metrics(_processed_outputs[1])
 
-<<<<<<< HEAD
-        # when no val loop is present or fast-dev-run still need to call checkpoints
-        # TODO bake this logic into the checkpoint callback
-        if not self.is_overridden('validation_step') and not (self.fast_dev_run or should_check_val):
-            checkpoint_callbacks = [c for c in self.callbacks if isinstance(c, ModelCheckpoint)]
-            [c.on_validation_end(self, self.get_model()) for c in checkpoint_callbacks]
-=======
     def sync_horovod(self):
         if self.use_horovod:
             hvd.join(hvd.local_rank() if self.on_gpu else -1)
@@ -603,34 +548,28 @@
             self.global_step += 1
         self.total_batch_idx += 1
 
-    def save_train_loop_metrics_to_loggers(self, batch_idx, early_stop_epoch, batch_output):
+    def save_train_loop_metrics_to_loggers(self, batch_idx, batch_output):
         # when metrics should be logged
-        should_log_metrics = batch_idx % self.row_log_interval == 0 or early_stop_epoch
+        should_log_metrics = batch_idx % self.row_log_interval == 0 or self.should_stop
         if should_log_metrics or self.fast_dev_run:
             # logs user requested information to logger
             self.log_metrics(batch_output.batch_log_metrics, batch_output.grad_norm_dic)
 
-    def save_loggers_in_training_loop(self, batch_idx, early_stop_epoch):
+    def save_loggers_in_training_loop(self, batch_idx):
         # when loggers should save to disk
-        should_save_log = (batch_idx + 1) % self.log_save_interval == 0 or early_stop_epoch
+        should_save_log = (batch_idx + 1) % self.log_save_interval == 0 or self.should_stop
         if should_save_log or self.fast_dev_run:
             if self.is_global_zero and self.logger is not None:
                 self.logger.save()
 
-    def check_validation_in_train_loop(self, batch_idx, early_stop_epoch, is_last_batch):
+    def check_validation_in_train_loop(self, batch_idx, is_last_batch):
         # decide if we should run validation
         is_val_check_batch = (batch_idx + 1) % self.val_check_batch == 0
         can_check_epoch = (self.current_epoch + 1) % self.check_val_every_n_epoch == 0
         can_check_val = not self.disable_validation and can_check_epoch
-        should_check_val = is_val_check_batch or early_stop_epoch
+        should_check_val = is_val_check_batch or self.should_stop
         should_check_val = should_check_val or (is_last_batch and self.val_check_batch == float('inf'))
         should_check_val = can_check_val and should_check_val
-
-        # if we need to run validation, then also call the checkpoint callback
-        if self.fast_dev_run or should_check_val:
-            self.run_evaluation(test_mode=self.testing)
-            self.call_checkpoint_callback()
->>>>>>> aab9e77d
 
         return should_check_val
 
