--- conflicted
+++ resolved
@@ -254,12 +254,9 @@
     terminate_on_nan: bool
     tpu_id: int
     interactive_ddp_procs: ...
-<<<<<<< HEAD
     state: TrainerState
-=======
     amp_type: AMPType
     on_tpu: bool
->>>>>>> 6e77181e
 
     # Callback system
     callbacks: List[Callback]
