--- conflicted
+++ resolved
@@ -114,12 +114,8 @@
 
         self.trainer.call_hook("on_predict_batch_end", predictions, batch, batch_idx, dataloader_idx)
 
-<<<<<<< HEAD
         if self.should_store_predictions:
             self._predictions[dataloader_idx].append(predictions)
-=======
-        self._predictions[dataloader_idx].append(predictions)
->>>>>>> 33066f8f
 
     def _store_batch_indices(self, dataloader_idx: int) -> None:
         batch_sampler = self.trainer.predict_dataloaders[dataloader_idx].batch_sampler
@@ -128,7 +124,6 @@
             if self.should_store_predictions:
                 self._batches_indices[dataloader_idx].append(batch_sampler.batch_indices)
 
-<<<<<<< HEAD
     def on_predict_start(self):
         # enable eval mode + no grads
         self.on_predict_model_eval()
@@ -146,20 +141,7 @@
         torch.set_grad_enabled(True)
         # hook
         self.trainer.call_hook("on_predict_end")
-=======
-        results = self._predictions
 
-        self.trainer.call_hook("on_predict_epoch_end", results)
-
-        def _convert_to_numpy(v):
-            return v.cpu().numpy()
->>>>>>> 33066f8f
-
-    def on_predict_epoch_start(self):
-        # hook
-        self.trainer.call_hook("on_predict_epoch_start")
-
-<<<<<<< HEAD
     def on_predict_epoch_end(self):
         self.trainer.profiler.describe()
 
@@ -168,9 +150,4 @@
         self.trainer.call_hook("on_predict_epoch_end", results)
 
         if self.return_predictions:
-            if len(results) == 1:
-                return results[0]
-            return results
-=======
-        return results[0] if len(results) == 1 else results
->>>>>>> 33066f8f
+          return results[0] if len(results) == 1 else results