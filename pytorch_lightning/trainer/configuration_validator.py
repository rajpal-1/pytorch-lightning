# Copyright The PyTorch Lightning team.
#
# Licensed under the Apache License, Version 2.0 (the "License");
# you may not use this file except in compliance with the License.
# You may obtain a copy of the License at
#
#     http://www.apache.org/licenses/LICENSE-2.0
#
# Unless required by applicable law or agreed to in writing, software
# distributed under the License is distributed on an "AS IS" BASIS,
# WITHOUT WARRANTIES OR CONDITIONS OF ANY KIND, either express or implied.
# See the License for the specific language governing permissions and
# limitations under the License.
import pytorch_lightning as pl
from pytorch_lightning.trainer.states import TrainerFn
from pytorch_lightning.utilities.exceptions import MisconfigurationException
from pytorch_lightning.utilities.model_helpers import is_overridden
from pytorch_lightning.utilities.signature_utils import is_param_in_hook_signature
from pytorch_lightning.utilities.warnings import rank_zero_deprecation, rank_zero_warn


def verify_loop_configurations(trainer: "pl.Trainer") -> None:
    r"""
    Checks that the model is configured correctly before the run is started.

    Args:
        trainer: Lightning Trainer
        model: The model to check the configuration.

    """
    model = trainer.lightning_module

    if trainer.state.fn is None:
        raise ValueError("Unexpected: Trainer state fn must be set before validating loop configuration.")
    if trainer.state.fn in (TrainerFn.FITTING, TrainerFn.TUNING):
        __verify_train_val_loop_configuration(trainer, model)
        __verify_manual_optimization_support(trainer, model)
        __check_training_step_requires_dataloader_iter(model)
    elif trainer.state.fn == TrainerFn.VALIDATING:
        __verify_eval_loop_configuration(trainer, model, "val")
    elif trainer.state.fn == TrainerFn.TESTING:
        __verify_eval_loop_configuration(trainer, model, "test")
    elif trainer.state.fn == TrainerFn.PREDICTING:
        __verify_eval_loop_configuration(trainer, model, "predict")

    __verify_dp_batch_transfer_support(trainer, model)
    _check_add_get_queue(model)
    # TODO: Delete _check_progress_bar in v1.7
    _check_progress_bar(model)
    # TODO: Delete _check_on_post_move_to_device in v1.7
    _check_on_post_move_to_device(model)
    # TODO: Delete _check_on_keyboard_interrupt in v1.7
    _check_on_keyboard_interrupt(trainer)
    # TODO: Remove this in v1.7 (deprecation: #9816)
    _check_dl_idx_in_on_train_batch_hooks(trainer, model)
    # TODO: Remove this in v1.8
    _check_on_init_start_end(trainer)
    # TODO: Delete _check_on_hpc_hooks in v1.8
    _check_on_hpc_hooks(model)
<<<<<<< HEAD
    # TODO: Delete on_batch_start/on_batch_end hooks in v1.8
    _check_on_batch_start_end(trainer, model)
=======
    # TODO: Remove this in v1.8
    _check_on_configure_sharded_model(trainer)
>>>>>>> 478c6085


def __verify_train_val_loop_configuration(trainer: "pl.Trainer", model: "pl.LightningModule") -> None:
    # -----------------------------------
    # verify model has a training step
    # -----------------------------------
    has_training_step = is_overridden("training_step", model)
    if not has_training_step:
        raise MisconfigurationException(
            "No `training_step()` method defined. Lightning `Trainer` expects as minimum a"
            " `training_step()`, `train_dataloader()` and `configure_optimizers()` to be defined."
        )

    # -----------------------------------
    # verify model has a train dataloader
    # -----------------------------------
    has_train_dataloader = trainer._data_connector._train_dataloader_source.is_defined()
    if not has_train_dataloader:
        raise MisconfigurationException(
            "No `train_dataloader()` method defined. Lightning `Trainer` expects as minimum a"
            " `training_step()`, `train_dataloader()` and `configure_optimizers()` to be defined."
        )

    # -----------------------------------
    # verify model has optimizer
    # -----------------------------------
    has_optimizers = is_overridden("configure_optimizers", model)
    if not has_optimizers:
        raise MisconfigurationException(
            "No `configure_optimizers()` method defined. Lightning `Trainer` expects as minimum a"
            " `training_step()`, `train_dataloader()` and `configure_optimizers()` to be defined."
        )

    # ----------------------------------------------
    # verify model does not have on_train_dataloader
    # ----------------------------------------------
    has_on_train_dataloader = is_overridden("on_train_dataloader", model)
    if has_on_train_dataloader:
        rank_zero_deprecation(
            "Method `on_train_dataloader` is deprecated in v1.5.0 and will be removed in v1.7.0."
            " Please use `train_dataloader()` directly."
        )

    trainer.overriden_optimizer_step = is_overridden("optimizer_step", model)
    trainer.overriden_optimizer_zero_grad = is_overridden("optimizer_zero_grad", model)
    automatic_optimization = model.automatic_optimization
    going_to_accumulate_grad_batches = trainer.accumulation_scheduler.going_to_accumulate_grad_batches()

    has_overriden_optimization_functions = trainer.overriden_optimizer_step or trainer.overriden_optimizer_zero_grad
    if has_overriden_optimization_functions and going_to_accumulate_grad_batches and automatic_optimization:
        rank_zero_warn(
            "When using `Trainer(accumulate_grad_batches != 1)` and overriding"
            " `LightningModule.optimizer_{step,zero_grad}`, the hooks will not be called on every batch"
            " (rather, they are called on every optimization step)."
        )

    # -----------------------------------
    # verify model for val loop
    # -----------------------------------

    has_val_loader = trainer._data_connector._val_dataloader_source.is_defined()
    has_val_step = is_overridden("validation_step", model)

    if has_val_loader and not has_val_step:
        rank_zero_warn("You passed in a `val_dataloader` but have no `validation_step`. Skipping val loop.")
    if has_val_step and not has_val_loader:
        rank_zero_warn("You defined a `validation_step` but have no `val_dataloader`. Skipping val loop.")

    # ----------------------------------------------
    # verify model does not have on_val_dataloader
    # ----------------------------------------------
    has_on_val_dataloader = is_overridden("on_val_dataloader", model)
    if has_on_val_dataloader:
        rank_zero_deprecation(
            "Method `on_val_dataloader` is deprecated in v1.5.0 and will be removed in v1.7.0."
            " Please use `val_dataloader()` directly."
        )


def _check_progress_bar(model: "pl.LightningModule") -> None:
    r"""
    Checks if get_progress_bar_dict is overriden and sends a deprecation warning.

    Args:
        model: The model to check the get_progress_bar_dict method.
    """
    if is_overridden("get_progress_bar_dict", model):
        rank_zero_deprecation(
            "The `LightningModule.get_progress_bar_dict` method was deprecated in v1.5 and will be removed in v1.7."
            " Please use the `ProgressBarBase.get_metrics` instead."
        )


def _check_on_post_move_to_device(model: "pl.LightningModule") -> None:
    r"""
    Checks if `on_post_move_to_device` method is overriden and sends a deprecation warning.

    Args:
        model: The model to check the `on_post_move_to_device` method.
    """
    if is_overridden("on_post_move_to_device", model):
        rank_zero_deprecation(
            "Method `on_post_move_to_device` has been deprecated in v1.5 and will be removed in v1.7. "
            "We perform automatic parameters tying without the need of implementing `on_post_move_to_device`."
        )


def __verify_eval_loop_configuration(trainer: "pl.Trainer", model: "pl.LightningModule", stage: str) -> None:
    loader_name = f"{stage}_dataloader"
    step_name = "validation_step" if stage == "val" else f"{stage}_step"
    trainer_method = "validate" if stage == "val" else stage
    on_eval_hook = f"on_{loader_name}"

    has_loader = getattr(trainer._data_connector, f"_{stage}_dataloader_source").is_defined()
    has_step = is_overridden(step_name, model)
    has_on_eval_dataloader = is_overridden(on_eval_hook, model)

    # ----------------------------------------------
    # verify model does not have on_eval_dataloader
    # ----------------------------------------------
    if has_on_eval_dataloader:
        rank_zero_deprecation(
            f"Method `{on_eval_hook}` is deprecated in v1.5.0 and will"
            f" be removed in v1.7.0. Please use `{loader_name}()` directly."
        )

    # -----------------------------------
    # verify model has an eval_dataloader
    # -----------------------------------
    if not has_loader:
        raise MisconfigurationException(f"No `{loader_name}()` method defined to run `Trainer.{trainer_method}`.")

    # predict_step is not required to be overridden
    if stage == "predict":
        if model.predict_step is None:
            raise MisconfigurationException("`predict_step` cannot be None to run `Trainer.predict`")
        elif not has_step and not is_overridden("forward", model):
            raise MisconfigurationException("`Trainer.predict` requires `forward` method to run.")
    else:
        # -----------------------------------
        # verify model has an eval_step
        # -----------------------------------
        if not has_step:
            raise MisconfigurationException(f"No `{step_name}()` method defined to run `Trainer.{trainer_method}`.")


def __verify_dp_batch_transfer_support(trainer: "pl.Trainer", model: "pl.LightningModule") -> None:
    """Raise Misconfiguration exception since these hooks are not supported in DP mode."""
    # TODO: Remove this blocker once batch transfer to device is integrated in Lightning for DP mode.
    batch_transfer_hooks = ("on_before_batch_transfer", "transfer_batch_to_device", "on_after_batch_transfer")
    for hook in batch_transfer_hooks:
        if trainer._accelerator_connector.use_dp and is_overridden(hook, model):
            raise MisconfigurationException(f"Overriding `{hook}` is not supported in DP mode.")


def __verify_manual_optimization_support(trainer: "pl.Trainer", model: "pl.LightningModule") -> None:
    if model.automatic_optimization:
        return
    if trainer.gradient_clip_val is not None and trainer.gradient_clip_val > 0:
        raise MisconfigurationException(
            "Automatic gradient clipping is not supported for manual optimization."
            f" Remove `Trainer(gradient_clip_val={trainer.gradient_clip_val})`"
            " or switch to automatic optimization."
        )
    if trainer.accumulate_grad_batches != 1:
        raise MisconfigurationException(
            "Automatic gradient accumulation is not supported for manual optimization."
            f" Remove `Trainer(accumulate_grad_batches={trainer.accumulate_grad_batches})`"
            " or switch to automatic optimization."
        )


def __check_training_step_requires_dataloader_iter(model: "pl.LightningModule") -> None:
    """Check if the current `training_step` is requesting `dataloader_iter`."""
    training_step_fx = model.training_step
    if is_param_in_hook_signature(training_step_fx, "dataloader_iter", explicit=True):

        if is_overridden("on_train_batch_start", model):
            raise MisconfigurationException(
                "The model hook `on_train_batch_start` is not compatible with "
                "taking a `dataloader_iter` argument in your `training_step`."
            )

        if is_overridden("on_train_batch_end", model):
            raise MisconfigurationException(
                "The model hook `on_train_batch_end` is not compatible with "
                "taking a `dataloader_iter` argument in your `training_step`."
            )

        if model.truncated_bptt_steps > 0:
            raise MisconfigurationException(
                "The model taking a `dataloader_iter` argument in your `training_step` "
                "is incompatible with `truncated_bptt_steps > 0`."
            )


def _check_add_get_queue(model: "pl.LightningModule") -> None:
    r"""
    Checks if add_to_queue or get_from_queue is overriden and sends a deprecation warning.

    Args:
        model: The lightning module
    """
    if is_overridden("add_to_queue", model):
        rank_zero_deprecation(
            "The `LightningModule.add_to_queue` method was deprecated in v1.5 and will be removed in v1.7 in "
            "favor of `DDPSpawnStrategy.add_to_queue`"
        )
    if is_overridden("get_from_queue", model):
        rank_zero_deprecation(
            "The `LightningModule.get_from_queue` method was deprecated in v1.5 and will be removed in v1.7 in "
            "favor of `DDPSpawnStrategy.get_from_queue`"
        )


def _check_on_keyboard_interrupt(trainer: "pl.Trainer") -> None:
    """Checks if on_keyboard_interrupt is overriden and sends a deprecation warning."""
    for callback in trainer.callbacks:
        if is_overridden(method_name="on_keyboard_interrupt", instance=callback):
            rank_zero_deprecation(
                "The `on_keyboard_interrupt` callback hook was deprecated in v1.5 and will be removed in v1.7."
                " Please use the `on_exception` callback hook instead."
            )


def _check_dl_idx_in_on_train_batch_hooks(trainer: "pl.Trainer", model: "pl.LightningModule") -> None:
    for hook in ("on_train_batch_start", "on_train_batch_end"):
        if is_param_in_hook_signature(getattr(model, hook), "dataloader_idx", explicit=True):
            rank_zero_deprecation(
                f"Base `LightningModule.{hook}` hook signature has changed in v1.5."
                " The `dataloader_idx` argument will be removed in v1.7."
            )

        for cb in trainer.callbacks:
            if is_param_in_hook_signature(getattr(cb, hook), "dataloader_idx", explicit=True):
                rank_zero_deprecation(
                    f"Base `Callback.{hook}` hook signature has changed in v1.5."
                    " The `dataloader_idx` argument will be removed in v1.7."
                )


def _check_on_init_start_end(trainer: "pl.Trainer") -> None:
    """Checks if on_init_start/end are overridden and sends a deprecation warning."""
    for callback in trainer.callbacks:
        if is_overridden(method_name="on_init_start", instance=callback):
            rank_zero_deprecation(
                "The `on_init_start` callback hook was deprecated in v1.6 and will be removed in v1.8."
            )
        if is_overridden(method_name="on_init_end", instance=callback):
            rank_zero_deprecation("The `on_init_end` callback hook was deprecated in v1.6 and will be removed in v1.8.")


# TODO: Delete _check_on_hpc_hooks in v1.8
def _check_on_hpc_hooks(model: "pl.LightningModule") -> None:
    if is_overridden("on_hpc_save", model):
        rank_zero_deprecation(
            "Method `LightningModule.on_hpc_save` is deprecated in v1.6 and"
            " will be removed in v1.8. Please use `LightningModule.on_save_checkpoint` instead."
        )

    if is_overridden("on_hpc_load", model):
        rank_zero_deprecation(
            "Method `LightningModule.on_hpc_load` is deprecated in v1.6 and"
            " will be removed in v1.8. Please use `LightningModule.on_load_checkpoint` instead."
        )


<<<<<<< HEAD
# TODO: Remove on_batch_start/on_batch_end hooks in v1.8
def _check_on_batch_start_end(trainer: "pl.Trainer", model: "pl.LightningModule") -> None:
    hooks = (["on_batch_start", "on_train_batch_start"], ["on_batch_end", "on_train_batch_end"])

    for hook, alternative_hook in hooks:
        for callback in trainer.callbacks:
            if is_overridden(method_name=hook, instance=callback):
                rank_zero_deprecation(
                    f"The `Callback.{hook}` hook was deprecated in v1.6 and"
                    f" will be removed in v1.8. Please use `Callback.{alternative_hook}` instead."
                )
=======
def _check_on_configure_sharded_model(trainer: "pl.Trainer") -> None:
    for callback in trainer.callbacks:
        if is_overridden(method_name="on_configure_sharded_model", instance=callback):
            rank_zero_deprecation(
                "The `on_configure_sharded_model` callback hook was deprecated in"
                " v1.6 and will be removed in v1.8. Use `setup()` instead."
            )
>>>>>>> 478c6085
<|MERGE_RESOLUTION|>--- conflicted
+++ resolved
@@ -57,13 +57,10 @@
     _check_on_init_start_end(trainer)
     # TODO: Delete _check_on_hpc_hooks in v1.8
     _check_on_hpc_hooks(model)
-<<<<<<< HEAD
     # TODO: Delete on_batch_start/on_batch_end hooks in v1.8
     _check_on_batch_start_end(trainer, model)
-=======
     # TODO: Remove this in v1.8
     _check_on_configure_sharded_model(trainer)
->>>>>>> 478c6085
 
 
 def __verify_train_val_loop_configuration(trainer: "pl.Trainer", model: "pl.LightningModule") -> None:
@@ -331,7 +328,6 @@
         )
 
 
-<<<<<<< HEAD
 # TODO: Remove on_batch_start/on_batch_end hooks in v1.8
 def _check_on_batch_start_end(trainer: "pl.Trainer", model: "pl.LightningModule") -> None:
     hooks = (["on_batch_start", "on_train_batch_start"], ["on_batch_end", "on_train_batch_end"])
@@ -343,12 +339,12 @@
                     f"The `Callback.{hook}` hook was deprecated in v1.6 and"
                     f" will be removed in v1.8. Please use `Callback.{alternative_hook}` instead."
                 )
-=======
+
+
 def _check_on_configure_sharded_model(trainer: "pl.Trainer") -> None:
     for callback in trainer.callbacks:
         if is_overridden(method_name="on_configure_sharded_model", instance=callback):
             rank_zero_deprecation(
                 "The `on_configure_sharded_model` callback hook was deprecated in"
                 " v1.6 and will be removed in v1.8. Use `setup()` instead."
-            )
->>>>>>> 478c6085
+            )