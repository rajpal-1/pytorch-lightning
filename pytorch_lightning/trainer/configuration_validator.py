# Copyright The PyTorch Lightning team.
#
# Licensed under the Apache License, Version 2.0 (the "License");
# you may not use this file except in compliance with the License.
# You may obtain a copy of the License at
#
#     http://www.apache.org/licenses/LICENSE-2.0
#
# Unless required by applicable law or agreed to in writing, software
# distributed under the License is distributed on an "AS IS" BASIS,
# WITHOUT WARRANTIES OR CONDITIONS OF ANY KIND, either express or implied.
# See the License for the specific language governing permissions and
# limitations under the License.
import pytorch_lightning as pl
from pytorch_lightning.trainer.states import TrainerFn
from pytorch_lightning.utilities.exceptions import MisconfigurationException
from pytorch_lightning.utilities.model_helpers import is_overridden
from pytorch_lightning.utilities.signature_utils import is_param_in_hook_signature
from pytorch_lightning.utilities.warnings import rank_zero_deprecation, rank_zero_warn


def verify_loop_configurations(trainer: "pl.Trainer") -> None:
    r"""
    Checks that the model is configured correctly before the run is started.

    Args:
        trainer: Lightning Trainer
        model: The model to check the configuration.

    """
    model = trainer.lightning_module

    if trainer.state.fn is None:
        raise ValueError("Unexpected: Trainer state fn must be set before validating loop configuration.")
    if trainer.state.fn in (TrainerFn.FITTING, TrainerFn.TUNING):
        __verify_train_val_loop_configuration(trainer, model)
        __verify_manual_optimization_support(trainer, model)
        __check_training_step_requires_dataloader_iter(model)
    elif trainer.state.fn == TrainerFn.VALIDATING:
        __verify_eval_loop_configuration(trainer, model, "val")
    elif trainer.state.fn == TrainerFn.TESTING:
        __verify_eval_loop_configuration(trainer, model, "test")
    elif trainer.state.fn == TrainerFn.PREDICTING:
        __verify_eval_loop_configuration(trainer, model, "predict")

    __verify_dp_batch_transfer_support(trainer, model)
    _check_add_get_queue(model)
    # TODO: Delete _check_progress_bar in v1.7
    _check_progress_bar(model)
    # TODO: Delete _check_on_post_move_to_device in v1.7
    _check_on_post_move_to_device(model)
    # TODO: Delete _check_on_keyboard_interrupt in v1.7
    _check_on_keyboard_interrupt(trainer)
    # TODO: Remove this in v1.7 (deprecation: #9816)
    _check_dl_idx_in_on_train_batch_hooks(trainer, model)
    # TODO: Remove this in v1.8
    _check_on_init_start_end(trainer)
    # TODO: Delete _check_on_hpc_hooks in v1.8
    _check_on_hpc_hooks(model)
<<<<<<< HEAD
    # TODO: Delete on_epoch_start/on_epoch_end hooks in v1.8
    _check_on_epoch_start_end(trainer, model)
=======
    # TODO: Delete on_batch_start/on_batch_end hooks in v1.8
    _check_on_batch_start_end(trainer, model)
    # TODO: Remove this in v1.8
    _check_on_configure_sharded_model(trainer)
>>>>>>> 8c07d8bf


def __verify_train_val_loop_configuration(trainer: "pl.Trainer", model: "pl.LightningModule") -> None:
    # -----------------------------------
    # verify model has a training step
    # -----------------------------------
    has_training_step = is_overridden("training_step", model)
    if not has_training_step:
        raise MisconfigurationException(
            "No `training_step()` method defined. Lightning `Trainer` expects as minimum a"
            " `training_step()`, `train_dataloader()` and `configure_optimizers()` to be defined."
        )

    # -----------------------------------
    # verify model has a train dataloader
    # -----------------------------------
    has_train_dataloader = trainer._data_connector._train_dataloader_source.is_defined()
    if not has_train_dataloader:
        raise MisconfigurationException(
            "No `train_dataloader()` method defined. Lightning `Trainer` expects as minimum a"
            " `training_step()`, `train_dataloader()` and `configure_optimizers()` to be defined."
        )

    # -----------------------------------
    # verify model has optimizer
    # -----------------------------------
    has_optimizers = is_overridden("configure_optimizers", model)
    if not has_optimizers:
        raise MisconfigurationException(
            "No `configure_optimizers()` method defined. Lightning `Trainer` expects as minimum a"
            " `training_step()`, `train_dataloader()` and `configure_optimizers()` to be defined."
        )

    # ----------------------------------------------
    # verify model does not have on_train_dataloader
    # ----------------------------------------------
    has_on_train_dataloader = is_overridden("on_train_dataloader", model)
    if has_on_train_dataloader:
        rank_zero_deprecation(
            "Method `on_train_dataloader` is deprecated in v1.5.0 and will be removed in v1.7.0."
            " Please use `train_dataloader()` directly."
        )

    trainer.overriden_optimizer_step = is_overridden("optimizer_step", model)
    trainer.overriden_optimizer_zero_grad = is_overridden("optimizer_zero_grad", model)
    automatic_optimization = model.automatic_optimization
    going_to_accumulate_grad_batches = trainer.accumulation_scheduler.going_to_accumulate_grad_batches()

    has_overriden_optimization_functions = trainer.overriden_optimizer_step or trainer.overriden_optimizer_zero_grad
    if has_overriden_optimization_functions and going_to_accumulate_grad_batches and automatic_optimization:
        rank_zero_warn(
            "When using `Trainer(accumulate_grad_batches != 1)` and overriding"
            " `LightningModule.optimizer_{step,zero_grad}`, the hooks will not be called on every batch"
            " (rather, they are called on every optimization step)."
        )

    # -----------------------------------
    # verify model for val loop
    # -----------------------------------

    has_val_loader = trainer._data_connector._val_dataloader_source.is_defined()
    has_val_step = is_overridden("validation_step", model)

    if has_val_loader and not has_val_step:
        rank_zero_warn("You passed in a `val_dataloader` but have no `validation_step`. Skipping val loop.")
    if has_val_step and not has_val_loader:
        rank_zero_warn("You defined a `validation_step` but have no `val_dataloader`. Skipping val loop.")

    # ----------------------------------------------
    # verify model does not have on_val_dataloader
    # ----------------------------------------------
    has_on_val_dataloader = is_overridden("on_val_dataloader", model)
    if has_on_val_dataloader:
        rank_zero_deprecation(
            "Method `on_val_dataloader` is deprecated in v1.5.0 and will be removed in v1.7.0."
            " Please use `val_dataloader()` directly."
        )


def _check_progress_bar(model: "pl.LightningModule") -> None:
    r"""
    Checks if get_progress_bar_dict is overriden and sends a deprecation warning.

    Args:
        model: The model to check the get_progress_bar_dict method.
    """
    if is_overridden("get_progress_bar_dict", model):
        rank_zero_deprecation(
            "The `LightningModule.get_progress_bar_dict` method was deprecated in v1.5 and will be removed in v1.7."
            " Please use the `ProgressBarBase.get_metrics` instead."
        )


def _check_on_post_move_to_device(model: "pl.LightningModule") -> None:
    r"""
    Checks if `on_post_move_to_device` method is overriden and sends a deprecation warning.

    Args:
        model: The model to check the `on_post_move_to_device` method.
    """
    if is_overridden("on_post_move_to_device", model):
        rank_zero_deprecation(
            "Method `on_post_move_to_device` has been deprecated in v1.5 and will be removed in v1.7. "
            "We perform automatic parameters tying without the need of implementing `on_post_move_to_device`."
        )


def __verify_eval_loop_configuration(trainer: "pl.Trainer", model: "pl.LightningModule", stage: str) -> None:
    loader_name = f"{stage}_dataloader"
    step_name = "validation_step" if stage == "val" else f"{stage}_step"
    trainer_method = "validate" if stage == "val" else stage
    on_eval_hook = f"on_{loader_name}"

    has_loader = getattr(trainer._data_connector, f"_{stage}_dataloader_source").is_defined()
    has_step = is_overridden(step_name, model)
    has_on_eval_dataloader = is_overridden(on_eval_hook, model)

    # ----------------------------------------------
    # verify model does not have on_eval_dataloader
    # ----------------------------------------------
    if has_on_eval_dataloader:
        rank_zero_deprecation(
            f"Method `{on_eval_hook}` is deprecated in v1.5.0 and will"
            f" be removed in v1.7.0. Please use `{loader_name}()` directly."
        )

    # -----------------------------------
    # verify model has an eval_dataloader
    # -----------------------------------
    if not has_loader:
        raise MisconfigurationException(f"No `{loader_name}()` method defined to run `Trainer.{trainer_method}`.")

    # predict_step is not required to be overridden
    if stage == "predict":
        if model.predict_step is None:
            raise MisconfigurationException("`predict_step` cannot be None to run `Trainer.predict`")
        elif not has_step and not is_overridden("forward", model):
            raise MisconfigurationException("`Trainer.predict` requires `forward` method to run.")
    else:
        # -----------------------------------
        # verify model has an eval_step
        # -----------------------------------
        if not has_step:
            raise MisconfigurationException(f"No `{step_name}()` method defined to run `Trainer.{trainer_method}`.")


def __verify_dp_batch_transfer_support(trainer: "pl.Trainer", model: "pl.LightningModule") -> None:
    """Raise Misconfiguration exception since these hooks are not supported in DP mode."""
    # TODO: Remove this blocker once batch transfer to device is integrated in Lightning for DP mode.
    batch_transfer_hooks = ("on_before_batch_transfer", "transfer_batch_to_device", "on_after_batch_transfer")
    for hook in batch_transfer_hooks:
        if trainer._accelerator_connector.use_dp and is_overridden(hook, model):
            raise MisconfigurationException(f"Overriding `{hook}` is not supported in DP mode.")


def __verify_manual_optimization_support(trainer: "pl.Trainer", model: "pl.LightningModule") -> None:
    if model.automatic_optimization:
        return
    if trainer.gradient_clip_val is not None and trainer.gradient_clip_val > 0:
        raise MisconfigurationException(
            "Automatic gradient clipping is not supported for manual optimization."
            f" Remove `Trainer(gradient_clip_val={trainer.gradient_clip_val})`"
            " or switch to automatic optimization."
        )
    if trainer.accumulate_grad_batches != 1:
        raise MisconfigurationException(
            "Automatic gradient accumulation is not supported for manual optimization."
            f" Remove `Trainer(accumulate_grad_batches={trainer.accumulate_grad_batches})`"
            " or switch to automatic optimization."
        )


def __check_training_step_requires_dataloader_iter(model: "pl.LightningModule") -> None:
    """Check if the current `training_step` is requesting `dataloader_iter`."""
    training_step_fx = model.training_step
    if is_param_in_hook_signature(training_step_fx, "dataloader_iter", explicit=True):

        if is_overridden("on_train_batch_start", model):
            raise MisconfigurationException(
                "The model hook `on_train_batch_start` is not compatible with "
                "taking a `dataloader_iter` argument in your `training_step`."
            )

        if is_overridden("on_train_batch_end", model):
            raise MisconfigurationException(
                "The model hook `on_train_batch_end` is not compatible with "
                "taking a `dataloader_iter` argument in your `training_step`."
            )

        if model.truncated_bptt_steps > 0:
            raise MisconfigurationException(
                "The model taking a `dataloader_iter` argument in your `training_step` "
                "is incompatible with `truncated_bptt_steps > 0`."
            )


def _check_add_get_queue(model: "pl.LightningModule") -> None:
    r"""
    Checks if add_to_queue or get_from_queue is overriden and sends a deprecation warning.

    Args:
        model: The lightning module
    """
    if is_overridden("add_to_queue", model):
        rank_zero_deprecation(
            "The `LightningModule.add_to_queue` method was deprecated in v1.5 and will be removed in v1.7 in "
            "favor of `DDPSpawnStrategy.add_to_queue`"
        )
    if is_overridden("get_from_queue", model):
        rank_zero_deprecation(
            "The `LightningModule.get_from_queue` method was deprecated in v1.5 and will be removed in v1.7 in "
            "favor of `DDPSpawnStrategy.get_from_queue`"
        )


def _check_on_keyboard_interrupt(trainer: "pl.Trainer") -> None:
    """Checks if on_keyboard_interrupt is overriden and sends a deprecation warning."""
    for callback in trainer.callbacks:
        if is_overridden(method_name="on_keyboard_interrupt", instance=callback):
            rank_zero_deprecation(
                "The `on_keyboard_interrupt` callback hook was deprecated in v1.5 and will be removed in v1.7."
                " Please use the `on_exception` callback hook instead."
            )


def _check_dl_idx_in_on_train_batch_hooks(trainer: "pl.Trainer", model: "pl.LightningModule") -> None:
    for hook in ("on_train_batch_start", "on_train_batch_end"):
        if is_param_in_hook_signature(getattr(model, hook), "dataloader_idx", explicit=True):
            rank_zero_deprecation(
                f"Base `LightningModule.{hook}` hook signature has changed in v1.5."
                " The `dataloader_idx` argument will be removed in v1.7."
            )

        for cb in trainer.callbacks:
            if is_param_in_hook_signature(getattr(cb, hook), "dataloader_idx", explicit=True):
                rank_zero_deprecation(
                    f"Base `Callback.{hook}` hook signature has changed in v1.5."
                    " The `dataloader_idx` argument will be removed in v1.7."
                )


def _check_on_init_start_end(trainer: "pl.Trainer") -> None:
    """Checks if on_init_start/end are overridden and sends a deprecation warning."""
    for callback in trainer.callbacks:
        if is_overridden(method_name="on_init_start", instance=callback):
            rank_zero_deprecation(
                "The `on_init_start` callback hook was deprecated in v1.6 and will be removed in v1.8."
            )
        if is_overridden(method_name="on_init_end", instance=callback):
            rank_zero_deprecation("The `on_init_end` callback hook was deprecated in v1.6 and will be removed in v1.8.")


# TODO: Delete _check_on_hpc_hooks in v1.8
def _check_on_hpc_hooks(model: "pl.LightningModule") -> None:
    if is_overridden("on_hpc_save", model):
        rank_zero_deprecation(
            "Method `LightningModule.on_hpc_save` is deprecated in v1.6 and"
            " will be removed in v1.8. Please use `LightningModule.on_save_checkpoint` instead."
        )

    if is_overridden("on_hpc_load", model):
        rank_zero_deprecation(
            "Method `LightningModule.on_hpc_load` is deprecated in v1.6 and"
            " will be removed in v1.8. Please use `LightningModule.on_load_checkpoint` instead."
        )


<<<<<<< HEAD
# TODO: Remove on_epoch_start/on_epoch_end hooks in v1.8
def _check_on_epoch_start_end(trainer: "pl.Trainer", model: "pl.LightningModule") -> None:
    hooks = (
        ["on_epoch_start", "on_<train/validation/test>_epoch_start"],
        ["on_epoch_end", "on_<train/validation/test>_epoch_end"],
    )

    for hook, alternative_hook in hooks:
        if is_overridden(hook, model):
            rank_zero_deprecation(
                f"The `LightningModule.{hook}` hook was deprecated in v1.6 and"
                f" will be removed in v1.8. Please use `LightningModule.{alternative_hook}` instead."
            )

=======
# TODO: Remove on_batch_start/on_batch_end hooks in v1.8
def _check_on_batch_start_end(trainer: "pl.Trainer", model: "pl.LightningModule") -> None:
    hooks = (["on_batch_start", "on_train_batch_start"], ["on_batch_end", "on_train_batch_end"])

    for hook, alternative_hook in hooks:
>>>>>>> 8c07d8bf
        for callback in trainer.callbacks:
            if is_overridden(method_name=hook, instance=callback):
                rank_zero_deprecation(
                    f"The `Callback.{hook}` hook was deprecated in v1.6 and"
                    f" will be removed in v1.8. Please use `Callback.{alternative_hook}` instead."
<<<<<<< HEAD
                )
=======
                )


def _check_on_configure_sharded_model(trainer: "pl.Trainer") -> None:
    for callback in trainer.callbacks:
        if is_overridden(method_name="on_configure_sharded_model", instance=callback):
            rank_zero_deprecation(
                "The `on_configure_sharded_model` callback hook was deprecated in"
                " v1.6 and will be removed in v1.8. Use `setup()` instead."
            )
>>>>>>> 8c07d8bf
<|MERGE_RESOLUTION|>--- conflicted
+++ resolved
@@ -57,15 +57,12 @@
     _check_on_init_start_end(trainer)
     # TODO: Delete _check_on_hpc_hooks in v1.8
     _check_on_hpc_hooks(model)
-<<<<<<< HEAD
     # TODO: Delete on_epoch_start/on_epoch_end hooks in v1.8
     _check_on_epoch_start_end(trainer, model)
-=======
     # TODO: Delete on_batch_start/on_batch_end hooks in v1.8
     _check_on_batch_start_end(trainer, model)
     # TODO: Remove this in v1.8
     _check_on_configure_sharded_model(trainer)
->>>>>>> 8c07d8bf
 
 
 def __verify_train_val_loop_configuration(trainer: "pl.Trainer", model: "pl.LightningModule") -> None:
@@ -333,7 +330,6 @@
         )
 
 
-<<<<<<< HEAD
 # TODO: Remove on_epoch_start/on_epoch_end hooks in v1.8
 def _check_on_epoch_start_end(trainer: "pl.Trainer", model: "pl.LightningModule") -> None:
     hooks = (
@@ -348,21 +344,16 @@
                 f" will be removed in v1.8. Please use `LightningModule.{alternative_hook}` instead."
             )
 
-=======
 # TODO: Remove on_batch_start/on_batch_end hooks in v1.8
 def _check_on_batch_start_end(trainer: "pl.Trainer", model: "pl.LightningModule") -> None:
     hooks = (["on_batch_start", "on_train_batch_start"], ["on_batch_end", "on_train_batch_end"])
 
     for hook, alternative_hook in hooks:
->>>>>>> 8c07d8bf
         for callback in trainer.callbacks:
             if is_overridden(method_name=hook, instance=callback):
                 rank_zero_deprecation(
                     f"The `Callback.{hook}` hook was deprecated in v1.6 and"
                     f" will be removed in v1.8. Please use `Callback.{alternative_hook}` instead."
-<<<<<<< HEAD
-                )
-=======
                 )
 
 
@@ -372,5 +363,4 @@
             rank_zero_deprecation(
                 "The `on_configure_sharded_model` callback hook was deprecated in"
                 " v1.6 and will be removed in v1.8. Use `setup()` instead."
-            )
->>>>>>> 8c07d8bf
+            )