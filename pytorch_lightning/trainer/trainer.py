--- conflicted
+++ resolved
@@ -105,18 +105,11 @@
             weights_save_path: Optional[str] = None,
             amp_level: str = 'O1',
             nb_sanity_val_steps=None,  # backward compatible, todo: remove in v0.8.0
-<<<<<<< HEAD
-            num_sanity_val_steps=5,
-            truncated_bptt_steps=None,
-            resume_from_checkpoint=None,
-            profiler=None,
-            benchmark=False,
-=======
             num_sanity_val_steps: int = 5,
             truncated_bptt_steps: Optional[int] = None,
             resume_from_checkpoint: Optional[str] = None,
             profiler: Optional[BaseProfiler] = None,
->>>>>>> c56ee8bd
+            benchmark: bool = False，
     ):
         r"""
 
