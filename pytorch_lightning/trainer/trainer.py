import distutils
import inspect
import os
import sys
import warnings
from argparse import ArgumentParser
from typing import Union, Optional, List, Dict, Tuple, Iterable, Any

import torch
import torch.distributed as torch_distrib
import torch.multiprocessing as mp
from torch.utils.data import DataLoader
from tqdm.auto import tqdm

from pytorch_lightning import _logger as log
from pytorch_lightning.callbacks import ModelCheckpoint, EarlyStopping, Callback
from pytorch_lightning.core.lightning import LightningModule
from pytorch_lightning.loggers import LightningLoggerBase
from pytorch_lightning.profiler import SimpleProfiler, PassThroughProfiler, BaseProfiler
from pytorch_lightning.trainer.auto_mix_precision import TrainerAMPMixin
from pytorch_lightning.trainer.callback_config import TrainerCallbackConfigMixin
from pytorch_lightning.trainer.callback_hook import TrainerCallbackHookMixin
from pytorch_lightning.trainer.data_loading import TrainerDataLoadingMixin
from pytorch_lightning.trainer.deprecated_api import (TrainerDeprecatedAPITillVer0_8,
                                                      TrainerDeprecatedAPITillVer0_9)
from pytorch_lightning.trainer.distrib_data_parallel import TrainerDDPMixin
from pytorch_lightning.trainer.distrib_parts import TrainerDPMixin, parse_gpu_ids, determine_root_gpu_device
from pytorch_lightning.trainer.evaluation_loop import TrainerEvaluationLoopMixin
from pytorch_lightning.trainer.logging import TrainerLoggingMixin
from pytorch_lightning.trainer.model_hooks import TrainerModelHooksMixin
from pytorch_lightning.trainer.optimizers import TrainerOptimizersMixin
from pytorch_lightning.trainer.supporters import TensorRunningMean
from pytorch_lightning.trainer.training_io import TrainerIOMixin
from pytorch_lightning.trainer.training_loop import TrainerTrainLoopMixin
from pytorch_lightning.trainer.training_tricks import TrainerTrainingTricksMixin
from pytorch_lightning.utilities.exceptions import MisconfigurationException

try:
    from apex import amp
except ImportError:
    APEX_AVAILABLE = False
else:
    APEX_AVAILABLE = True

try:
    import torch_xla
    import torch_xla.core.xla_model as xm
    import torch_xla.distributed.xla_multiprocessing as xmp
except ImportError:
    XLA_AVAILABLE = False
else:
    XLA_AVAILABLE = True


class Trainer(
    TrainerIOMixin,
    TrainerOptimizersMixin,
    TrainerDPMixin,
    TrainerDDPMixin,
    TrainerLoggingMixin,
    TrainerModelHooksMixin,
    TrainerTrainingTricksMixin,
    TrainerDataLoadingMixin,
    TrainerAMPMixin,
    TrainerEvaluationLoopMixin,
    TrainerTrainLoopMixin,
    TrainerCallbackConfigMixin,
    TrainerCallbackHookMixin,
    TrainerDeprecatedAPITillVer0_8,
    TrainerDeprecatedAPITillVer0_9,
):
    DEPRECATED_IN_0_8 = (
        'gradient_clip', 'nb_gpu_nodes', 'max_nb_epochs', 'min_nb_epochs',
        'add_row_log_interval', 'nb_sanity_val_steps'
    )
    DEPRECATED_IN_0_9 = ('use_amp', 'show_progress_bar')

    def __init__(
            self,
            logger: Union[LightningLoggerBase, Iterable[LightningLoggerBase], bool] = True,
            checkpoint_callback: Union[ModelCheckpoint, bool] = True,
            early_stop_callback: Optional[Union[EarlyStopping, bool]] = False,
            callbacks: List[Callback] = [],
            default_save_path: Optional[str] = None,
            gradient_clip_val: float = 0,
            process_position: int = 0,
            num_nodes: int = 1,
            gpus: Optional[Union[List[int], str, int]] = None,
            num_tpu_cores: Optional[int] = None,
            log_gpu_memory: Optional[str] = None,
            show_progress_bar=None,  # backward compatible, todo: remove in v0.9.0
            progress_bar_refresh_rate: int = 1,
            overfit_pct: float = 0.0,
            track_grad_norm: int = -1,
            check_val_every_n_epoch: int = 1,
            fast_dev_run: bool = False,
            accumulate_grad_batches: Union[int, Dict[int, int], List[list]] = 1,
            max_epochs: int = 1000,
            min_epochs: int = 1,
            max_steps: Optional[int] = None,
            min_steps: Optional[int] = None,
            train_percent_check: float = 1.0,
            val_percent_check: float = 1.0,
            test_percent_check: float = 1.0,
            val_check_interval: float = 1.0,
            log_save_interval: int = 100,
            row_log_interval: int = 10,
            add_row_log_interval=None,  # backward compatible, todo: remove in v0.8.0
            distributed_backend: Optional[str] = None,
            precision: int = 32,
            print_nan_grads: bool = False,  # backward compatible, todo: remove in v0.9.0
            weights_summary: Optional[str] = 'full',
            weights_save_path: Optional[str] = None,
            amp_level: str = 'O1',
            num_sanity_val_steps: int = 5,
            truncated_bptt_steps: Optional[int] = None,
            resume_from_checkpoint: Optional[str] = None,
            profiler: Optional[BaseProfiler] = None,
            benchmark: bool = False,
            reload_dataloaders_every_epoch: bool = False,
            gradient_clip=None,  # backward compatible, todo: remove in v0.8.0
            nb_gpu_nodes=None,  # backward compatible, todo: remove in v0.8.0
            max_nb_epochs=None,  # backward compatible, todo: remove in v0.8.0
            min_nb_epochs=None,  # backward compatible, todo: remove in v0.8.0
            use_amp=False,  # backward compatible, todo: remove in v0.9.0
            nb_sanity_val_steps=None,  # backward compatible, todo: remove in v0.8.0
            **kwargs
    ):
        r"""

        Customize every aspect of training via flags

        Args:
            logger: Logger (or iterable collection of loggers) for experiment tracking.

            checkpoint_callback: Callback for checkpointing.

            early_stop_callback (:class:`pytorch_lightning.callbacks.EarlyStopping`):

            callbacks: Add a list of callbacks.

            default_save_path: Default path for logs and weights when no logger/ckpt_callback passed

            gradient_clip_val: 0 means don't clip.

            gradient_clip:
                .. warning:: .. deprecated:: 0.7.0

                    Use `gradient_clip_val` instead. Will remove 0.9.0.

            process_position: orders the tqdm bar when running multiple models on same machine.

            num_nodes: number of GPU nodes for distributed training.

            nb_gpu_nodes:
                .. warning:: .. deprecated:: 0.7.0

                    Use `num_nodes` instead. Will remove 0.9.0.

            gpus: Which GPUs to train on.

            num_tpu_cores: How many TPU cores to train on (1 or 8).

            log_gpu_memory: None, 'min_max', 'all'. Might slow performance

            show_progress_bar:
                .. warning:: .. deprecated:: 0.7.2
                        Set `progress_bar_refresh_rate` to postive integer to enable. Will remove 0.9.0.

            progress_bar_refresh_rate: How often to refresh progress bar (in steps). Value ``0`` disables progress bar.

            overfit_pct: How much of training-, validation-, and test dataset to check.

            track_grad_norm: -1 no tracking. Otherwise tracks that norm

            check_val_every_n_epoch: Check val every n train epochs.

            fast_dev_run: runs 1 batch of train, test  and val to find any bugs (ie: a sort of unit test).

            accumulate_grad_batches: Accumulates grads every k batches or as set up in the dict.

            max_epochs: Stop training once this number of epochs is reached.

            max_nb_epochs:
                .. warning:: .. deprecated:: 0.7.0

                    Use `max_epochs` instead. Will remove 0.9.0.

            min_epochs: Force training for at least these many epochs

            min_nb_epochs:
                .. warning:: .. deprecated:: 0.7.0

                    Use `min_epochs` instead. Will remove 0.9.0.

            max_steps: Stop training after this number of steps. Disabled by default (None).

            min_steps: Force training for at least these number of steps. Disabled by default (None).

            train_percent_check: How much of training dataset to check.

            val_percent_check: How much of validation dataset to check.

            test_percent_check: How much of test dataset to check.

            val_check_interval: How often within one training epoch to check the validation set

            log_save_interval: Writes logs to disk this often

            row_log_interval: How often to add logging rows (does not write to disk)

            add_row_log_interval:
                .. warning:: .. deprecated:: 0.7.0

                    Use `row_log_interval` instead. Will remove 0.9.0.

            distributed_backend: The distributed backend to use.

            use_amp:
                .. warning:: .. deprecated:: 0.7.0

                    Use `precision` instead. Will remove 0.9.0.

            precision: Full precision (32), half precision (16).

            print_nan_grads:
                .. warning:: .. deprecated:: 0.7.2

                    Has no effect. When detected, NaN grads will be printed automatically.
                    Will remove 0.9.0.

            weights_summary: Prints a summary of the weights when training begins.

            weights_save_path: Where to save weights if specified.

            amp_level: The optimization level to use (O1, O2, etc...).

            num_sanity_val_steps: Sanity check runs n batches of val before starting the training routine.

            nb_sanity_val_steps:
                .. warning:: .. deprecated:: 0.7.0

                    Use `num_sanity_val_steps` instead. Will remove 0.8.0.

            truncated_bptt_steps: Truncated back prop breaks performs backprop every k steps of

            resume_from_checkpoint: To resume training from a specific checkpoint pass in the path here.k

            profiler:  To profile individual steps during training and assist in

            reload_dataloaders_every_epoch: Set to True to reload dataloaders every epoch

            benchmark: If true enables cudnn.benchmark.
        """

        # Init callbacks
        self.callbacks = callbacks
        self.on_init_start()

        # benchmarking
        self.benchmark = benchmark
        if benchmark:
            torch.backends.cudnn.benchmark = True

        # Transfer params
        self.num_nodes = num_nodes
        # Backward compatibility, TODO: remove in v0.8.0
        if nb_gpu_nodes is not None:
            warnings.warn("Argument `nb_gpu_nodes` has renamed to `num_nodes` since v0.5.0"
                          " and this method will be removed in v0.8.0", DeprecationWarning)
            self.num_gpu_nodes = nb_gpu_nodes
        self.log_gpu_memory = log_gpu_memory

        self.gradient_clip_val = gradient_clip_val
        # Backward compatibility, TODO: remove in v0.8.0
        if gradient_clip is not None:
            warnings.warn("Argument `gradient_clip` has renamed to `gradient_clip_val` since v0.5.0"
                          " and this method will be removed in v0.8.0", DeprecationWarning)
            self.gradient_clip = gradient_clip

        self.progress_bar_refresh_rate = progress_bar_refresh_rate
        self.check_val_every_n_epoch = check_val_every_n_epoch
        self.track_grad_norm = track_grad_norm
        self.on_gpu = True if (gpus and torch.cuda.is_available()) else False

        # tpu config
        self.on_tpu = num_tpu_cores is not None
        self.num_tpu_cores = num_tpu_cores
        assert num_tpu_cores in [1, 8, None], 'num_tpu_cores can only be 1 or 8'

        self.process_position = process_position
        self.weights_summary = weights_summary

        self.max_epochs = max_epochs
        # Backward compatibility, TODO: remove in v0.8.0
        if max_nb_epochs is not None:
            warnings.warn("Argument `max_nb_epochs` has renamed to `max_epochs` since v0.5.0"
                          " and this method will be removed in v0.8.0", DeprecationWarning)
            self.max_nb_epochs = max_nb_epochs

        self.min_epochs = min_epochs
        # Backward compatibility, TODO: remove in v0.8.0
        if min_nb_epochs is not None:
            warnings.warn("Argument `min_nb_epochs` has renamed to `min_epochs` since v0.5.0"
                          " and this method will be removed in v0.8.0", DeprecationWarning)
            self.min_nb_epochs = min_nb_epochs

        self.max_steps = max_steps
        self.min_steps = min_steps

        self.num_sanity_val_steps = num_sanity_val_steps
        # Backward compatibility, TODO: remove in v0.8.0
        if nb_sanity_val_steps is not None:
            warnings.warn("Argument `nb_sanity_val_steps` has renamed to "
                          "`num_sanity_val_steps` since v0.5.0"
                          " and this method will be removed in v0.8.0", DeprecationWarning)
            self.nb_sanity_val_steps = nb_sanity_val_steps

        # Backward compatibility, TODO: remove in v0.9.0
        if print_nan_grads:
            warnings.warn("Argument `print_nan_grads` has no effect and will be removed in v0.9.0."
                          " NaN grads will be printed automatically when detected.",
                          DeprecationWarning)

        self.reload_dataloaders_every_epoch = reload_dataloaders_every_epoch

        self.truncated_bptt_steps = truncated_bptt_steps
        self.resume_from_checkpoint = resume_from_checkpoint
        self.shown_warnings = set()

        self.fast_dev_run = fast_dev_run
        if self.fast_dev_run:
            self.num_sanity_val_steps = 1
            self.max_epochs = 1
            log.info('Running in fast_dev_run mode: will run a full train,'
                     ' val loop using a single batch')

        # set default save path if user didn't provide one
        self.default_save_path = default_save_path
        if self.default_save_path is None:
            self.default_save_path = os.getcwd()

        # training bookeeping
        self.total_batch_idx = 0
        self.running_loss = TensorRunningMean(window_length=20)
        self.batch_idx = 0
        self.tqdm_metrics = {}
        self.callback_metrics = {}
        self.num_val_batches = 0
        self.num_training_batches = 0
        self.num_test_batches = 0
        self.train_dataloader = None
        self.test_dataloaders = None
        self.val_dataloaders = None

        # training state
        self.model = None
        self.testing = False
        self.disable_validation = False
        self.lr_schedulers = []
        self.optimizers = None
        self.optimizer_frequencies = []
        self.global_step = 0
        self.current_epoch = 0
        self.total_batches = 0

        # configure logger
        self.configure_logger(logger)

        # configure profiler
        if profiler is True:
            profiler = SimpleProfiler()
        self.profiler = profiler or PassThroughProfiler()

        # configure early stop callback
        # creates a default one if none passed in
        self.configure_early_stopping(early_stop_callback)

        # configure checkpoint callback
        self.checkpoint_callback = checkpoint_callback
        self.weights_save_path = weights_save_path

        # accumulated grads
        self.accumulate_grad_batches = accumulate_grad_batches
        self.configure_accumulated_gradients(accumulate_grad_batches)

        # allow int, string and gpu list
        self.gpus = gpus
        self.data_parallel_device_ids = parse_gpu_ids(self.gpus)
        self.root_gpu = determine_root_gpu_device(self.data_parallel_device_ids)

        # tpu state flags
        self.use_tpu = False
        self.tpu_local_core_rank = None
        self.tpu_global_core_rank = None

        # distributed backend choice
        self.use_ddp = False
        self.use_ddp2 = False
        self.use_dp = False
        self.single_gpu = False
        self.distributed_backend = distributed_backend
        self.set_distributed_mode(distributed_backend, self.num_nodes)

        # override dist backend when using tpus
        if self.on_tpu:
            self.init_tpu()
            self.current_tpu_idx = None

        # init flags for SLURM+ddp to work
        self.proc_rank = 0
        self.world_size = 1
        self.node_rank = 0
        self.configure_slurm_ddp(self.num_nodes)

        # nvidia setup
        self.set_nvidia_flags(self.is_slurm_managing_tasks, self.data_parallel_device_ids)

        # can't init progress bar here because starting a new process
        # means the progress_bar won't survive pickling
        # backward compatibility
        if show_progress_bar is not None:
            self.show_progress_bar = show_progress_bar

        # logging
        self.log_save_interval = log_save_interval
        self.val_check_interval = val_check_interval

        # backward compatibility
        if add_row_log_interval is not None:
            warnings.warn("`add_row_log_interval` has renamed to `row_log_interval` since v0.5.0"
                          " and this method will be removed in v0.8.0", DeprecationWarning)
            if not row_log_interval:  # in case you did not set the proper value
                row_log_interval = add_row_log_interval
        self.row_log_interval = row_log_interval

        # how much of the data to use
        self.overfit_pct = overfit_pct
        self.determine_data_use_amount(train_percent_check, val_percent_check,
                                       test_percent_check, overfit_pct)

        # 16 bit mixed precision training using apex
        self.amp_level = amp_level
        self.precision = precision

        assert self.precision in (16, 32), 'only 32 or 16 bit precision supported'

        if self.precision == 16 and self.num_tpu_cores is None:
            use_amp = True
        self.init_amp(use_amp)

        # Callback system
        self.on_init_end()

    @property
    def slurm_job_id(self) -> int:
        try:
            job_id = os.environ['SLURM_JOB_ID']
            job_id = int(job_id)
        except Exception:
            job_id = None
        return job_id

    @classmethod
    def default_attributes(cls):
        init_signature = inspect.signature(Trainer)

        args = {}
        for param_name in init_signature.parameters:
            value = init_signature.parameters[param_name].default
            args[param_name] = value

        return args

    @classmethod
    def get_init_arguments_and_types(cls) -> List[Tuple[str, Tuple, Any]]:
        r"""Scans the Trainer signature and returns argument names, types and default values.

        Returns:
            List with tuples of 3 values:
            (argument name, set with argument types, argument default value).

        Examples:
            >>> args = Trainer.get_init_arguments_and_types()
            >>> import pprint
            >>> pprint.pprint(sorted(args))  # doctest: +ELLIPSIS +NORMALIZE_WHITESPACE
            [('accumulate_grad_batches',
              (<class 'int'>, typing.Dict[int, int], typing.List[list]),
              1),
             ...
             ('callbacks', (<class 'pytorch_lightning.callbacks.base.Callback'>,), []),
             ('check_val_every_n_epoch', (<class 'int'>,), 1),
             ...
             ('max_epochs', (<class 'int'>,), 1000),
             ...
             ('precision', (<class 'int'>,), 32),
             ('print_nan_grads', (<class 'bool'>,), False),
             ('process_position', (<class 'int'>,), 0),
             ('profiler',
              (<class 'pytorch_lightning.profiler.profilers.BaseProfiler'>,
               <class 'NoneType'>),
              None),
             ...
        """
        trainer_default_params = inspect.signature(cls).parameters
        name_type_default = []
        for arg in trainer_default_params:
            arg_type = trainer_default_params[arg].annotation
            arg_default = trainer_default_params[arg].default
            try:
                arg_types = tuple(arg_type.__args__)
            except AttributeError:
                arg_types = (arg_type,)

            name_type_default.append((arg, arg_types, arg_default))

        return name_type_default

    @classmethod
    def get_deprecated_arg_names(cls) -> List:
        """Returns a list with deprecated Trainer arguments."""
        depr_arg_names = []
        for name, val in cls.__dict__.items():
            if name.startswith('DEPRECATED') and isinstance(val, (tuple, list)):
                depr_arg_names.extend(val)
        return depr_arg_names

    @classmethod
    def add_argparse_args(cls, parent_parser: ArgumentParser) -> ArgumentParser:
        r"""Extends existing argparse by default `Trainer` attributes.

        Args:
            parent_parser:
                The custom cli arguments parser, which will be extended by
                the Trainer default arguments.

        Only arguments of the allowed types (str, float, int, bool) will
        extend the `parent_parser`.
        """
        parser = ArgumentParser(parents=[parent_parser], add_help=False, )

        depr_arg_names = cls.get_deprecated_arg_names()

        allowed_types = (str, float, int, bool)
        # TODO: get "help" from docstring :)
        for arg, arg_types, arg_default in cls.get_init_arguments_and_types():
            if arg not in depr_arg_names:
                for allowed_type in allowed_types:
                    if allowed_type in arg_types:
                        if allowed_type is bool:
                            allowed_type = lambda x: bool(distutils.util.strtobool(x))
                        parser.add_argument(
                            f'--{arg}',
                            default=arg_default,
                            type=allowed_type,
                            dest=arg,
                            help='autogenerated by pl.Trainer'
                        )
                        break

        return parser

    @classmethod
    def from_argparse_args(cls, args):

        params = vars(args)
        return cls(**params)

    @property
    def num_gpus(self) -> int:
        gpus = self.data_parallel_device_ids
        if gpus is None:
            return 0
        return len(gpus)

    @property
    def data_parallel(self) -> bool:
        return self.use_dp or self.use_ddp or self.use_ddp2

    @property
    def training_tqdm_dict(self) -> dict:
        """Read-only for tqdm metrics.
        :return:
        """
        ref_model = self.model if not self.data_parallel else self.model.module

        return dict(**ref_model.get_tqdm_dict(), **self.tqdm_metrics)

    @property
    def tng_tqdm_dic(self):
        """Read-only for tqdm metrics.

        .. warning:: .. deprecated:: 0.5.0

            Use `training_tqdm_dict` instead. Will remove 0.8.0.

        """
        warnings.warn("`tng_tqdm_dic` has renamed to `training_tqdm_dict` since v0.5.0"
                      " and this method will be removed in v0.8.0", DeprecationWarning)
        return self.training_tqdm_dict

    # -----------------------------
    # MODEL TRAINING
    # -----------------------------
    def fit(
            self,
            model: LightningModule,
            train_dataloader: Optional[DataLoader] = None,
            val_dataloaders: Optional[DataLoader] = None,
            test_dataloaders: Optional[DataLoader] = None
    ):
        r"""
        Runs the full optimization routine.

        Args:
            model: Model to fit.

            train_dataloader: A Pytorch
                DataLoader with training samples. If the model has
                a predefined train_dataloader method this will be skipped.

            val_dataloaders: Either a single
                Pytorch Dataloader or a list of them, specifying validation samples.
                If the model has a predefined val_dataloaders method this will be skipped

            test_dataloaders: Either a single
                Pytorch Dataloader or a list of them, specifying validation samples.
                If the model has a predefined test_dataloaders method this will be skipped

        Example::

            # Option 1,
            # Define the train_dataloader(), test_dataloader() and val_dataloader() fxs
            # in the lightningModule
            # RECOMMENDED FOR MOST RESEARCH AND APPLICATIONS TO MAINTAIN READABILITY
            trainer = Trainer()
            model = LightningModule()
            trainer.fit(model)

            # Option 2
            # in production cases we might want to pass different datasets to the same model
            # Recommended for PRODUCTION SYSTEMS
            train, val, test = DataLoader(...), DataLoader(...), DataLoader(...)
            trainer = Trainer()
            model = LightningModule()
            trainer.fit(model, train_dataloader=train,
                        val_dataloader=val, test_dataloader=test)

            # Option 1 & 2 can be mixed, for example the training set can be
            # defined as part of the model, and validation/test can then be
            # feed to .fit()

        """
        # bind logger and other properties
        model.logger = self.logger
        self.copy_trainer_model_properties(model)

        # set up the passed in dataloaders (if needed)
        self.__attach_dataloaders(model, train_dataloader, val_dataloaders, test_dataloaders)

        # check that model is configured correctly
        self.check_model_configuration(model)

        # download the data and do whatever transforms we need
        # do before any spawn calls so that the model can assign properties
        # only on proc 0 because no spawn has happened yet
        model.prepare_data()

        # route to appropriate start method
        # when using multi-node or DDP within a node start each module in a separate process
        if self.use_ddp2:
            task = int(os.environ['SLURM_LOCALID'])
            self.ddp_train(task, model)

        elif self.use_ddp:
            if self.is_slurm_managing_tasks:
                task = int(os.environ['SLURM_LOCALID'])
                self.ddp_train(task, model)
            else:
                self.__set_random_port()

                # track for predict
                self.model = model

                # train
                mp.spawn(self.ddp_train, nprocs=self.num_gpus, args=(model,))

                # load weights if not interrupted
                self.load_spawn_weights(model)
                self.model = model

        # 1 gpu or dp option triggers training using DP module
        # easier to avoid NCCL issues
        elif self.use_dp:
            self.dp_train(model)

        elif self.single_gpu:
            self.single_gpu_train(model)

        elif self.use_tpu:  # pragma: no-cover
            log.info(f'training on {self.num_tpu_cores} TPU cores')

            #  COLAB_GPU is an env var available by default in Colab environments.
            start_method = 'fork' if os.getenv('COLAB_GPU') else 'spawn'

            # track for predict
            self.model = model

            # train
            xmp.spawn(self.tpu_train, args=(model,), nprocs=self.num_tpu_cores, start_method=start_method)

            # load weights if not interrupted
            self.load_spawn_weights(model)
            self.model = model

        # ON CPU
        else:
            # run through amp wrapper
            if self.use_amp:
                raise MisconfigurationException('amp + cpu is not supported.  Please use a GPU option')

            # CHOOSE OPTIMIZER
            # allow for lr schedulers as well
            self.optimizers, self.lr_schedulers, self.optimizer_frequencies = self.init_optimizers(model)

            self.run_pretrain_routine(model)

        # return 1 when finished
        # used for testing or when we need to know that training succeeded
        return 1

    def __set_random_port(self):
        """
        When running DDP NOT managed by SLURM, the ports might collide
        :return:
        """
        try:
            default_port = os.environ['MASTER_PORT']
        except Exception:
            import random
            default_port = random.randint(10000, 19000)
            os.environ['MASTER_PORT'] = str(default_port)

    def __attach_dataloaders(self, model, train_dataloader, val_dataloaders, test_dataloaders):
        # when dataloader is passed via fit, patch the train_dataloader
        # functions to overwrite with these implementations
        if train_dataloader is not None:
            model.train_dataloader = _PatchDataLoader(train_dataloader)

        if val_dataloaders is not None:
            model.val_dataloader = _PatchDataLoader(val_dataloaders)

        if test_dataloaders is not None:
            model.test_dataloader = _PatchDataLoader(test_dataloaders)

    def run_pretrain_routine(self, model: LightningModule):
        """Sanity check a few things before starting actual training.

        Args:
            model: The model to run sanity test on.
        """
        ref_model = model
        if self.data_parallel:
            ref_model = model.module

        # give model convenience properties
        ref_model.trainer = self

        # set local properties on the model
        self.copy_trainer_model_properties(ref_model)

        # log hyper-parameters
        if self.logger is not None:
            # save exp to get started
            if hasattr(ref_model, "hparams"):
                self.logger.log_hyperparams(ref_model.hparams)

            self.logger.save()

        if self.use_ddp or self.use_ddp2:
            torch_distrib.barrier()

        # wait for all models to restore weights
        if self.on_tpu and XLA_AVAILABLE:
            # wait for all processes to catch up
            torch_xla.core.xla_model.rendezvous("pl.Trainer.run_pretrain_routine")

        # register auto-resubmit when on SLURM
        self.register_slurm_signal_handlers()

        # print model summary
        # TODO: remove self.testing condition because model.summarize() is wiping out the weights
        if self.proc_rank == 0 and self.weights_summary is not None and not self.testing:
            if self.weights_summary in ['full', 'top']:
                ref_model.summarize(mode=self.weights_summary)
            else:
                raise MisconfigurationException("weights_summary can be None, 'full' or 'top'")

        # track model now.
        # if cluster resets state, the model will update with the saved weights
        self.model = model

        # set up checkpoint callback
        self.configure_checkpoint_callback()

        # restore training and model before hpc call
        self.restore_weights(model)

        # when testing requested only run test and return
        if self.testing:
            # only load test dataloader for testing
            # self.reset_test_dataloader(ref_model)
            self.run_evaluation(test_mode=True)
            return

        # check if we should run validation during training
        self.disable_validation = not (self.is_overriden('validation_step') and self.val_percent_check > 0) \
            and not self.fast_dev_run

        # run tiny validation (if validation defined)
        # to make sure program won't crash during val
        ref_model.on_sanity_check_start()
        if not self.disable_validation and self.num_sanity_val_steps > 0:
            self.reset_val_dataloader(ref_model)
            # init progress bars for validation sanity check
            pbar = tqdm(desc='Validation sanity check',
                        total=self.num_sanity_val_steps * len(self.val_dataloaders),
                        leave=False, position=2 * self.process_position,
                        disable=not self.progress_bar_refresh_rate, dynamic_ncols=True)
            self.main_progress_bar = pbar
            # dummy validation progress bar
            self.val_progress_bar = tqdm(disable=True)

            eval_results = self._evaluate(model,
                                          self.val_dataloaders,
                                          self.num_sanity_val_steps,
                                          False)
            _, _, _, callback_metrics, _ = self.process_output(eval_results)

            # close progress bars
            self.main_progress_bar.close()
            self.val_progress_bar.close()

            if self.enable_early_stop:
                self.early_stop_callback.check_metrics(callback_metrics)

        # init progress bar
        pbar = tqdm(leave=True, position=2 * self.process_position,
<<<<<<< HEAD
                    disable=not self.progress_bar_refresh_rate, dynamic_ncols=True,
                    file=sys.stdout)
=======
                    disable=not self.show_progress_bar, dynamic_ncols=True,
                    file=sys.stdout, smoothing=0)
>>>>>>> 2912239f
        self.main_progress_bar = pbar

        # clear cache before training
        if self.on_gpu:
            torch.cuda.empty_cache()

        # CORE TRAINING LOOP
        self.train()

    def test(self, model: Optional[LightningModule] = None):
        r"""

        Separates from fit to make sure you never run on your test set until you want to.

        Args:
            model: The model to test.

        Example::

            # Option 1
            # run test after fitting
            trainer = Trainer()
            model = LightningModule()

            trainer.fit()
            trainer.test()

            # Option 2
            # run test from a loaded model
            model = LightningModule.load_from_checkpoint('path/to/checkpoint.ckpt')
            trainer = Trainer()
            trainer.test(model)
        """

        self.testing = True
        if model is not None:
            self.model = model
            self.fit(model)
        elif self.use_ddp or self.use_tpu:  # pragma: no-cover
            # attempt to load weights from a spawn
            path = os.path.join(self.default_save_path, '__temp_weight_ddp_end.ckpt')
            test_model = self.model
            if os.path.exists(path):
                test_model = self.load_spawn_weights(self.model)

            self.fit(test_model)
        else:
            self.run_evaluation(test_mode=True)

        self.testing = False

    def check_model_configuration(self, model: LightningModule):
        r"""
        Checks that the model is configured correctly before training is started.

        Args:
            model: The model to test.

        """
        # Check training_step, train_dataloader, configure_optimizer methods
        if not self.is_overriden('training_step', model):
            raise MisconfigurationException(
                'No `training_step()` method defined. Lightning `Trainer` expects as minimum a'
                ' `training_step()`, `training_dataloader()` and `configure_optimizers()` to be defined.')

        if not self.is_overriden('train_dataloader', model):
            raise MisconfigurationException(
                'No `train_dataloader()` method defined. Lightning `Trainer` expects as minimum a'
                ' `training_step()`, `training_dataloader()` and `configure_optimizers()` to be defined.')

        if not self.is_overriden('configure_optimizers', model):
            raise MisconfigurationException(
                'No `configure_optimizers()` method defined. Lightning `Trainer` expects as minimum a'
                ' `training_step()`, `training_dataloader()` and `configure_optimizers()` to be defined.')

        # Check val_dataloader, validation_step and validation_epoch_end
        if self.is_overriden('val_dataloader', model):
            if not self.is_overriden('validation_step', model):
                raise MisconfigurationException('You have passed in a `val_dataloader()`'
                                                ' but have not defined `validation_step()`.')
            else:
                if not self.is_overriden('validation_epoch_end', model):
                    warnings.warn('You have defined a `val_dataloader()` and have'
                                  ' defined a `validation_step()`, you may also want to'
                                  ' define `validation_epoch_end()` for accumulating stats.',
                                  RuntimeWarning)
        else:
            if self.is_overriden('validation_step', model):
                raise MisconfigurationException('You have defined `validation_step()`,'
                                                ' but have not passed in a val_dataloader().')

        # Check test_dataloader, test_step and test_epoch_end
        if self.is_overriden('test_dataloader', model):
            if not self.is_overriden('test_step', model):
                raise MisconfigurationException('You have passed in a `test_dataloader()`'
                                                ' but have not defined `test_step()`.')
            else:
                if not self.is_overriden('test_epoch_end', model):
                    warnings.warn('You have defined a `test_dataloader()` and'
                                  ' have defined a `test_step()`, you may also want to'
                                  ' define `test_epoch_end()` for accumulating stats.',
                                  RuntimeWarning)
        else:
            if self.is_overriden('test_step', model):
                raise MisconfigurationException('You have defined `test_step()`,'
                                                ' but have not passed in a `test_dataloader()`.')


class _PatchDataLoader(object):
    r"""
    Callable object for patching dataloaders passed into trainer.fit().
    Use this class to override model.*_dataloader() and be pickle-compatible.

    Args:
        dataloader: Dataloader object to return when called.

    """

    def __init__(self, dataloader: Union[List[DataLoader], DataLoader]):
        self.dataloader = dataloader

        # Assign __code__, needed for checking if method has been overriden
        self.__code__ = self.__call__.__code__

    def __call__(self) -> Union[List[DataLoader], DataLoader]:
        return self.dataloader<|MERGE_RESOLUTION|>--- conflicted
+++ resolved
@@ -846,13 +846,8 @@
 
         # init progress bar
         pbar = tqdm(leave=True, position=2 * self.process_position,
-<<<<<<< HEAD
-                    disable=not self.progress_bar_refresh_rate, dynamic_ncols=True,
-                    file=sys.stdout)
-=======
                     disable=not self.show_progress_bar, dynamic_ncols=True,
                     file=sys.stdout, smoothing=0)
->>>>>>> 2912239f
         self.main_progress_bar = pbar
 
         # clear cache before training
