--- conflicted
+++ resolved
@@ -229,14 +229,9 @@
                 that only one process at a time can access them.
                 Default: ``False``.
 
-<<<<<<< HEAD
             benchmark: Sets ``torch.backends.cudnn.benchmark``.
                 Defaults to ``True`` if :paramref:`~pytorch_lightning.trainer.Trainer.deterministic` is ``False``.
-                Overwrite to manually set a different value.
-=======
-            benchmark: If ``True``, enables cudnn.benchmark.
-                Default: ``False``.
->>>>>>> 60fe1520
+                Overwrite to manually set a different value. Default: ``None``.
 
             callbacks: Add a callback or list of callbacks.
                 Default: ``None``.
