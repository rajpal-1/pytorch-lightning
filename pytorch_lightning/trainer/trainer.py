--- conflicted
+++ resolved
@@ -409,17 +409,7 @@
         # Callback system
         self.on_init_end()
 
-<<<<<<< HEAD
     def _launch(self, model: LightningModule) -> Union[int, _EVALUATE_OUTPUT, _PREDICT_OUTPUT]:
-=======
-    def _launch(
-        self,
-        model: LightningModule,
-        train_dataloader: Any = None,
-        val_dataloaders: Optional[Union[DataLoader, List[DataLoader]]] = None,
-        datamodule: Optional[LightningDataModule] = None,
-    ) -> Union[int, _EVALUATE_OUTPUT, _PREDICT_OUTPUT]:
->>>>>>> bdc4272e
         # set local properties on the model
         self.model_connector.copy_trainer_model_properties(model)
 
@@ -864,7 +854,6 @@
         self.state = TrainerState.FITTING
         self.training = True
 
-<<<<<<< HEAD
         # if a datamodule comes in as the second arg, then fix it for the user
         if isinstance(train_dataloader, LightningDataModule):
             datamodule = train_dataloader
@@ -882,12 +871,6 @@
 
         results = self._launch(model)
 
-=======
-        results = self._launch(
-            model, train_dataloader=train_dataloader, val_dataloaders=val_dataloaders, datamodule=datamodule
-        )
-
->>>>>>> bdc4272e
         assert self.state.stopped
         self.training = False
 
