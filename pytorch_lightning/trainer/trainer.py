"""
The trainer handles all the logic for running a val loop, training loop, distributing, etc.. .
"""

import os
import sys
import warnings
import logging

import torch
import torch.distributed as dist
import torch.multiprocessing as mp
import tqdm
from torch.optim.optimizer import Optimizer

from pytorch_lightning.trainer.amp_mixin import TrainerAMPMixin
from pytorch_lightning.trainer.callback_config_mixin import TrainerCallbackConfigMixin
from pytorch_lightning.trainer.data_loading_mixin import TrainerDataLoadingMixin
from pytorch_lightning.trainer.ddp_mixin import TrainerDDPMixin
from pytorch_lightning.trainer.dp_mixin import TrainerDPMixin
from pytorch_lightning.trainer.dp_mixin import (
    parse_gpu_ids,
    determine_root_gpu_device
)
from pytorch_lightning.trainer.evaluation_loop_mixin import TrainerEvaluationLoopMixin
from pytorch_lightning.trainer.logging_mixin import TrainerLoggingMixin
from pytorch_lightning.trainer.model_hooks_mixin import TrainerModelHooksMixin
from pytorch_lightning.trainer.train_loop_mixin import TrainerTrainLoopMixin
from pytorch_lightning.trainer.trainer_io import TrainerIOMixin
from pytorch_lightning.trainer.training_tricks_mixin import TrainerTrainingTricksMixin
from pytorch_lightning.utilities.debugging import MisconfigurationException

try:
    from apex import amp

    APEX_AVAILABLE = True
except ImportError:
    APEX_AVAILABLE = False


class Trainer(TrainerIOMixin,
              TrainerDDPMixin,
              TrainerDPMixin,
              TrainerDataLoadingMixin,
              TrainerAMPMixin,
              TrainerEvaluationLoopMixin,
              TrainerTrainLoopMixin,
              TrainerLoggingMixin,
              TrainerTrainingTricksMixin,
              TrainerCallbackConfigMixin,
              TrainerModelHooksMixin):

    def __init__(self,
                 logger=True,
                 checkpoint_callback=True,
                 early_stop_callback=True,
                 default_save_path=None,
                 gradient_clip_val=0,
                 gradient_clip=None,  # backward compatible
                 process_position=0,
                 nb_gpu_nodes=1,
                 gpus=None,
                 log_gpu_memory=None,
                 show_progress_bar=True,
                 overfit_pct=0.0,
                 track_grad_norm=-1,
                 check_val_every_n_epoch=1,
                 fast_dev_run=False,
                 accumulate_grad_batches=1,
                 max_nb_epochs=1000,
                 min_nb_epochs=1,
                 train_percent_check=1.0,
                 val_percent_check=1.0,
                 test_percent_check=1.0,
                 val_check_interval=1.0,
                 log_save_interval=100,
                 row_log_interval=10,
                 add_row_log_interval=None,  # backward compatible
                 distributed_backend=None,
                 use_amp=False,
                 print_nan_grads=False,
                 weights_summary='full',
                 weights_save_path=None,
                 amp_level='O1',
                 nb_sanity_val_steps=5,
                 truncated_bptt_steps=None,
                 resume_from_checkpoint=None):
        """

        :param logger: Logger for experiment tracking
        :param checkpoint_callback: Callback for checkpointing
        :param early_stop_callback: Callback for early stopping
        :param str default_save_path: Default path for logs+weights if no logger/ckpt_callback passed
        :param int gradient_clip_val: 0 means don't clip.
        :param int gradient_clip: 0 means don't clip. Deprecated.
        :param process_position: shown in the tqdm bar
        :param int nb_gpu_nodes: number of GPU nodes
        :param gpus: int. (ie: 2 gpus) OR list to specify which GPUs [0, 1] OR '0,1'
            OR '-1' / -1 to use all available gpus
<<<<<<< HEAD
        :param log_gpu_memory: str. None, 'min_max', 'all'
        :param show_progress_bar: Bool. If true shows tqdm bar
        :param overfit_pct: float. uses this much of all datasets
        :param track_grad_norm: int. -1 no tracking. Otherwise tracks that norm
        :param check_val_every_n_epoch: int. check val every n train epochs
        :param fast_dev_run: Bool. runs full iteration over everything to find bugs
        :param accumulate_grad_batches: int. Accumulates grads every k batches
        :param max_nb_epochs: int.
        :param min_nb_epochs: int.
        :param train_percent_check: int. How much of train set to check
        :param val_percent_check: int. How much of val set to check
        :param test_percent_check: int. How much of test set to check
        :param val_check_interval: float/int. If float, % of tng epoch. If int, check every n batch
        :param log_save_interval: int. Writes logs to disk this often
        :param row_log_interval: int. How often to add logging rows
        :param add_row_log_interval: int. How often to add logging rows. Deprecated.
        :param distributed_backend: str. Options: 'dp', 'ddp', 'ddp2'.
        :param use_amp: Bool. If true uses apex for 16bit precision
        :param print_nan_grads: Bool. Prints nan gradients
        :param weights_summary: str. Options: 'full', 'top', None to not print.
        :param weights_save_path: Bool. Where to save weights if on cluster
        :param amp_level: str. Check nvidia docs for level
        :param nb_sanity_val_steps: int. How many val steps before a full train loop.
        :param truncated_bptt_steps: int. Enables multiple backward passes for each batch.
        :param resume_from_checkpoint: file-like object or str containing a file name. Resume from specific checkpoint.
=======
        :param str log_gpu_memory: None, 'min_max', 'all'
        :param bool show_progress_bar: If true shows tqdm bar
        :param float overfit_pct: uses this much of all datasets
        :param int track_grad_norm: -1 no tracking. Otherwise tracks that norm
        :param int check_val_every_n_epoch: check val every n train epochs
        :param bool fast_dev_run: runs full iteration over everything to find bugs
        :param int accumulate_grad_batches: Accumulates grads every k batches
        :param int max_nb_epochs:
        :param int min_nb_epochs:
        :param int train_percent_check: How much of train set to check
        :param int val_percent_check: How much of val set to check
        :param int test_percent_check: How much of test set to check
        :param float|int val_check_interval: If float, % of tng epoch. If int, check every n batch
        :param int log_save_interval: Writes logs to disk this often
        :param int row_log_interval: How often to add logging rows
        :param int add_row_log_interval: How often to add logging rows. Deprecated.
        :param str distributed_backend: Options: 'dp', 'ddp', 'ddp2'.
        :param bool use_amp: If true uses apex for 16bit precision
        :param bool print_nan_grads: Prints nan gradients
        :param str weights_summary: Options: 'full', 'top', None to not print.
        :param bool weights_save_path: Where to save weights if on cluster
        :param str amp_level: Check nvidia docs for level
        :param int nb_sanity_val_steps: How many val steps before a full train loop.
        :param int truncated_bptt_steps: Enables multiple backward passes for each batch.
>>>>>>> df7b6d95
        """
        # Transfer params
        self.nb_gpu_nodes = nb_gpu_nodes
        self.log_gpu_memory = log_gpu_memory
        if not (gradient_clip is None):
            # Backward compatibility
            warnings.warn("`gradient_clip` has renamed to `gradient_clip_val` since v0.5.0"
                          " and will be removed in v0.8.0", DeprecationWarning)
            gradient_clip_val = gradient_clip
        self.gradient_clip_val = gradient_clip_val
        self.check_val_every_n_epoch = check_val_every_n_epoch
        self.track_grad_norm = track_grad_norm
        self.on_gpu = True if (gpus and torch.cuda.is_available()) else False
        self.process_position = process_position
        self.weights_summary = weights_summary
        self.max_nb_epochs = max_nb_epochs
        self.min_nb_epochs = min_nb_epochs
        self.nb_sanity_val_steps = nb_sanity_val_steps
        self.print_nan_grads = print_nan_grads
        self.truncated_bptt_steps = truncated_bptt_steps
        self.resume_from_checkpoint = resume_from_checkpoint
        self.shown_warnings = set()

        self.fast_dev_run = fast_dev_run
        if self.fast_dev_run:
            self.nb_sanity_val_steps = 1
            self.max_nb_epochs = 1
            m = '''
            Running in fast_dev_run mode: will run a full train,
            val loop using a single batch
            '''
            logging.info(m)

        # set default save path if user didn't provide one
        self.default_save_path = default_save_path
        if self.default_save_path is None:
            self.default_save_path = os.getcwd()

        # training bookeeping
        self.total_batch_nb = 0
        self.running_loss = []
        self.avg_loss = 0
        self.batch_nb = 0
        self.tqdm_metrics = {}
        self.callback_metrics = {}
        self.nb_val_batches = 0
        self.nb_training_batches = 0
        self.nb_test_batches = 0
        self.get_train_dataloader = None
        self.get_test_dataloaders = None
        self.get_val_dataloaders = None
        self.is_iterable_train_dataloader = False

        # training state
        self.model = None
        self.testing = False
        self.lr_schedulers = []
        self.optimizers = None
        self.global_step = 0
        self.current_epoch = 0
        self.total_batches = 0

        # configure early stop callback
        # creates a default one if none passed in
        self.early_stop_callback = None
        self.configure_early_stopping(early_stop_callback, logger)

        # configure checkpoint callback
        self.checkpoint_callback = checkpoint_callback
        self.weights_save_path = weights_save_path

        # accumulated grads
        self.configure_accumulated_gradients(accumulate_grad_batches)

        # allow int, string and gpu list
        self.data_parallel_device_ids = parse_gpu_ids(gpus)
        self.root_gpu = determine_root_gpu_device(self.data_parallel_device_ids)

        # distributed backend choice
        self.use_ddp = False
        self.use_ddp2 = False
        self.use_dp = False
        self.single_gpu = False
        self.distributed_backend = distributed_backend
        self.set_distributed_mode(distributed_backend, nb_gpu_nodes)

        # init flags for SLURM+ddp to work
        self.proc_rank = 0
        self.world_size = 1
        self.node_rank = 0
        self.configure_slurm_ddp(nb_gpu_nodes)

        # nvidia setup
        self.set_nvidia_flags(self.is_slurm_managing_tasks, self.data_parallel_device_ids)

        # can't init progress bar here because starting a new process
        # means the progress_bar won't survive pickling
        self.show_progress_bar = show_progress_bar

        # logging
        self.log_save_interval = log_save_interval
        self.val_check_interval = val_check_interval
        if not (add_row_log_interval is None):
            # backward compatibility
            warnings.warn("`gradient_clip` has renamed to `gradient_clip_val` since v0.5.0"
                          " and will be removed in v0.8.0", DeprecationWarning)
            row_log_interval = add_row_log_interval
        self.row_log_interval = row_log_interval

        # how much of the data to use
        self.determine_data_use_amount(train_percent_check, val_percent_check,
                                       test_percent_check, overfit_pct)

        # 16 bit mixed precision training using apex
        self.amp_level = amp_level
        self.init_amp(use_amp)

        # set logging options
        logging.basicConfig(level=logging.INFO)

    @property
    def slurm_job_id(self):
        try:
            job_id = os.environ['SLURM_JOB_ID']
            job_id = int(job_id)
        except Exception as e:
            job_id = None
        return job_id

    def __parse_gpu_ids(self, gpus):
        """
        :param gpus: Int, string or list of ids
        :return:
        """
        # if gpus = -1 then use all available devices
        # otherwise, split the string using commas
        if gpus is not None:
            if type(gpus) is list:
                gpus = gpus
            elif type(gpus) is str:
                if gpus == '-1':
                    gpus = list(range(0, torch.cuda.device_count()))
                else:
                    gpus = [int(x.strip()) for x in gpus.split(',')]
            elif type(gpus) is int:
                gpus = gpus
            else:
                raise Exception('gpus has to be a string, int or list of ints')

        return gpus

    def __set_root_gpu(self, gpus):
        if gpus is None:
            return None

        # set root gpu
        root_gpu = 0
        if type(gpus) is list:
            root_gpu = gpus[0]

        return root_gpu

    @property
    def num_gpus(self):
        gpus = self.data_parallel_device_ids
        if gpus is None:
            return 0
        else:
            return len(gpus)

    @property
    def data_parallel(self):
        return self.use_dp or self.use_ddp or self.use_ddp2

    @property
    def training_tqdm_dict(self):
        """
        Read-only for tqdm metrics
        :return:
        """
        tqdm_dict = {
            'loss': '{0:.3f}'.format(self.avg_loss),
            'batch_nb': '{}'.format(self.batch_nb),
        }

        if self.truncated_bptt_steps is not None:
            tqdm_dict['split_nb'] = self.split_nb

        if self.logger is not None and self.logger.version is not None:
            tqdm_dict['v_nb'] = self.logger.version

        tqdm_dict.update(self.tqdm_metrics)

        if self.on_gpu:
            tqdm_dict['gpu'] = '{}'.format(torch.cuda.current_device())

        return tqdm_dict

    @property
    def tng_tqdm_dic(self):
        """*Deprecated in v0.5.0. use training_tqdm_dict instead.*
        :return:
        """
        warnings.warn("`tng_tqdm_dict` has renamed to `training_tqdm_dict` since v0.5.0"
                      " and will be removed in v0.8.0", DeprecationWarning)
        return self.training_tqdm_dict

    # -----------------------------
    # MODEL TRAINING
    # -----------------------------
    def fit(self, model):
        # when using multi-node or DDP within a node start each module in a separate process
        if self.use_ddp2:
            task = int(os.environ['SLURM_LOCALID'])
            self.ddp_train(task, model)

        elif self.use_ddp:
            if self.is_slurm_managing_tasks:
                task = int(os.environ['SLURM_LOCALID'])
                self.ddp_train(task, model)
            else:
                mp.spawn(self.ddp_train, nprocs=self.num_gpus, args=(model,))

        # 1 gpu or dp option triggers training using DP module
        # easier to avoid NCCL issues
        elif self.use_dp:
            self.dp_train(model)

        elif self.single_gpu:
            self.single_gpu_train(model)

        # ON CPU
        else:
            # run through amp wrapper
            if self.use_amp:
                raise MisconfigurationException('amp + cpu is not supported.'
                                                ' Please use a GPU option')

            # CHOOSE OPTIMIZER
            # allow for lr schedulers as well
            self.optimizers, self.lr_schedulers = self.init_optimizers(model.configure_optimizers())

            self.run_pretrain_routine(model)

        # return 1 when finished
        # used for testing or when we need to know that training succeeded
        return 1

    def init_optimizers(self, optimizers):

        # single optimizer
        if isinstance(optimizers, Optimizer):
            return [optimizers], []

        # two lists
        elif len(optimizers) == 2 and isinstance(optimizers[0], list):
            optimizers, lr_schedulers = optimizers
            return optimizers, lr_schedulers

        # single list or tuple
        elif isinstance(optimizers, list) or isinstance(optimizers, tuple):
            return optimizers, []

    def run_pretrain_routine(self, model):
        """
        Sanity check a few things before starting actual training
        :param model:
        :return:
        """
        ref_model = model
        if self.data_parallel:
            ref_model = model.module

        # give model convenience properties
        ref_model.trainer = self

        # set local properties on the model
        self.copy_trainer_model_properties(ref_model)

        # link up experiment object
        if self.logger is not None:
            ref_model.logger = self.logger

            # save exp to get started
            if hasattr(ref_model, "hparams"):
                self.logger.log_hyperparams(ref_model.hparams)

            self.logger.save()

        if self.use_ddp or self.use_ddp2:
            dist.barrier()

        # set up checkpoint callback
        self.configure_checkpoint_callback()

        # register auto-resubmit when on SLURM
        self.register_slurm_signal_handlers()

        # transfer data loaders from model
        self.get_dataloaders(ref_model)

        # print model summary
        if self.proc_rank == 0 and self.weights_summary is not None:
            if self.weights_summary in ['full', 'top']:
                ref_model.summarize(mode=self.weights_summary)
            else:
                m = "weights_summary can be None, 'full' or 'top'"
                raise MisconfigurationException(m)

        # track model now.
        # if cluster resets state, the model will update with the saved weights
        self.model = model

        # restore training and model before hpc call
        self.restore_weights(model)

        # when testing requested only run test and return
        if self.testing:
            self.run_evaluation(test=True)
            return

        # run tiny validation (if validation defined)
        # to make sure program won't crash during val
        ref_model.on_sanity_check_start()
        if self.get_val_dataloaders() is not None and self.nb_sanity_val_steps > 0:
            # init progress bars for validation sanity check
            pbar = tqdm.tqdm(desc='Validation sanity check', total=self.nb_sanity_val_steps,
                             leave=False, position=2 * self.process_position,
                             disable=not self.show_progress_bar, dynamic_ncols=True, unit='batch')
            self.main_progress_bar = pbar
            # dummy validation progress bar
            self.val_progress_bar = tqdm.tqdm(disable=True)

            self.evaluate(model, self.get_val_dataloaders(), self.nb_sanity_val_steps, self.testing)

            # close progress bars
            self.main_progress_bar.close()
            self.val_progress_bar.close()

        # init progress bar
        pbar = tqdm.tqdm(leave=True, position=2 * self.process_position,
                         disable=not self.show_progress_bar, dynamic_ncols=True, unit='batch',
                         file=sys.stdout)
        self.main_progress_bar = pbar

        # clear cache before training
        if self.on_gpu:
            torch.cuda.empty_cache()

        # CORE TRAINING LOOP
        self.train()

    def test(self, model=None):
        self.testing = True
        if model is not None:
            self.fit(model)
        else:
            self.run_evaluation(test=True)<|MERGE_RESOLUTION|>--- conflicted
+++ resolved
@@ -97,33 +97,6 @@
         :param int nb_gpu_nodes: number of GPU nodes
         :param gpus: int. (ie: 2 gpus) OR list to specify which GPUs [0, 1] OR '0,1'
             OR '-1' / -1 to use all available gpus
-<<<<<<< HEAD
-        :param log_gpu_memory: str. None, 'min_max', 'all'
-        :param show_progress_bar: Bool. If true shows tqdm bar
-        :param overfit_pct: float. uses this much of all datasets
-        :param track_grad_norm: int. -1 no tracking. Otherwise tracks that norm
-        :param check_val_every_n_epoch: int. check val every n train epochs
-        :param fast_dev_run: Bool. runs full iteration over everything to find bugs
-        :param accumulate_grad_batches: int. Accumulates grads every k batches
-        :param max_nb_epochs: int.
-        :param min_nb_epochs: int.
-        :param train_percent_check: int. How much of train set to check
-        :param val_percent_check: int. How much of val set to check
-        :param test_percent_check: int. How much of test set to check
-        :param val_check_interval: float/int. If float, % of tng epoch. If int, check every n batch
-        :param log_save_interval: int. Writes logs to disk this often
-        :param row_log_interval: int. How often to add logging rows
-        :param add_row_log_interval: int. How often to add logging rows. Deprecated.
-        :param distributed_backend: str. Options: 'dp', 'ddp', 'ddp2'.
-        :param use_amp: Bool. If true uses apex for 16bit precision
-        :param print_nan_grads: Bool. Prints nan gradients
-        :param weights_summary: str. Options: 'full', 'top', None to not print.
-        :param weights_save_path: Bool. Where to save weights if on cluster
-        :param amp_level: str. Check nvidia docs for level
-        :param nb_sanity_val_steps: int. How many val steps before a full train loop.
-        :param truncated_bptt_steps: int. Enables multiple backward passes for each batch.
-        :param resume_from_checkpoint: file-like object or str containing a file name. Resume from specific checkpoint.
-=======
         :param str log_gpu_memory: None, 'min_max', 'all'
         :param bool show_progress_bar: If true shows tqdm bar
         :param float overfit_pct: uses this much of all datasets
@@ -148,7 +121,6 @@
         :param str amp_level: Check nvidia docs for level
         :param int nb_sanity_val_steps: How many val steps before a full train loop.
         :param int truncated_bptt_steps: Enables multiple backward passes for each batch.
->>>>>>> df7b6d95
         """
         # Transfer params
         self.nb_gpu_nodes = nb_gpu_nodes
