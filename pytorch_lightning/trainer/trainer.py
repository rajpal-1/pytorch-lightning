# Copyright The PyTorch Lightning team.
#
# Licensed under the Apache License, Version 2.0 (the "License");
# you may not use this file except in compliance with the License.
# You may obtain a copy of the License at
#
#     http://www.apache.org/licenses/LICENSE-2.0
#
# Unless required by applicable law or agreed to in writing, software
# distributed under the License is distributed on an "AS IS" BASIS,
# WITHOUT WARRANTIES OR CONDITIONS OF ANY KIND, either express or implied.
# See the License for the specific language governing permissions and
# limitations under the License.
"""Trainer to automate the training."""
import logging
import traceback
import warnings
from datetime import timedelta
from pathlib import Path
from typing import Any, Dict, Iterable, List, Optional, Tuple, Union
from weakref import proxy

import torch

import pytorch_lightning as pl
from pytorch_lightning.accelerators import Accelerator, IPUAccelerator
from pytorch_lightning.callbacks import Callback
from pytorch_lightning.core.datamodule import LightningDataModule
from pytorch_lightning.core.memory import ModelSummary
from pytorch_lightning.loggers import LightningLoggerBase
from pytorch_lightning.loops import EvaluationLoop, FitLoop, PredictionLoop
from pytorch_lightning.plugins import Plugin
from pytorch_lightning.plugins.environments import ClusterEnvironment
from pytorch_lightning.profiler import (
    AdvancedProfiler,
    BaseProfiler,
    PassThroughProfiler,
    PyTorchProfiler,
    SimpleProfiler,
    XLAProfiler,
)
from pytorch_lightning.trainer.callback_hook import TrainerCallbackHookMixin
from pytorch_lightning.trainer.configuration_validator import ConfigValidator
from pytorch_lightning.trainer.connectors.accelerator_connector import AcceleratorConnector
from pytorch_lightning.trainer.connectors.callback_connector import CallbackConnector
from pytorch_lightning.trainer.connectors.checkpoint_connector import CheckpointConnector
from pytorch_lightning.trainer.connectors.data_connector import DataConnector
from pytorch_lightning.trainer.connectors.debugging_connector import DebuggingConnector
from pytorch_lightning.trainer.connectors.env_vars_connector import _defaults_from_env_vars
from pytorch_lightning.trainer.connectors.logger_connector import LoggerConnector
from pytorch_lightning.trainer.connectors.model_connector import ModelConnector
from pytorch_lightning.trainer.connectors.optimizer_connector import OptimizerConnector
from pytorch_lightning.trainer.connectors.slurm_connector import SLURMConnector
from pytorch_lightning.trainer.connectors.training_trick_connector import TrainingTricksConnector
from pytorch_lightning.trainer.data_loading import TrainerDataLoadingMixin
from pytorch_lightning.trainer.deprecated_api import DeprecatedTrainerAttributes
from pytorch_lightning.trainer.logging import TrainerLoggingMixin
from pytorch_lightning.trainer.model_hooks import TrainerModelHooksMixin
from pytorch_lightning.trainer.optimizers import TrainerOptimizersMixin
from pytorch_lightning.trainer.progress import EpochLoopProgress, FitLoopProgress
from pytorch_lightning.trainer.properties import TrainerProperties
from pytorch_lightning.trainer.states import TrainerFn, TrainerState, TrainerStatus
from pytorch_lightning.trainer.training_tricks import TrainerTrainingTricksMixin
from pytorch_lightning.tuner.auto_gpu_select import pick_multiple_gpus
from pytorch_lightning.tuner.lr_finder import _LRFinder
from pytorch_lightning.tuner.tuning import Tuner
from pytorch_lightning.utilities import (
    _IPU_AVAILABLE,
    _TPU_AVAILABLE,
    device_parser,
    DeviceType,
    parsing,
    rank_zero_deprecation,
    rank_zero_info,
    rank_zero_warn,
)
from pytorch_lightning.utilities.debugging import InternalDebugger
from pytorch_lightning.utilities.distributed import distributed_available
from pytorch_lightning.utilities.exceptions import MisconfigurationException
from pytorch_lightning.utilities.model_helpers import is_overridden
from pytorch_lightning.utilities.seed import reset_seed
from pytorch_lightning.utilities.types import _EVALUATE_OUTPUT, _PREDICT_OUTPUT, EVAL_DATALOADERS, TRAIN_DATALOADERS

log = logging.getLogger(__name__)
# warnings to ignore in trainer
warnings.filterwarnings(
    'ignore', message='torch.distributed.reduce_op is deprecated, '
    'please use torch.distributed.ReduceOp instead'
)


class Trainer(
    TrainerProperties,
    TrainerCallbackHookMixin,
    TrainerModelHooksMixin,
    TrainerOptimizersMixin,
    TrainerLoggingMixin,
    TrainerTrainingTricksMixin,
    TrainerDataLoadingMixin,
    DeprecatedTrainerAttributes,
):

    @_defaults_from_env_vars
    def __init__(
        self,
        logger: Union[LightningLoggerBase, Iterable[LightningLoggerBase], bool] = True,
        checkpoint_callback: bool = True,
        callbacks: Optional[Union[List[Callback], Callback]] = None,
        default_root_dir: Optional[str] = None,
        gradient_clip_val: float = 0.0,
        gradient_clip_algorithm: str = 'norm',
        process_position: int = 0,
        num_nodes: int = 1,
        num_processes: int = 1,
        gpus: Optional[Union[List[int], str, int]] = None,
        auto_select_gpus: bool = False,
        tpu_cores: Optional[Union[List[int], str, int]] = None,
        ipus: Optional[int] = None,
        log_gpu_memory: Optional[str] = None,
        progress_bar_refresh_rate: Optional[int] = None,
        overfit_batches: Union[int, float] = 0.0,
        track_grad_norm: Union[int, float, str] = -1,
        check_val_every_n_epoch: int = 1,
        fast_dev_run: Union[int, bool] = False,
        accumulate_grad_batches: Union[int, Dict[int, int], List[list]] = 1,
        max_epochs: Optional[int] = None,
        min_epochs: Optional[int] = None,
        max_steps: Optional[int] = None,
        min_steps: Optional[int] = None,
        max_time: Optional[Union[str, timedelta, Dict[str, int]]] = None,
        limit_train_batches: Union[int, float] = 1.0,
        limit_val_batches: Union[int, float] = 1.0,
        limit_test_batches: Union[int, float] = 1.0,
        limit_predict_batches: Union[int, float] = 1.0,
        val_check_interval: Union[int, float] = 1.0,
        flush_logs_every_n_steps: int = 100,
        log_every_n_steps: int = 50,
        accelerator: Optional[Union[str, Accelerator]] = None,
        sync_batchnorm: bool = False,
        precision: int = 32,
        weights_summary: Optional[str] = 'top',
        weights_save_path: Optional[str] = None,
        num_sanity_val_steps: int = 2,
        truncated_bptt_steps: Optional[int] = None,
        resume_from_checkpoint: Optional[Union[Path, str]] = None,
        profiler: Optional[Union[BaseProfiler, str]] = None,
        benchmark: bool = False,
        deterministic: bool = False,
        reload_dataloaders_every_n_epochs: int = 0,
        reload_dataloaders_every_epoch: bool = False,
        auto_lr_find: Union[bool, str] = False,
        replace_sampler_ddp: bool = True,
        terminate_on_nan: bool = False,
        auto_scale_batch_size: Union[str, bool] = False,
        prepare_data_per_node: bool = True,
        plugins: Optional[Union[List[Union[Plugin, ClusterEnvironment, str]], Plugin, ClusterEnvironment, str]] = None,
        amp_backend: str = 'native',
        amp_level: str = 'O2',
        distributed_backend: Optional[str] = None,
        move_metrics_to_cpu: bool = False,
        multiple_trainloader_mode: str = 'max_size_cycle',
        stochastic_weight_avg: bool = False
    ):
        r"""
        Customize every aspect of training via flags

        Args:

            accelerator: Previously known as distributed_backend (dp, ddp, ddp2, etc...).
                Can also take in an accelerator object for custom hardware.

            accumulate_grad_batches: Accumulates grads every k batches or as set up in the dict.

            amp_backend: The mixed precision backend to use ("native" or "apex")

            amp_level: The optimization level to use (O1, O2, etc...).

            auto_lr_find: If set to True, will make trainer.tune() run a learning rate finder,
                trying to optimize initial learning for faster convergence. trainer.tune() method will
                set the suggested learning rate in self.lr or self.learning_rate in the LightningModule.
                To use a different key set a string instead of True with the key name.

            auto_scale_batch_size: If set to True, will `initially` run a batch size
                finder trying to find the largest batch size that fits into memory.
                The result will be stored in self.batch_size in the LightningModule.
                Additionally, can be set to either `power` that estimates the batch size through
                a power search or `binsearch` that estimates the batch size through a binary search.

            auto_select_gpus: If enabled and `gpus` is an integer, pick available
                gpus automatically. This is especially useful when
                GPUs are configured to be in "exclusive mode", such
                that only one process at a time can access them.

            benchmark: If true enables cudnn.benchmark.

            callbacks: Add a callback or list of callbacks.

            checkpoint_callback: If ``True``, enable checkpointing.
                It will configure a default ModelCheckpoint callback if there is no user-defined ModelCheckpoint in
                :paramref:`~pytorch_lightning.trainer.trainer.Trainer.callbacks`.

            check_val_every_n_epoch: Check val every n train epochs.

            default_root_dir: Default path for logs and weights when no logger/ckpt_callback passed.
                Default: ``os.getcwd()``.
                Can be remote file paths such as `s3://mybucket/path` or 'hdfs://path/'

            deterministic: If true enables cudnn.deterministic.

            distributed_backend: deprecated. Please use 'accelerator'

            fast_dev_run: runs n if set to ``n`` (int) else 1 if set to ``True`` batch(es)
                of train, val and test to find any bugs (ie: a sort of unit test).

            flush_logs_every_n_steps: How often to flush logs to disk (defaults to every 100 steps).

            gpus: number of gpus to train on (int) or which GPUs to train on (list or str) applied per node

            gradient_clip_val: 0 means don't clip.

            gradient_clip_algorithm: 'value' means clip_by_value, 'norm' means clip_by_norm. Default: 'norm'

            limit_train_batches: How much of training dataset to check (float = fraction, int = num_batches)

            limit_val_batches: How much of validation dataset to check (float = fraction, int = num_batches)

            limit_test_batches: How much of test dataset to check (float = fraction, int = num_batches)

            limit_predict_batches: How much of prediction dataset to check (float = fraction, int = num_batches)

            logger: Logger (or iterable collection of loggers) for experiment tracking. A ``True`` value uses
                the default ``TensorBoardLogger``. ``False`` will disable logging.

            log_gpu_memory: None, 'min_max', 'all'. Might slow performance

            log_every_n_steps: How often to log within steps (defaults to every 50 steps).

            prepare_data_per_node: If True, each LOCAL_RANK=0 will call prepare data.
                Otherwise only NODE_RANK=0, LOCAL_RANK=0 will prepare data

            process_position: orders the progress bar when running multiple models on same machine.

            progress_bar_refresh_rate: How often to refresh progress bar (in steps). Value ``0`` disables progress bar.
                Ignored when a custom progress bar is passed to :paramref:`~Trainer.callbacks`. Default: None, means
                a suitable value will be chosen based on the environment (terminal, Google COLAB, etc.).

            profiler: To profile individual steps during training and assist in identifying bottlenecks.

            overfit_batches: Overfit a fraction of training data (float) or a set number of batches (int).

            plugins: Plugins allow modification of core behavior like ddp and amp, and enable custom lightning plugins.

            precision: Double precision (64), full precision (32) or half precision (16). Can be used on CPU, GPU or
                TPUs.

            max_epochs: Stop training once this number of epochs is reached. Disabled by default (None).
                If both max_epochs and max_steps are not specified, defaults to ``max_epochs`` = 1000.

            min_epochs: Force training for at least these many epochs. Disabled by default (None).
                If both min_epochs and min_steps are not specified, defaults to ``min_epochs`` = 1.

            max_steps: Stop training after this number of steps. Disabled by default (None).

            min_steps: Force training for at least these number of steps. Disabled by default (None).

            max_time: Stop training after this amount of time has passed. Disabled by default (None).
                The time duration can be specified in the format DD:HH:MM:SS (days, hours, minutes seconds), as a
                :class:`datetime.timedelta`, or a dictionary with keys that will be passed to
                :class:`datetime.timedelta`.

            num_nodes: number of GPU nodes for distributed training.

            num_processes: number of processes for distributed training with distributed_backend="ddp_cpu"

            num_sanity_val_steps: Sanity check runs n validation batches before starting the training routine.
                Set it to `-1` to run all batches in all validation dataloaders.

            reload_dataloaders_every_n_epochs: Set to a non-negative integer to reload dataloaders every n epochs.
                Default: 0

            reload_dataloaders_every_epoch: Set to True to reload dataloaders every epoch.

                .. deprecated:: v1.4
                    ``reload_dataloaders_every_epoch`` has been deprecated in v1.4 and will be removed in v1.6.
                    Please use ``reload_dataloaders_every_n_epochs``.

            replace_sampler_ddp: Explicitly enables or disables sampler replacement. If not specified this
                will toggled automatically when DDP is used. By default it will add ``shuffle=True`` for
                train sampler and ``shuffle=False`` for val/test sampler. If you want to customize it,
                you can set ``replace_sampler_ddp=False`` and add your own distributed sampler.

            resume_from_checkpoint: Path/URL of the checkpoint from which training is resumed. If there is
                no checkpoint file at the path, start from scratch. If resuming from mid-epoch checkpoint,
                training will start from the beginning of the next epoch.

            sync_batchnorm: Synchronize batch norm layers between process groups/whole world.

            terminate_on_nan: If set to True, will terminate training (by raising a `ValueError`) at the
                end of each training batch, if any of the parameters or the loss are NaN or +/-inf.

            tpu_cores: How many TPU cores to train on (1 or 8) / Single TPU to train on [1]

            ipus: How many IPUs to train on.

            track_grad_norm: -1 no tracking. Otherwise tracks that p-norm. May be set to 'inf' infinity-norm.

            truncated_bptt_steps: Deprecated in v1.3 to be removed in 1.5.
                Please use :paramref:`~pytorch_lightning.core.lightning.LightningModule.truncated_bptt_steps` instead.

            val_check_interval: How often to check the validation set. Use float to check within a training epoch,
                use int to check every n steps (batches).

            weights_summary: Prints a summary of the weights when training begins.

            weights_save_path: Where to save weights if specified. Will override default_root_dir
                for checkpoints only. Use this if for whatever reason you need the checkpoints
                stored in a different place than the logs written in `default_root_dir`.
                Can be remote file paths such as `s3://mybucket/path` or 'hdfs://path/'
                Defaults to `default_root_dir`.

            move_metrics_to_cpu: Whether to force internal logged metrics to be moved to cpu.
                This can save some gpu memory, but can make training slower. Use with attention.

            multiple_trainloader_mode: How to loop over the datasets when there are multiple train loaders.
                In 'max_size_cycle' mode, the trainer ends one epoch when the largest dataset is traversed,
                and smaller datasets reload when running out of their data. In 'min_size' mode, all the datasets
                reload when reaching the minimum length of datasets.

            stochastic_weight_avg: Whether to use `Stochastic Weight Averaging (SWA)
                <https://pytorch.org/blog/pytorch-1.6-now-includes-stochastic-weight-averaging/>_`

        """
        super().__init__()
        Trainer._log_api_event("init")
        self.state = TrainerState()
        distributed_backend = distributed_backend or accelerator
        gpu_ids, tpu_cores = self._parse_devices(gpus, auto_select_gpus, tpu_cores)

        # init connectors
        self.dev_debugger = InternalDebugger(self)
        self.config_validator = ConfigValidator(self)
        self.data_connector = DataConnector(self, multiple_trainloader_mode)
        self.optimizer_connector = OptimizerConnector(self)

        self.accelerator_connector = AcceleratorConnector(
            num_processes, tpu_cores, ipus, distributed_backend, gpus, gpu_ids, num_nodes, sync_batchnorm, benchmark,
            replace_sampler_ddp, deterministic, precision, amp_backend, amp_level, plugins
        )
        self.logger_connector = LoggerConnector(self, log_gpu_memory)
        self.model_connector = ModelConnector(self)
        self.callback_connector = CallbackConnector(self)
        self.debugging_connector = DebuggingConnector(self)
        self.training_tricks_connector = TrainingTricksConnector(self)
        self.checkpoint_connector = CheckpointConnector(self, resume_from_checkpoint)
        self.slurm_connector = SLURMConnector(self)
        self.tuner = Tuner(self)

        self.fit_loop = FitLoop(min_epochs, max_epochs, min_steps, max_steps)
        self.validate_loop = EvaluationLoop()
        self.test_loop = EvaluationLoop()
        self.predict_loop = PredictionLoop()
        self.fit_loop.connect(self, progress=FitLoopProgress())
        self.validate_loop.connect(self, progress=EpochLoopProgress())
        self.test_loop.connect(self, progress=EpochLoopProgress())
        self.predict_loop.connect(self, progress=EpochLoopProgress())

        # training state
        if weights_summary is not None and weights_summary not in ModelSummary.MODES:
            raise MisconfigurationException(
                f"`weights_summary` can be None, {', '.join(ModelSummary.MODES)}, but got {weights_summary}"
            )
        self.weights_summary = weights_summary
        self.shown_warnings = set()

        # init callbacks
        # Declare attributes to be set in callback_connector on_trainer_init
        self.callback_connector.on_trainer_init(
            callbacks,
            checkpoint_callback,
            progress_bar_refresh_rate,
            process_position,
            default_root_dir,
            weights_save_path,
            stochastic_weight_avg,
            max_time,
        )

        # hook
        self.on_init_start()

        # init optimizer + lr scheduler related flags
        self.optimizer_connector.on_trainer_init()

        # init data flags
        self.data_connector.on_trainer_init(
            check_val_every_n_epoch, reload_dataloaders_every_n_epochs, reload_dataloaders_every_epoch,
            prepare_data_per_node
        )

        # init training tricks
        self.training_tricks_connector.on_trainer_init(
            gradient_clip_val,
            gradient_clip_algorithm,
            track_grad_norm,
            accumulate_grad_batches,
            truncated_bptt_steps,
            terminate_on_nan,
        )
        self._setup_on_init(num_sanity_val_steps)

        # configure tuner
        self.tuner.on_trainer_init(auto_lr_find, auto_scale_batch_size)

        # configure profiler
        self.__init_profiler(profiler)

        # init logger flags
        self.logger_connector.on_trainer_init(
            logger,
            flush_logs_every_n_steps,
            log_every_n_steps,
            move_metrics_to_cpu,
        )

        # init debugging flags
        self.debugging_connector.on_init_start(
            limit_train_batches,
            limit_val_batches,
            limit_test_batches,
            limit_predict_batches,
            val_check_interval,
            overfit_batches,
            fast_dev_run,
        )

        # Callback system
        self.on_init_end()

    def _setup_on_init(
        self,
        num_sanity_val_steps: int,
    ) -> None:
        self._log_device_info()

        self.should_stop = False
        self.state = TrainerState()
        self.num_training_batches = 0
        self.train_dataloader = None

        if num_sanity_val_steps == -1:
            self.num_sanity_val_steps = float("inf")
        else:
            self.num_sanity_val_steps = num_sanity_val_steps

        self.num_sanity_val_batches = []
        self.num_test_batches = []
        self.num_val_batches = []
        self.test_dataloaders = None
        self.val_dataloaders = None

        # .validate() and .test() set this when they load a checkpoint
        self.validated_ckpt_path = None
        self.tested_ckpt_path = None

        # when true, print evaluation results in .validate() and .test()
        self.verbose_evaluate = True

        self.num_predict_batches = []
        self.predicted_ckpt_path = None

    def fit(
        self,
        model: 'pl.LightningModule',
        train_dataloaders: Optional[Union[TRAIN_DATALOADERS, LightningDataModule]] = None,
        val_dataloaders: Optional[EVAL_DATALOADERS] = None,
        datamodule: Optional[LightningDataModule] = None,
        train_dataloader=None,  # noqa TODO: remove with 1.6
    ) -> None:
        r"""
        Runs the full optimization routine.

        Args:
            model: Model to fit.

            train_dataloaders: A collection of :class:`torch.utils.data.DataLoader` or a
                :class:`~pytorch_lightning.core.datamodule.LightningDataModule` specifying training samples.
                In the case of multiple dataloaders, please see this :ref:`page <multiple-training-dataloaders>`.

            val_dataloaders: A :class:`torch.utils.data.DataLoader` or a sequence of them specifying validation samples.

            datamodule: An instance of :class:`~pytorch_lightning.core.datamodule.LightningDataModule`.
        """
        Trainer._log_api_event("fit")

<<<<<<< HEAD
        # ----------------------------
        # SET UP TRAINING
        # ----------------------------
        self.accelerator_backend = self.accelerator_connector.select_accelerator()
        self.accelerator_backend.cluster_environment.set_ranks_to_trainer(self)
        self.accelerator_backend.setup(model)

        # ----------------------------
        # LINK DATA
        # ----------------------------
        # setup data, etc...
        self.train_loop.setup_fit(model, train_dataloader, val_dataloaders, datamodule)
=======
        self.state.fn = TrainerFn.FITTING
        self.state.status = TrainerStatus.RUNNING
        self.training = True
>>>>>>> 1c825a2a

        if train_dataloader is not None:
            rank_zero_deprecation(
                "`trainer.fit(train_dataloader)` is deprecated in v1.4 and will be removed in v1.6."
                " Use `trainer.fit(train_dataloaders)` instead. HINT: added 's'"
            )
            train_dataloaders = train_dataloader
        # if a datamodule comes in as the second arg, then fix it for the user
        if isinstance(train_dataloaders, LightningDataModule):
            datamodule = train_dataloaders
            train_dataloaders = None
        # If you supply a datamodule you can't supply train_dataloader or val_dataloaders
        if (train_dataloaders is not None or val_dataloaders is not None) and datamodule is not None:
            raise MisconfigurationException(
                'You cannot pass `train_dataloader` or `val_dataloaders` to `trainer.fit(datamodule=...)`'
            )

        # links data to the trainer
        self.data_connector.attach_data(
            model, train_dataloaders=train_dataloaders, val_dataloaders=val_dataloaders, datamodule=datamodule
        )

        self.checkpoint_connector.resume_start()

        self._run(model)

        assert self.state.stopped
        self.training = False

    def validate(
        self,
        model: Optional['pl.LightningModule'] = None,
        dataloaders: Optional[Union[EVAL_DATALOADERS, LightningDataModule]] = None,
        ckpt_path: Optional[str] = 'best',
        verbose: bool = True,
        datamodule: Optional[LightningDataModule] = None,
        val_dataloaders=None,  # noqa TODO: remove with 1.6
    ) -> _EVALUATE_OUTPUT:
        r"""
        Perform one evaluation epoch over the validation set.

        Args:
            model: The model to validate.

            dataloaders: A :class:`torch.utils.data.DataLoader` or a sequence of them,
                or a :class:`~pytorch_lightning.core.datamodule.LightningDataModule` specifying validation samples.

            ckpt_path: Either ``best`` or path to the checkpoint you wish to validate.
                If ``None``, use the current weights of the model.
                When the model is given as argument, this parameter will not apply.

            verbose: If True, prints the validation results.

            datamodule: An instance of :class:`~pytorch_lightning.core.datamodule.LightningDataModule`.

        Returns:
            The dictionary with final validation results returned by validation_epoch_end.
            If validation_epoch_end is not defined, the output is a list of the dictionaries
            returned by validation_step.
        """
        # --------------------
        # SETUP HOOK
        # --------------------
        Trainer._log_api_event("validate")
        self.verbose_evaluate = verbose

        self.state.fn = TrainerFn.VALIDATING
        self.state.status = TrainerStatus.RUNNING
        self.validating = True

        if val_dataloaders is not None:
            rank_zero_deprecation(
                "`trainer.validate(val_dataloaders)` is deprecated in v1.4 and will be removed in v1.6."
                " Use `trainer.validate(dataloaders)` instead."
            )
            dataloaders = val_dataloaders
        # if a datamodule comes in as the second arg, then fix it for the user
        if isinstance(dataloaders, LightningDataModule):
            datamodule = dataloaders
            dataloaders = None
        # If you supply a datamodule you can't supply val_dataloaders
        if dataloaders is not None and datamodule:
            raise MisconfigurationException('You cannot pass both `trainer.validate(dataloaders=..., datamodule=...)`')

        model_provided = model is not None
        model = model or self.lightning_module
        if model is None:
            raise MisconfigurationException(
                "`model` must be provided to `trainer.validate()` when it hasn't been passed in a previous run"
            )

        # links data to the trainer
        self.data_connector.attach_data(model, val_dataloaders=dataloaders, datamodule=datamodule)

        if not model_provided:
            self.validated_ckpt_path = self.__load_ckpt_weights(ckpt_path)

        # run validate
        results = self._run(model)

        assert self.state.stopped
        self.validating = False

        return results

    def test(
        self,
        model: Optional['pl.LightningModule'] = None,
        dataloaders: Optional[Union[EVAL_DATALOADERS, LightningDataModule]] = None,
        ckpt_path: Optional[str] = 'best',
        verbose: bool = True,
        datamodule: Optional[LightningDataModule] = None,
        test_dataloaders=None,  # noqa TODO: remove with 1.6
    ) -> _EVALUATE_OUTPUT:
        r"""
        Perform one evaluation epoch over the test set. It's separated from
        fit to make sure you never run on your test set until you want to.

        Args:
            model: The model to test.

            dataloaders: A :class:`torch.utils.data.DataLoader` or a sequence of them,
                or a :class:`~pytorch_lightning.core.datamodule.LightningDataModule` specifying test samples.

            ckpt_path: Either ``best`` or path to the checkpoint you wish to test.
                If ``None``, use the current weights of the model.
                When the model is given as argument, this parameter will not apply.

            verbose: If True, prints the test results.

            datamodule: An instance of :class:`~pytorch_lightning.core.datamodule.LightningDataModule`.

        Returns:
            Returns a list of dictionaries, one for each test dataloader containing their respective metrics.
        """
        # --------------------
        # SETUP HOOK
        # --------------------
        Trainer._log_api_event("test")
        self.verbose_evaluate = verbose

        self.state.fn = TrainerFn.TESTING
        self.state.status = TrainerStatus.RUNNING
        self.testing = True

        if test_dataloaders is not None:
            rank_zero_deprecation(
                "`trainer.test(test_dataloaders)` is deprecated in v1.4 and will be removed in v1.6."
                " Use `trainer.test(dataloaders)` instead."
            )
            dataloaders = test_dataloaders
        # if a datamodule comes in as the second arg, then fix it for the user
        if isinstance(dataloaders, LightningDataModule):
            datamodule = dataloaders
            dataloaders = None
        # If you supply a datamodule you can't supply test_dataloaders
        if dataloaders is not None and datamodule:
            raise MisconfigurationException('You cannot pass both `trainer.test(dataloaders=..., datamodule=...)`')

        model_provided = model is not None
        model = model or self.lightning_module
        if model is None:
            raise MisconfigurationException(
                "`model` must be provided to `trainer.test()` when it hasn't been passed in a previous run"
            )

        # links data to the trainer
        self.data_connector.attach_data(model, test_dataloaders=dataloaders, datamodule=datamodule)

        if not model_provided:
            self.tested_ckpt_path = self.__load_ckpt_weights(ckpt_path)

        # run test
        results = self._run(model)

        assert self.state.stopped
        self.testing = False

        return results

    def predict(
        self,
        model: Optional['pl.LightningModule'] = None,
        dataloaders: Optional[Union[EVAL_DATALOADERS, LightningDataModule]] = None,
        datamodule: Optional[LightningDataModule] = None,
        return_predictions: Optional[bool] = None,
        ckpt_path: Optional[str] = 'best',
    ) -> Optional[_PREDICT_OUTPUT]:
        r"""

        Separates from fit to make sure you never run on your predictions set until you want to.
        This will call the model forward function to compute predictions.

        Args:
            model: The model to predict with.

            dataloaders: A :class:`torch.utils.data.DataLoader` or a sequence of them,
                or a :class:`~pytorch_lightning.core.datamodule.LightningDataModule` specifying prediction samples.

            datamodule: The datamodule with a predict_dataloader method that returns one or more dataloaders.

            return_predictions: Whether to return predictions.
                ``True`` by default except when an accelerator that spawns processes is used (not supported).

            ckpt_path: Either ``best`` or path to the checkpoint you wish to use to predict.
                If ``None``, use the current weights of the model.
                When the model is given as argument, this parameter will not apply.

        Returns:
            Returns a list of dictionaries, one for each provided dataloader containing their respective predictions.
        """

        # --------------------
        # SETUP HOOK
        # --------------------
        Trainer._log_api_event("predict")

        self.state.fn = TrainerFn.PREDICTING
        self.state.status = TrainerStatus.RUNNING
        self.predicting = True

        self.predict_loop.return_predictions = return_predictions

        # if a datamodule comes in as the second arg, then fix it for the user
        if isinstance(dataloaders, LightningDataModule):
            datamodule = dataloaders
            dataloaders = None
        if dataloaders is not None and datamodule:
            raise MisconfigurationException('You cannot pass both `trainer.predict(dataloaders=..., datamodule=...)`')

        model_provided = model is not None
        model = model or self.lightning_module
        if model is None:
            raise MisconfigurationException(
                "`model` must be provided to `trainer.predict()` when it hasn't been passed in a previous run"
            )

        # links data to the trainer
        self.data_connector.attach_data(model, predict_dataloaders=dataloaders, datamodule=datamodule)

        if not model_provided:
            self.predicted_ckpt_path = self.__load_ckpt_weights(ckpt_path)

        results = self._run(model)

        assert self.state.stopped
        self.predicting = False

        return results

    def tune(
        self,
        model: 'pl.LightningModule',
        train_dataloaders: Optional[Union[TRAIN_DATALOADERS, LightningDataModule]] = None,
        val_dataloaders: Optional[EVAL_DATALOADERS] = None,
        datamodule: Optional[LightningDataModule] = None,
        scale_batch_size_kwargs: Optional[Dict[str, Any]] = None,
        lr_find_kwargs: Optional[Dict[str, Any]] = None,
        train_dataloader=None,  # noqa TODO: remove with 1.6
    ) -> Dict[str, Optional[Union[int, _LRFinder]]]:
        r"""
        Runs routines to tune hyperparameters before training.

        Args:
            model: Model to tune.

            train_dataloaders: A collection of :class:`torch.utils.data.DataLoader` or a
                :class:`~pytorch_lightning.core.datamodule.LightningDataModule` specifying training samples.
                In the case of multiple dataloaders, please see this :ref:`page <multiple-training-dataloaders>`.

            val_dataloaders: A :class:`torch.utils.data.DataLoader` or a sequence of them specifying validation samples.

            datamodule: An instance of :class:`~pytorch_lightning.core.datamodule.LightningDataModule`.

            scale_batch_size_kwargs: Arguments for :func:`~pytorch_lightning.tuner.batch_size_scaling.scale_batch_size`

            lr_find_kwargs: Arguments for :func:`~pytorch_lightning.tuner.lr_finder.lr_find`
        """
        Trainer._log_api_event("tune")

        self.state.fn = TrainerFn.TUNING
        self.state.status = TrainerStatus.RUNNING
        self.tuning = True

        if train_dataloader is not None:
            rank_zero_deprecation(
                "`trainer.tune(train_dataloader)` is deprecated in v1.4 and will be removed in v1.6."
                " Use `trainer.tune(train_dataloaders)` instead. HINT: added 's'"
            )
            train_dataloaders = train_dataloader
        # if a datamodule comes in as the second arg, then fix it for the user
        if isinstance(train_dataloaders, LightningDataModule):
            datamodule = train_dataloaders
            train_dataloaders = None
        # If you supply a datamodule you can't supply train_dataloader or val_dataloaders
        if (train_dataloaders is not None or val_dataloaders is not None) and datamodule is not None:
            raise MisconfigurationException(
                'You cannot pass `train_dataloader` or `val_dataloaders` to `trainer.tune(datamodule=...)`'
            )

        # links data to the trainer
        self.data_connector.attach_data(
            model, train_dataloaders=train_dataloaders, val_dataloaders=val_dataloaders, datamodule=datamodule
        )

        result = self.tuner._tune(model, scale_batch_size_kwargs=scale_batch_size_kwargs, lr_find_kwargs=lr_find_kwargs)

        assert self.state.stopped
        self.tuning = False

        return result

    def _run(self, model: 'pl.LightningModule') -> Optional[Union[_EVALUATE_OUTPUT, _PREDICT_OUTPUT]]:
        # clean hparams
        if hasattr(model, "hparams"):
            parsing.clean_namespace(model.hparams)

        self.config_validator.verify_loop_configurations(model)

        # attach model log function to callback
        self.callback_connector.attach_model_logging_functions(model)

        # hook
        self.data_connector.prepare_data(model)
        self.callback_connector._attach_model_callbacks(model, self)

        # ----------------------------
        # SET UP TRAINING
        # ----------------------------
        self.call_hook("on_before_accelerator_backend_setup", model)
        self.accelerator.connect(model)
        self.accelerator.setup_environment()
        self._call_setup_hook(model)  # allow user to setup lightning_module in accelerator environment

        # restore modules after setup
        self.checkpoint_connector.restore_datamodule()
        self.checkpoint_connector.restore_model()
        # restore callback states
        self.checkpoint_connector.restore_callbacks()

        self._call_configure_sharded_model(model)  # allow user to setup in model sharded environment
        self.accelerator.setup(self, model)  # note: this sets up self.lightning_module

        # ----------------------------
        # INSPECT THE CORE LOOPS
        # ----------------------------
        f"""
             Lightning internal flow looks like this:
        {Trainer.fit} or {Trainer.test} or {Trainer.predict}  ||
                                |                             ||
                        create accelerator                    ||
                                |                             ||
                         {self._dispatch}                     ||
                                |                             ||  LIGHTNING
                  {self.accelerator.start_training}           ||
                or {self.accelerator.start_evaluating}        ||
                or {self.accelerator.start_predicting}        ||  FLOW
                                |                             ||
                         {self.run_stage}                     ||
                                |                             ||  DIRECTION
                        {self._run_train}                     ||
                     or {self._run_evaluate}                  ||
                     or {self._run_predict}                   ||
                                |                             ||
                             results                          \/
        This is used to guide readers to the core loops: train, test, predict.
        {self._run_predict} is the simplest to understand, use `Go to Definition` to read it :)
        Search for `start_training` or `start_evaluating` or `start_predicting` in
        `pytorch_lightning/plugins/training_type_plugin` to find accelerator dispatch functions.
        """  # noqa: W605

        # ----------------------------
        # TRAIN
        # ----------------------------
        # hook
        if self.state.fn == TrainerFn.FITTING:
            self.call_hook("on_fit_start")

        # plugin will setup fitting (e.g. ddp will launch child processes)
        self._pre_dispatch()

        # restore optimizers, etc.
        self.checkpoint_connector.restore_training_state()

        # dispatch `start_training` or `start_evaluating` or `start_predicting`
        self._dispatch()

        # plugin will finalized fitting (e.g. ddp_spawn will load trained model)
        self._post_dispatch()

        # ----------------------------
        # POST-Training CLEAN UP
        # ----------------------------
        # hook
        if self.state.fn == TrainerFn.FITTING:
            self.call_hook('on_fit_end')

        # teardown
        self._call_teardown_hook(model)

        if self.state.status != TrainerStatus.INTERRUPTED:
            self.state.status = TrainerStatus.FINISHED
        self.state.stage = None

        return self.accelerator.results

    def _pre_dispatch(self):
        self.accelerator.pre_dispatch(self)

        # log hyper-parameters
        if self.logger is not None:
            # save exp to get started (this is where the first experiment logs are written)
            self.logger.log_hyperparams(self.lightning_module.hparams_initial)
            self.logger.log_graph(self.lightning_module)
            self.logger.save()

    def _post_dispatch(self):
        self.accelerator.post_dispatch(self)
        # these `teardown` calls are here instead of in `_call_teardown_hook` since they are internal teardowns
        # which need to happen before.
        self.accelerator.teardown()
        self._active_loop.teardown()

    def _dispatch(self):
        if self.evaluating:
            self.accelerator.start_evaluating(self)
        elif self.predicting:
            self.accelerator.start_predicting(self)
        else:
            self.accelerator.start_training(self)

    def run_stage(self):
        self.accelerator.dispatch(self)
        self.__setup_profiler()

        if self.evaluating:
            return self._run_evaluate()
        if self.predicting:
            return self._run_predict()
        return self._run_train()

    def _pre_training_routine(self):
        # wait for all to join if on distributed
        self.accelerator.barrier("setup_training")

        # register auto-resubmit when on SLURM
        self.slurm_connector.register_slurm_signal_handlers()

        self.checkpoint_connector.resume_end()

        # --------------------------
        # Pre-train
        # --------------------------
        # on pretrain routine start
        ref_model = self.lightning_module

        self.on_pretrain_routine_start()
        ref_model.on_pretrain_routine_start()

        # print model summary
        if self.is_global_zero and self.weights_summary is not None and not self.testing:
            max_depth = ModelSummary.MODES[self.weights_summary]
            ref_model.summarize(max_depth=max_depth)

        # on pretrain routine end
        self.on_pretrain_routine_end()
        ref_model.on_pretrain_routine_end()

    def _run_train(self) -> None:
        self._pre_training_routine()

        if not self.is_global_zero and self.progress_bar_callback is not None:
            self.progress_bar_callback.disable()

        self._run_sanity_check(self.lightning_module)

        # enable train mode
        self.model.train()
        torch.set_grad_enabled(True)

        # reload data when needed
        model = self.lightning_module

        self.reset_train_val_dataloaders(model)

        try:
            self.fit_loop.run()
        except KeyboardInterrupt:
            rank_zero_warn('Detected KeyboardInterrupt, attempting graceful shutdown...')
            # user could press Ctrl+c many times... only shutdown once
            if not self.interrupted:
                self.state.status = TrainerStatus.INTERRUPTED
                self.on_keyboard_interrupt()
                # same treatment as below
                self.accelerator.on_train_end()
        except BaseException:
            self.state.status = TrainerStatus.INTERRUPTED
            if distributed_available() and self.world_size > 1:
                # try syncing remaing processes, kill otherwise
                self.training_type_plugin.reconciliate_processes(traceback.format_exc())
            # give accelerators a chance to finish
            self.accelerator.on_train_end()
            # reset bookkeeping
            self.state.stage = None
            raise

    def _run_evaluate(self) -> _EVALUATE_OUTPUT:
        if not self.is_global_zero and self.progress_bar_callback is not None:
            self.progress_bar_callback.disable()

        assert self.evaluating

        # reload dataloaders
        self._evaluation_loop.reload_evaluation_dataloaders()

        with self.profiler.profile(f"run_{self.state.stage}_evaluation"), torch.no_grad():
            eval_loop_results = self._evaluation_loop.run()

        # remove the tensors from the eval results
        for i, result in enumerate(eval_loop_results):
            if isinstance(result, dict):
                for k, v in result.items():
                    if isinstance(v, torch.Tensor):
                        result[k] = v.cpu().item()

        return eval_loop_results

    def _run_predict(self) -> Optional[_PREDICT_OUTPUT]:
        self.reset_predict_dataloader(self.lightning_module)
        with torch.no_grad():
            return self.predict_loop.run()

    def _run_sanity_check(self, ref_model):
        using_val_step = ref_model.val_dataloader is not None and is_overridden('validation_step', ref_model)
        should_sanity_check = using_val_step and self.num_sanity_val_steps > 0 and self.limit_val_batches > 0

        # run tiny validation (if validation defined)
        # to make sure program won't crash during val
        if should_sanity_check:
            stage = self.state.stage
            self.sanity_checking = True

            # hook and callback
            self.on_sanity_check_start()

            # reload dataloaders
            self._evaluation_loop.reload_evaluation_dataloaders()

            # run eval step
            with torch.no_grad():
                self._evaluation_loop.run()

            self.on_sanity_check_end()

            # reset validation metrics
            self.logger_connector.reset()

            # reset the seed to what it was before sanity check
            # prevents sanity check to affect random sampling in training
            reset_seed()

            # restore the previous stage when the sanity check if finished
            self.state.stage = stage

    def __load_ckpt_weights(self, ckpt_path: Optional[str]) -> Optional[str]:
        if ckpt_path is None:
            return

        fn = self.state.fn.value

        if ckpt_path == 'best':
            # if user requests the best checkpoint but we don't have it, error
            if not self.checkpoint_callback.best_model_path:
                if self.fast_dev_run:
                    raise MisconfigurationException(
                        f'You cannot execute `.{fn}()` with `fast_dev_run=True` unless you do'
                        f' `.{fn}(ckpt_path=PATH)` as no checkpoint path was generated during fitting.'
                    )
                raise MisconfigurationException(
                    f'`.{fn}(ckpt_path="best")` is set but `ModelCheckpoint` is not configured to save the best model.'
                )
            # load best weights
            ckpt_path = self.checkpoint_callback.best_model_path

        if not ckpt_path:
            raise MisconfigurationException(
                f'`.{fn}()` found no path for the best weights: "{ckpt_path}". Please'
                f' specify a path for a checkpoint `.{fn}(ckpt_path=PATH)`'
            )

        # only one process running at this point for TPUs, as spawn isn't triggered yet
        # todo: move this logic internally within the barrier.
        if not self._device_type == DeviceType.TPU:
            self.training_type_plugin.barrier()

        self.checkpoint_connector.restore_model_weights(ckpt_path)
        return ckpt_path

    def _call_setup_hook(self, model: 'pl.LightningModule') -> None:
        fn = self.state.fn._setup_fn

        self.accelerator.barrier("pre_setup")

        if self.datamodule is not None:
            self.datamodule.setup(stage=fn)
        self.setup(model, stage=fn)
        model.setup(stage=fn)

        self.accelerator.barrier("post_setup")

    def _call_configure_sharded_model(self, model: 'pl.LightningModule') -> None:
        # Call configure sharded model hook if accelerator requests. In some cases
        # we will not call the hook; the hook has initialized the sharded model for example.

        # used on the model if the user re-create a trainer with resume_from_checkpoint
        model_call_configure_sharded_model_hook = getattr(model, "call_configure_sharded_model_hook", False)
        if self.accelerator.call_configure_sharded_model_hook and not model_call_configure_sharded_model_hook:
            with self.accelerator.model_sharded_context():
                model.configure_sharded_model()
                self.configure_sharded_model(model)
            model.call_configure_sharded_model_hook = True
            self.accelerator.call_configure_sharded_model_hook = False

    def _call_teardown_hook(self, model: 'pl.LightningModule') -> None:
        fn = self.state.fn._setup_fn

        if self.datamodule is not None:
            self.datamodule.teardown(stage=fn)
        self.profiler.teardown(stage=fn)
        self.teardown(stage=fn)
        model.teardown(stage=fn)

        model._current_fx_name = None
        model._current_dataloader_idx = None
        # these could have become stale if metrics are defined in `setup`
        model._metric_attributes = None

    def call_hook(self, hook_name: str, *args, **kwargs) -> Any:
        # Note this implementation is copy/pasted into the TrainLoop class in TrainingEpochLoop._on_train_epoch_end_hook
        # This was done to manage the deprecation of the `outputs` argument to on_train_epoch_end
        # If making changes to this function, ensure that those changes are also made to
        # TrainingEpochLoop._on_train_epoch_end_hook
        if self.lightning_module:
            prev_fx_name = self.lightning_module._current_fx_name
            self.lightning_module._current_fx_name = hook_name

        # always profile hooks
        with self.profiler.profile(hook_name):

            # first call trainer hook
            if hasattr(self, hook_name):
                trainer_hook = getattr(self, hook_name)
                trainer_hook(*args, **kwargs)

            # next call hook in lightningModule
            output = None
            model_ref = self.lightning_module
            if is_overridden(hook_name, model_ref):
                hook_fx = getattr(model_ref, hook_name)
                output = hook_fx(*args, **kwargs)

            # call the accelerator hook
            if hasattr(self.accelerator, hook_name):
                accelerator_hook = getattr(self.accelerator, hook_name)
                accelerator_output = accelerator_hook(*args, **kwargs)
                # Rely on the accelerator output if lightningModule hook returns nothing
                # Required for cases such as DataParallel where we reduce the output for the user
                # todo: move this data parallel logic into the data parallel plugin
                output = accelerator_output if output is None else output

        if self.lightning_module:
            # restore current_fx when nested context
            self.lightning_module._current_fx_name = prev_fx_name

        return output

    def _parse_devices(
        self, gpus: Optional[Union[List[int], str, int]], auto_select_gpus: bool, tpu_cores: Optional[Union[List[int],
                                                                                                            str, int]]
    ) -> Tuple[Optional[List[int]], Optional[Union[List[int], int]]]:
        if auto_select_gpus and isinstance(gpus, int):
            gpus = pick_multiple_gpus(gpus)

        # TODO (@seannaren, @kaushikb11): Include IPU parsing logic here
        gpu_ids = device_parser.parse_gpu_ids(gpus)
        tpu_cores = device_parser.parse_tpu_cores(tpu_cores)
        return gpu_ids, tpu_cores

    @staticmethod
    def _log_api_event(event: str) -> None:
        torch._C._log_api_usage_once("lightning.trainer." + event)

    def __init_profiler(self, profiler: Optional[Union[BaseProfiler, str]]) -> None:
        if isinstance(profiler, str):
            PROFILERS = {
                "simple": SimpleProfiler,
                "advanced": AdvancedProfiler,
                "pytorch": PyTorchProfiler,
                "xla": XLAProfiler,
            }
            profiler = profiler.lower()
            if profiler not in PROFILERS:
                raise MisconfigurationException(
                    "When passing string value for the `profiler` parameter of `Trainer`,"
                    f" it can only be one of {list(PROFILERS.keys())}"
                )
            profiler_class = PROFILERS[profiler]
            profiler = profiler_class()
        self.profiler: BaseProfiler = profiler or PassThroughProfiler()

    def __setup_profiler(self) -> None:
        local_rank = self.local_rank if self.world_size > 1 else None
        self.profiler._lightning_module = proxy(self.lightning_module)
        self.profiler.setup(stage=self.state.fn._setup_fn, local_rank=local_rank, log_dir=self.log_dir)

    def _log_device_info(self) -> None:
        rank_zero_info(f'GPU available: {torch.cuda.is_available()}, used: {self._device_type == DeviceType.GPU}')

        num_tpu_cores = self.tpu_cores if self.tpu_cores is not None else 0
        rank_zero_info(f'TPU available: {_TPU_AVAILABLE}, using: {num_tpu_cores} TPU cores')

        num_ipus = self.ipus if self.ipus is not None else 0
        rank_zero_info(f'IPU available: {_IPU_AVAILABLE}, using: {num_ipus} IPUs')

        if torch.cuda.is_available() and self._device_type != DeviceType.GPU:
            rank_zero_warn(
                "GPU available but not used. Set the gpus flag in your trainer"
                " `Trainer(gpus=1)` or script `--gpus=1`."
            )

        if _TPU_AVAILABLE and self._device_type != DeviceType.TPU:
            rank_zero_warn(
                "TPU available but not used. Set the `tpu_cores` flag in your trainer"
                " `Trainer(tpu_cores=8)` or script `--tpu_cores=8`."
            )

        if _IPU_AVAILABLE and self._device_type != DeviceType.IPU and not isinstance(self.accelerator, IPUAccelerator):
            rank_zero_warn(
                "IPU available but not used. Set the `ipus` flag in your trainer"
                " `Trainer(ipus=8)` or script `--ipus=8`."
            )<|MERGE_RESOLUTION|>--- conflicted
+++ resolved
@@ -492,24 +492,9 @@
         """
         Trainer._log_api_event("fit")
 
-<<<<<<< HEAD
-        # ----------------------------
-        # SET UP TRAINING
-        # ----------------------------
-        self.accelerator_backend = self.accelerator_connector.select_accelerator()
-        self.accelerator_backend.cluster_environment.set_ranks_to_trainer(self)
-        self.accelerator_backend.setup(model)
-
-        # ----------------------------
-        # LINK DATA
-        # ----------------------------
-        # setup data, etc...
-        self.train_loop.setup_fit(model, train_dataloader, val_dataloaders, datamodule)
-=======
         self.state.fn = TrainerFn.FITTING
         self.state.status = TrainerStatus.RUNNING
         self.training = True
->>>>>>> 1c825a2a
 
         if train_dataloader is not None:
             rank_zero_deprecation(
