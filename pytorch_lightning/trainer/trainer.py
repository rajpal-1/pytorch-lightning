--- conflicted
+++ resolved
@@ -68,11 +68,7 @@
     _TPU_AVAILABLE,
     AcceleratorType,
     device_parser,
-<<<<<<< HEAD
-    DistributedType,
-=======
     DeviceType,
->>>>>>> 8ea39d2c
     GradClipAlgorithmType,
     parsing,
     rank_zero_deprecation,
