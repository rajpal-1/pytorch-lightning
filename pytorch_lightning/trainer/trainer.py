--- conflicted
+++ resolved
@@ -352,15 +352,10 @@
                 end of each training batch, if any of the parameters or the loss are NaN or +/-inf.
 
                 .. deprecated:: v1.5
-<<<<<<< HEAD
-                    ``terminate_on_nan`` has been deprecated in v1.5 and will be removed in v1.7.
-                    Please use Trainer argument ``detect_anomaly`` instead.
-=======
                     Trainer argument ``terminate_on_nan`` was deprecated in v1.5 and will be removed in 1.7.
                     Please use ``detect_anomaly`` instead.
 
             detect_anomaly: Enable anomaly detection for the autograd engine.
->>>>>>> 173f4c84
 
             tpu_cores: How many TPU cores to train on (1 or 8) / Single TPU to train on [1]
 
