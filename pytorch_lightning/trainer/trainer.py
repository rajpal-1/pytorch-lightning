--- conflicted
+++ resolved
@@ -768,17 +768,8 @@
         self.world_size = self.nb_gpu_nodes * self.num_gpus
 
         # let the exp know the rank to avoid overwriting logs
-<<<<<<< HEAD
         if self.logger is not None:
             self.logger.rank = self.proc_rank
-=======
-        # recover original exp before went into process
-        # init in write mode only on proc 0
-        if self.experiment is not None:
-            self.experiment = self.experiment.get_non_ddp_exp()
-            self.experiment.debug = self.proc_rank > 0
-            self.experiment.rank = self.proc_rank
->>>>>>> eb268c41
 
         # set up server using proc 0's ip address
         # try to init for 20 times at max in case ports are taken
