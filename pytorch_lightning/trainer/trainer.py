# Copyright The PyTorch Lightning team.
#
# Licensed under the Apache License, Version 2.0 (the "License");
# you may not use this file except in compliance with the License.
# You may obtain a copy of the License at
#
#     http://www.apache.org/licenses/LICENSE-2.0
#
# Unless required by applicable law or agreed to in writing, software
# distributed under the License is distributed on an "AS IS" BASIS,
# WITHOUT WARRANTIES OR CONDITIONS OF ANY KIND, either express or implied.
# See the License for the specific language governing permissions and
# limitations under the License.
"""Trainer to automate the training."""
import inspect
import logging
import os
import traceback
import warnings
from argparse import ArgumentParser, Namespace
from datetime import timedelta
from pathlib import Path
from typing import Any, Callable, cast, Dict, Iterable, List, Optional, Tuple, Union
from weakref import proxy

import torch
from torch.optim import Optimizer

import pytorch_lightning as pl
from pytorch_lightning.accelerators import Accelerator, IPUAccelerator
from pytorch_lightning.callbacks import Callback, EarlyStopping, ModelCheckpoint, ProgressBarBase
from pytorch_lightning.callbacks.prediction_writer import BasePredictionWriter
from pytorch_lightning.core.datamodule import LightningDataModule
from pytorch_lightning.core.optimizer import LightningOptimizer
from pytorch_lightning.loggers import LightningLoggerBase
from pytorch_lightning.loggers.base import LoggerCollection
from pytorch_lightning.loggers.tensorboard import TensorBoardLogger
from pytorch_lightning.loops import PredictionLoop, TrainingBatchLoop, TrainingEpochLoop
from pytorch_lightning.loops.dataloader.evaluation_loop import EvaluationLoop
from pytorch_lightning.loops.fit_loop import FitLoop
from pytorch_lightning.plugins import DDPSpawnPlugin, ParallelPlugin, PLUGIN_INPUT, PrecisionPlugin, TrainingTypePlugin
from pytorch_lightning.profiler import (
    AdvancedProfiler,
    BaseProfiler,
    PassThroughProfiler,
    PyTorchProfiler,
    SimpleProfiler,
    XLAProfiler,
)
from pytorch_lightning.trainer.callback_hook import TrainerCallbackHookMixin
from pytorch_lightning.trainer.configuration_validator import ConfigValidator
from pytorch_lightning.trainer.connectors.accelerator_connector import AcceleratorConnector
from pytorch_lightning.trainer.connectors.callback_connector import CallbackConnector
from pytorch_lightning.trainer.connectors.checkpoint_connector import CheckpointConnector
from pytorch_lightning.trainer.connectors.data_connector import DataConnector
from pytorch_lightning.trainer.connectors.debugging_connector import DebuggingConnector
from pytorch_lightning.trainer.connectors.env_vars_connector import _defaults_from_env_vars
from pytorch_lightning.trainer.connectors.logger_connector import LoggerConnector
from pytorch_lightning.trainer.connectors.logger_connector.result import ResultCollection
from pytorch_lightning.trainer.connectors.model_connector import ModelConnector
from pytorch_lightning.trainer.connectors.optimizer_connector import OptimizerConnector
from pytorch_lightning.trainer.connectors.signal_connector import SignalConnector
from pytorch_lightning.trainer.connectors.training_trick_connector import TrainingTricksConnector
from pytorch_lightning.trainer.data_loading import TrainerDataLoadingMixin
from pytorch_lightning.trainer.model_hooks import TrainerModelHooksMixin
from pytorch_lightning.trainer.optimizers import TrainerOptimizersMixin
from pytorch_lightning.trainer.states import RunningStage, TrainerFn, TrainerState, TrainerStatus
from pytorch_lightning.tuner.auto_gpu_select import pick_multiple_gpus
from pytorch_lightning.tuner.lr_finder import _LRFinder
from pytorch_lightning.tuner.tuning import Tuner
from pytorch_lightning.utilities import (
    _IPU_AVAILABLE,
    _TPU_AVAILABLE,
    device_parser,
    DeviceType,
    DistributedType,
    parsing,
    rank_zero_deprecation,
    rank_zero_info,
    rank_zero_warn,
)
from pytorch_lightning.utilities.argparse import (
    add_argparse_args,
    from_argparse_args,
    parse_argparser,
    parse_env_variables,
)
from pytorch_lightning.utilities.cloud_io import get_filesystem
from pytorch_lightning.utilities.distributed import distributed_available
from pytorch_lightning.utilities.exceptions import ExitGracefullyException, MisconfigurationException
from pytorch_lightning.utilities.imports import _fault_tolerant_training
from pytorch_lightning.utilities.model_helpers import is_overridden
from pytorch_lightning.utilities.seed import reset_seed
from pytorch_lightning.utilities.types import (
    _EVALUATE_OUTPUT,
    _PATH,
    _PREDICT_OUTPUT,
    EVAL_DATALOADERS,
    LRSchedulerTypeUnion,
    TRAIN_DATALOADERS,
)

log = logging.getLogger(__name__)
# warnings to ignore in trainer
warnings.filterwarnings(
    "ignore", message="torch.distributed.reduce_op is deprecated, please use torch.distributed.ReduceOp instead"
)


class Trainer(
    TrainerCallbackHookMixin,
    TrainerModelHooksMixin,
    TrainerOptimizersMixin,
    TrainerDataLoadingMixin,
):
    # Needed because of LightningOptimizer
    _lightning_optimizers = None

    @_defaults_from_env_vars
    def __init__(
        self,
        logger: Union[LightningLoggerBase, Iterable[LightningLoggerBase], bool] = True,
        checkpoint_callback: bool = True,
        callbacks: Optional[Union[List[Callback], Callback]] = None,
        default_root_dir: Optional[str] = None,
        gradient_clip_val: Union[int, float] = 0.0,
        gradient_clip_algorithm: str = "norm",
        process_position: int = 0,
        num_nodes: int = 1,
        num_processes: int = 1,
        devices: Optional[Union[List[int], str, int]] = None,
        gpus: Optional[Union[List[int], str, int]] = None,
        auto_select_gpus: bool = False,
        tpu_cores: Optional[Union[List[int], str, int]] = None,
        ipus: Optional[int] = None,
        log_gpu_memory: Optional[str] = None,
        progress_bar_refresh_rate: Optional[int] = None,  # TODO: remove in v1.7
        enable_progress_bar: bool = True,
        overfit_batches: Union[int, float] = 0.0,
        track_grad_norm: Union[int, float, str] = -1,
        check_val_every_n_epoch: int = 1,
        fast_dev_run: Union[int, bool] = False,
        accumulate_grad_batches: Optional[Union[int, Dict[int, int]]] = None,
        max_epochs: Optional[int] = None,
        min_epochs: Optional[int] = None,
        max_steps: Optional[int] = None,
        min_steps: Optional[int] = None,
        max_time: Optional[Union[str, timedelta, Dict[str, int]]] = None,
        limit_train_batches: Union[int, float] = 1.0,
        limit_val_batches: Union[int, float] = 1.0,
        limit_test_batches: Union[int, float] = 1.0,
        limit_predict_batches: Union[int, float] = 1.0,
        val_check_interval: Union[int, float] = 1.0,
        flush_logs_every_n_steps: Optional[int] = None,
        log_every_n_steps: int = 50,
        accelerator: Optional[Union[str, Accelerator]] = None,
        sync_batchnorm: bool = False,
        precision: Union[int, str] = 32,
        weights_summary: Optional[str] = "top",
        weights_save_path: Optional[str] = None,
        num_sanity_val_steps: int = 2,
        resume_from_checkpoint: Optional[Union[Path, str]] = None,
        profiler: Optional[Union[BaseProfiler, str]] = None,
        benchmark: bool = False,
        deterministic: bool = False,
        reload_dataloaders_every_n_epochs: int = 0,
        reload_dataloaders_every_epoch: bool = False,
        auto_lr_find: Union[bool, str] = False,
        replace_sampler_ddp: bool = True,
        terminate_on_nan: Optional[bool] = None,
        detect_anomaly: bool = False,
        auto_scale_batch_size: Union[str, bool] = False,
        prepare_data_per_node: Optional[bool] = None,
        plugins: Optional[Union[PLUGIN_INPUT, List[PLUGIN_INPUT]]] = None,
        amp_backend: str = "native",
        amp_level: Optional[str] = None,
        distributed_backend: Optional[str] = None,
        move_metrics_to_cpu: bool = False,
        multiple_trainloader_mode: str = "max_size_cycle",
        stochastic_weight_avg: bool = False,
        detect_anomaly: bool = False,
    ):
        r"""
        Customize every aspect of training via flags.

        Args:

            accelerator: Previously known as distributed_backend (dp, ddp, ddp2, etc...).
                Can also take in an accelerator object for custom hardware.

            accumulate_grad_batches: Accumulates grads every k batches or as set up in the dict.

            amp_backend: The mixed precision backend to use ("native" or "apex").

            amp_level: The optimization level to use (O1, O2, etc...). By default it will be set to "O2"
                if ``amp_backend`` is set to "apex".

            auto_lr_find: If set to True, will make trainer.tune() run a learning rate finder,
                trying to optimize initial learning for faster convergence. trainer.tune() method will
                set the suggested learning rate in self.lr or self.learning_rate in the LightningModule.
                To use a different key set a string instead of True with the key name.

            auto_scale_batch_size: If set to True, will `initially` run a batch size
                finder trying to find the largest batch size that fits into memory.
                The result will be stored in self.batch_size in the LightningModule.
                Additionally, can be set to either `power` that estimates the batch size through
                a power search or `binsearch` that estimates the batch size through a binary search.

            auto_select_gpus: If enabled and ``gpus`` is an integer, pick available
                gpus automatically. This is especially useful when
                GPUs are configured to be in "exclusive mode", such
                that only one process at a time can access them.

            benchmark: If true enables cudnn.benchmark.

            callbacks: Add a callback or list of callbacks.

            checkpoint_callback: If ``True``, enable checkpointing.
                It will configure a default ModelCheckpoint callback if there is no user-defined ModelCheckpoint in
                :paramref:`~pytorch_lightning.trainer.trainer.Trainer.callbacks`.

            check_val_every_n_epoch: Check val every n train epochs.

            default_root_dir: Default path for logs and weights when no logger/ckpt_callback passed.
                Default: ``os.getcwd()``.
                Can be remote file paths such as `s3://mybucket/path` or 'hdfs://path/'

            detect_anomaly: Enable anomaly detection for the autograd engine.

            deterministic: If ``True``, sets whether PyTorch operations must use deterministic algorithms.
                Default: ``False``.

            devices: Will be mapped to either `gpus`, `tpu_cores`, `num_processes` or `ipus`,
                based on the accelerator type.

            distributed_backend: Deprecated. Please use ``accelerator``.

            fast_dev_run: Runs n if set to ``n`` (int) else 1 if set to ``True`` batch(es)
                of train, val and test to find any bugs (ie: a sort of unit test).

            flush_logs_every_n_steps: How often to flush logs to disk (defaults to every 100 steps).

                .. deprecated:: v1.5
                    ``flush_logs_every_n_steps`` has been deprecated in v1.5 and will be removed in v1.7.
                    Please configure flushing directly in the logger instead.

            gpus: Number of GPUs to train on (int) or which GPUs to train on (list or str) applied per node

            gradient_clip_val: The value at which to clip gradients. Passing ``gradient_clip_val=0`` disables gradient
                clipping.

            gradient_clip_algorithm: The gradient clipping algorithm to use. Pass ``gradient_clip_algorithm="value"``
                for clip_by_value, and ``gradient_clip_algorithm="norm"`` for clip_by_norm.

            limit_train_batches: How much of training dataset to check (float = fraction, int = num_batches).

            limit_val_batches: How much of validation dataset to check (float = fraction, int = num_batches).

            limit_test_batches: How much of test dataset to check (float = fraction, int = num_batches).

            limit_predict_batches: How much of prediction dataset to check (float = fraction, int = num_batches).

            logger: Logger (or iterable collection of loggers) for experiment tracking. A ``True`` value uses
                the default ``TensorBoardLogger``. ``False`` will disable logging. If multiple loggers are
                provided and the `save_dir` property of that logger is not set, local files (checkpoints,
                profiler traces, etc.) are saved in ``default_root_dir`` rather than in the ``log_dir`` of any
                of the individual loggers.

            log_gpu_memory: None, 'min_max', 'all'. Might slow performance.

            log_every_n_steps: How often to log within steps (defaults to every 50 steps).

            prepare_data_per_node: If True, each LOCAL_RANK=0 will call prepare data.
                Otherwise only NODE_RANK=0, LOCAL_RANK=0 will prepare data

                .. deprecated:: v1.5
                    Deprecated in v1.5.0 and will be removed in v1.7.0
                    Please set ``prepare_data_per_node`` in LightningDataModule or LightningModule directly instead.

            process_position: Orders the progress bar when running multiple models on same machine.

                .. deprecated:: v1.5
                    ``process_position`` has been deprecated in v1.5 and will be removed in v1.7.
                    Please pass :class:`~pytorch_lightning.callbacks.progress.ProgressBar` with ``process_position``
                    directly to the Trainer's ``callbacks`` argument instead.

            progress_bar_refresh_rate: How often to refresh progress bar (in steps). Value ``0`` disables progress bar.
                Ignored when a custom progress bar is passed to :paramref:`~Trainer.callbacks`. Default: None, means
                a suitable value will be chosen based on the environment (terminal, Google COLAB, etc.).

                .. deprecated:: v1.5
                    ``progress_bar_refresh_rate`` has been deprecated in v1.5 and will be removed in v1.7.
                    Please pass :class:`~pytorch_lightning.callbacks.progress.ProgressBar` with ``refresh_rate``
                    directly to the Trainer's ``callbacks`` argument instead. To disable the progress bar,
                    pass ``enable_progress_bar = False`` to the Trainer.

            enable_progress_bar: Whether to enable to progress bar by default.

            profiler: To profile individual steps during training and assist in identifying bottlenecks.

            overfit_batches: Overfit a fraction of training data (float) or a set number of batches (int).

            plugins: Plugins allow modification of core behavior like ddp and amp, and enable custom lightning plugins.

            precision: Double precision (64), full precision (32), half precision (16) or bfloat16 precision (bf16).
                Can be used on CPU, GPU or TPUs.

            max_epochs: Stop training once this number of epochs is reached. Disabled by default (None).
                If both max_epochs and max_steps are not specified, defaults to ``max_epochs = 1000``.
                To enable infinite training, set ``max_epochs = -1``.

            min_epochs: Force training for at least these many epochs. Disabled by default (None).
                If both min_epochs and min_steps are not specified, defaults to ``min_epochs = 1``.

            max_steps: Stop training after this number of steps. Disabled by default (None). If ``max_steps = None``
                and ``max_epochs = None``, will default to ``max_epochs = 1000``. To disable this default, set
                ``max_steps`` to ``-1``.

            min_steps: Force training for at least these number of steps. Disabled by default (None).

            max_time: Stop training after this amount of time has passed. Disabled by default (None).
                The time duration can be specified in the format DD:HH:MM:SS (days, hours, minutes seconds), as a
                :class:`datetime.timedelta`, or a dictionary with keys that will be passed to
                :class:`datetime.timedelta`.

            num_nodes: Number of GPU nodes for distributed training.

            num_processes: Number of processes for distributed training with ``accelerator="ddp_cpu"``.

            num_sanity_val_steps: Sanity check runs n validation batches before starting the training routine.
                Set it to `-1` to run all batches in all validation dataloaders.

            reload_dataloaders_every_n_epochs: Set to a non-negative integer to reload dataloaders every n epochs.

            reload_dataloaders_every_epoch: Set to True to reload dataloaders every epoch.

                .. deprecated:: v1.4
                    ``reload_dataloaders_every_epoch`` has been deprecated in v1.4 and will be removed in v1.6.
                    Please use ``reload_dataloaders_every_n_epochs``.

            replace_sampler_ddp: Explicitly enables or disables sampler replacement. If not specified this
                will toggled automatically when DDP is used. By default it will add ``shuffle=True`` for
                train sampler and ``shuffle=False`` for val/test sampler. If you want to customize it,
                you can set ``replace_sampler_ddp=False`` and add your own distributed sampler.

            resume_from_checkpoint: Path/URL of the checkpoint from which training is resumed. If there is
                no checkpoint file at the path, start from scratch. If resuming from mid-epoch checkpoint,
                training will start from the beginning of the next epoch.

            sync_batchnorm: Synchronize batch norm layers between process groups/whole world.

            terminate_on_nan: If set to True, will terminate training (by raising a `ValueError`) at the
                end of each training batch, if any of the parameters or the loss are NaN or +/-inf.

                .. deprecated:: v1.5
                    `Trainer argument `terminate_on_nan` was deprecated in v1.5 release and will be removed in
                    the v1.7 release. Please use trainer argument `detect_anomaly` instead.`

            detect_anomaly: Enable anomaly detection for the autograd engine.

            tpu_cores: How many TPU cores to train on (1 or 8) / Single TPU to train on [1]

            ipus: How many IPUs to train on.

            track_grad_norm: -1 no tracking. Otherwise tracks that p-norm. May be set to 'inf' infinity-norm.

            val_check_interval: How often to check the validation set. Use float to check within a training epoch,
                use int to check every n steps (batches).

            weights_summary: Prints a summary of the weights when training begins.

            weights_save_path: Where to save weights if specified. Will override default_root_dir
                for checkpoints only. Use this if for whatever reason you need the checkpoints
                stored in a different place than the logs written in `default_root_dir`.
                Can be remote file paths such as `s3://mybucket/path` or 'hdfs://path/'
                Defaults to `default_root_dir`.

            move_metrics_to_cpu: Whether to force internal logged metrics to be moved to cpu.
                This can save some gpu memory, but can make training slower. Use with attention.

            multiple_trainloader_mode: How to loop over the datasets when there are multiple train loaders.
                In 'max_size_cycle' mode, the trainer ends one epoch when the largest dataset is traversed,
                and smaller datasets reload when running out of their data. In 'min_size' mode, all the datasets
                reload when reaching the minimum length of datasets.

            stochastic_weight_avg: Whether to use `Stochastic Weight Averaging (SWA)
                <https://pytorch.org/blog/pytorch-1.6-now-includes-stochastic-weight-averaging/>`_.

                .. deprecated:: v1.5
                    ``stochastic_weight_avg`` has been deprecated in v1.5 and will be removed in v1.7.
                    Please pass :class:`~pytorch_lightning.callbacks.stochastic_weight_avg.StochasticWeightAveraging`
                    directly to the Trainer's ``callbacks`` argument instead.
        """
        super().__init__()
        Trainer._log_api_event("init")
        self.state = TrainerState()

        gpu_ids, tpu_cores = self._parse_devices(gpus, auto_select_gpus, tpu_cores)

        # init connectors
        self.config_validator = ConfigValidator(self)
        self.data_connector = DataConnector(self, multiple_trainloader_mode)
        self.optimizer_connector = OptimizerConnector(self)

        self.accelerator_connector = AcceleratorConnector(
            num_processes,
            devices,
            tpu_cores,
            ipus,
            distributed_backend,
            accelerator,
            gpus,
            gpu_ids,
            num_nodes,
            sync_batchnorm,
            benchmark,
            replace_sampler_ddp,
            deterministic,
            precision,
            amp_backend,
            amp_level,
            plugins,
        )
        self.logger_connector = LoggerConnector(self, log_gpu_memory)
        self.model_connector = ModelConnector(self)
        self.callback_connector = CallbackConnector(self)
        self.debugging_connector = DebuggingConnector(self)
        self.training_tricks_connector = TrainingTricksConnector(self)
        self.checkpoint_connector = CheckpointConnector(self, resume_from_checkpoint)
        self.signal_connector = SignalConnector(self)
        self.tuner = Tuner(self)

        # max_epochs won't default to 1000 if max_steps/max_time are specified (including being set to -1).
        fit_loop = FitLoop(
            min_epochs=(1 if (min_epochs is None and min_steps is None and max_time is None) else min_epochs),
            max_epochs=(1000 if (max_epochs is None and max_steps is None and max_time is None) else max_epochs),
        )
        training_epoch_loop = TrainingEpochLoop(min_steps, max_steps)
        training_batch_loop = TrainingBatchLoop()
        training_validation_loop = EvaluationLoop()
        training_epoch_loop.connect(batch_loop=training_batch_loop, val_loop=training_validation_loop)
        fit_loop.connect(epoch_loop=training_epoch_loop)

        # default .fit() loop
        self.fit_loop = fit_loop

        # default .validate() loop
        self.validate_loop = EvaluationLoop()

        # default .test() loop
        self.test_loop = EvaluationLoop()

        # default .predict() loop
        self.predict_loop = PredictionLoop()

        # Needed because of LightningOptimizer
        self._lightning_optimizers = None

        # .validate() and .test() set this when they load a checkpoint
        self.validated_ckpt_path: Optional[str] = None
        self.tested_ckpt_path: Optional[str] = None
        self.predicted_ckpt_path: Optional[str] = None

        # init callbacks
        # Declare attributes to be set in callback_connector on_trainer_init
        self.callback_connector.on_trainer_init(
            callbacks,
            checkpoint_callback,
            enable_progress_bar,
            progress_bar_refresh_rate,
            process_position,
            default_root_dir,
            weights_save_path,
            weights_summary,
            stochastic_weight_avg,
            max_time,
            accumulate_grad_batches,
        )

        # hook
        self.on_init_start()

        # init optimizer + lr scheduler related flags
        self.optimizer_connector.on_trainer_init()

        # init data flags
        self.data_connector.on_trainer_init(
            check_val_every_n_epoch,
            reload_dataloaders_every_n_epochs,
            reload_dataloaders_every_epoch,
            prepare_data_per_node,
        )

        # init training tricks
        self.training_tricks_connector.on_trainer_init(
            gradient_clip_val,
            gradient_clip_algorithm,
            track_grad_norm,
<<<<<<< HEAD
            accumulate_grad_batches,
            detect_anomaly,
=======
>>>>>>> 54d4b4b2
            terminate_on_nan,
        )
        self._detect_anomaly: bool = detect_anomaly
        self._setup_on_init(num_sanity_val_steps)

        # configure tuner
        self.tuner.on_trainer_init(auto_lr_find, auto_scale_batch_size)

        # configure profiler
        self.__init_profiler(profiler)

        # init logger flags
        self.logger_connector.on_trainer_init(logger, flush_logs_every_n_steps, log_every_n_steps, move_metrics_to_cpu)

        # init debugging flags
        self.debugging_connector.on_init_start(
            limit_train_batches,
            limit_val_batches,
            limit_test_batches,
            limit_predict_batches,
            val_check_interval,
            overfit_batches,
            fast_dev_run,
        )

        # Callback system
        self.on_init_end()

    def _setup_on_init(self, num_sanity_val_steps: int) -> None:
        self._log_device_info()

        self.should_stop = False
        self.state = TrainerState()
        self.num_training_batches = 0
        self.train_dataloader = None

        if num_sanity_val_steps == -1:
            self.num_sanity_val_steps = float("inf")
        else:
            self.num_sanity_val_steps = num_sanity_val_steps

        self.num_sanity_val_batches = []
        self.num_test_batches = []
        self.num_val_batches = []
        self.test_dataloaders = None
        self.val_dataloaders = None

        # when true, print evaluation results in .validate() and .test()
        self.verbose_evaluate = True

        self.num_predict_batches = []

    def _call_and_handle_interrupt(self, trainer_fn: Callable, *args: Any, **kwargs: Any) -> Any:
        r"""
        Error handling, intended to be used only for main trainer function entry points (fit, validate, test, predict)
        as all errors should funnel through them

        Args:
            trainer_fn: one of (fit, validate, test, predict)
            *args: positional arguments to be passed to the `trainer_fn`
            **kwargs: keyword arguments to be passed to `trainer_fn`
        """
        try:
            return trainer_fn(*args, **kwargs)
        # TODO: treat KeyboardInterrupt as BaseException (delete the code below) in v1.7
        except KeyboardInterrupt as exception:
            rank_zero_warn("Detected KeyboardInterrupt, attempting graceful shutdown...")
            # user could press Ctrl+c many times... only shutdown once
            if not self.interrupted:
                self.state.status = TrainerStatus.INTERRUPTED
                self.on_keyboard_interrupt()
                self.on_exception(exception)
        except BaseException as exception:
            self.state.status = TrainerStatus.INTERRUPTED
            if distributed_available() and self.world_size > 1:
                # try syncing remaing processes, kill otherwise
                self.training_type_plugin.reconciliate_processes(traceback.format_exc())
            self._on_exception()
            # reset bookkeeping
            self.state.stage = None
            self.on_exception(exception)
            raise

    def fit(
        self,
        model: "pl.LightningModule",
        train_dataloaders: Optional[Union[TRAIN_DATALOADERS, LightningDataModule]] = None,
        val_dataloaders: Optional[EVAL_DATALOADERS] = None,
        datamodule: Optional[LightningDataModule] = None,
        train_dataloader=None,  # TODO: remove with 1.6
    ) -> None:
        r"""
        Runs the full optimization routine.

        Args:
            model: Model to fit.

            train_dataloaders: A collection of :class:`torch.utils.data.DataLoader` or a
                :class:`~pytorch_lightning.core.datamodule.LightningDataModule` specifying training samples.
                In the case of multiple dataloaders, please see this :ref:`page <multiple-training-dataloaders>`.

            val_dataloaders: A :class:`torch.utils.data.DataLoader` or a sequence of them specifying validation samples.

            datamodule: An instance of :class:`~pytorch_lightning.core.datamodule.LightningDataModule`.
        """
        if train_dataloader is not None:
            rank_zero_deprecation(
                "`trainer.fit(train_dataloader)` is deprecated in v1.4 and will be removed in v1.6."
                " Use `trainer.fit(train_dataloaders)` instead. HINT: added 's'"
            )
            train_dataloaders = train_dataloader
        self._call_and_handle_interrupt(self._fit_impl, model, train_dataloaders, val_dataloaders, datamodule)

    def _fit_impl(
        self,
        model: "pl.LightningModule",
        train_dataloaders: Optional[Union[TRAIN_DATALOADERS, LightningDataModule]] = None,
        val_dataloaders: Optional[EVAL_DATALOADERS] = None,
        datamodule: Optional[LightningDataModule] = None,
    ) -> None:
        Trainer._log_api_event("fit")

        self.state.fn = TrainerFn.FITTING
        self.state.status = TrainerStatus.RUNNING
        self.training = True

        # if a datamodule comes in as the second arg, then fix it for the user
        if isinstance(train_dataloaders, LightningDataModule):
            datamodule = train_dataloaders
            train_dataloaders = None
        # If you supply a datamodule you can't supply train_dataloader or val_dataloaders
        if (train_dataloaders is not None or val_dataloaders is not None) and datamodule is not None:
            raise MisconfigurationException(
                "You cannot pass `train_dataloader` or `val_dataloaders` to `trainer.fit(datamodule=...)`"
            )

        # links data to the trainer
        self.data_connector.attach_data(
            model, train_dataloaders=train_dataloaders, val_dataloaders=val_dataloaders, datamodule=datamodule
        )

        self._run(model)

        assert self.state.stopped
        self.training = False

    def validate(
        self,
        model: Optional["pl.LightningModule"] = None,
        dataloaders: Optional[Union[EVAL_DATALOADERS, LightningDataModule]] = None,
        ckpt_path: Optional[str] = None,
        verbose: bool = True,
        datamodule: Optional[LightningDataModule] = None,
        val_dataloaders=None,  # TODO: remove with 1.6
    ) -> _EVALUATE_OUTPUT:
        r"""
        Perform one evaluation epoch over the validation set.

        Args:
            model: The model to validate.

            dataloaders: A :class:`torch.utils.data.DataLoader` or a sequence of them,
                or a :class:`~pytorch_lightning.core.datamodule.LightningDataModule` specifying validation samples.

            ckpt_path: Either ``best`` or path to the checkpoint you wish to validate.
                If ``None`` and the model instance was passed, use the current weights.
                Otherwise, the best model from the previous ``trainer.fit`` call will be loaded.

            verbose: If True, prints the validation results.

            datamodule: An instance of :class:`~pytorch_lightning.core.datamodule.LightningDataModule`.

        Returns:
            List of dictionaries with metrics logged during the validation phase, e.g., in model- or callback hooks
            like :meth:`~pytorch_lightning.core.lightning.LightningModule.validation_step`,
            :meth:`~pytorch_lightning.core.lightning.LightningModule.validation_epoch_end`, etc.
            The length of the list corresponds to the number of validation dataloaders used.
        """
        if val_dataloaders is not None:
            rank_zero_deprecation(
                "`trainer.validate(val_dataloaders)` is deprecated in v1.4 and will be removed in v1.6."
                " Use `trainer.validate(dataloaders)` instead."
            )
            dataloaders = val_dataloaders
        return self._call_and_handle_interrupt(self._validate_impl, model, dataloaders, ckpt_path, verbose, datamodule)

    def _validate_impl(
        self,
        model: Optional["pl.LightningModule"] = None,
        dataloaders: Optional[Union[EVAL_DATALOADERS, LightningDataModule]] = None,
        ckpt_path: Optional[str] = None,
        verbose: bool = True,
        datamodule: Optional[LightningDataModule] = None,
    ) -> _EVALUATE_OUTPUT:
        # --------------------
        # SETUP HOOK
        # --------------------
        Trainer._log_api_event("validate")
        self.verbose_evaluate = verbose

        self.state.fn = TrainerFn.VALIDATING
        self.state.status = TrainerStatus.RUNNING
        self.validating = True

        # if a datamodule comes in as the second arg, then fix it for the user
        if isinstance(dataloaders, LightningDataModule):
            datamodule = dataloaders
            dataloaders = None
        # If you supply a datamodule you can't supply val_dataloaders
        if dataloaders is not None and datamodule:
            raise MisconfigurationException("You cannot pass both `trainer.validate(dataloaders=..., datamodule=...)`")

        model_provided = model is not None
        model = model or self.lightning_module
        if model is None:
            raise MisconfigurationException(
                "`model` must be provided to `trainer.validate()` when it hasn't been passed in a previous run"
            )

        # links data to the trainer
        self.data_connector.attach_data(model, val_dataloaders=dataloaders, datamodule=datamodule)

        self.validated_ckpt_path = self.__set_ckpt_path(
            ckpt_path, model_provided=model_provided, model_connected=self.lightning_module is not None
        )

        # run validate
        results = self._run(model)

        assert self.state.stopped
        self.validating = False

        return results

    def test(
        self,
        model: Optional["pl.LightningModule"] = None,
        dataloaders: Optional[Union[EVAL_DATALOADERS, LightningDataModule]] = None,
        ckpt_path: Optional[str] = None,
        verbose: bool = True,
        datamodule: Optional[LightningDataModule] = None,
        test_dataloaders=None,  # TODO: remove with 1.6
    ) -> _EVALUATE_OUTPUT:
        r"""
        Perform one evaluation epoch over the test set.
        It's separated from fit to make sure you never run on your test set until you want to.

        Args:
            model: The model to test.

            dataloaders: A :class:`torch.utils.data.DataLoader` or a sequence of them,
                or a :class:`~pytorch_lightning.core.datamodule.LightningDataModule` specifying test samples.

            ckpt_path: Either ``best`` or path to the checkpoint you wish to test.
                If ``None`` and the model instance was passed, use the current weights.
                Otherwise, the best model from the previous ``trainer.fit`` call will be loaded.

            verbose: If True, prints the test results.

            datamodule: An instance of :class:`~pytorch_lightning.core.datamodule.LightningDataModule`.

        Returns:
            List of dictionaries with metrics logged during the test phase, e.g., in model- or callback hooks
            like :meth:`~pytorch_lightning.core.lightning.LightningModule.test_step`,
            :meth:`~pytorch_lightning.core.lightning.LightningModule.test_epoch_end`, etc.
            The length of the list corresponds to the number of test dataloaders used.
        """
        if test_dataloaders is not None:
            rank_zero_deprecation(
                "`trainer.test(test_dataloaders)` is deprecated in v1.4 and will be removed in v1.6."
                " Use `trainer.test(dataloaders)` instead."
            )
            dataloaders = test_dataloaders
        return self._call_and_handle_interrupt(self._test_impl, model, dataloaders, ckpt_path, verbose, datamodule)

    def _test_impl(
        self,
        model: Optional["pl.LightningModule"] = None,
        dataloaders: Optional[Union[EVAL_DATALOADERS, LightningDataModule]] = None,
        ckpt_path: Optional[str] = None,
        verbose: bool = True,
        datamodule: Optional[LightningDataModule] = None,
    ) -> _EVALUATE_OUTPUT:
        # --------------------
        # SETUP HOOK
        # --------------------
        Trainer._log_api_event("test")
        self.verbose_evaluate = verbose

        self.state.fn = TrainerFn.TESTING
        self.state.status = TrainerStatus.RUNNING
        self.testing = True

        # if a datamodule comes in as the second arg, then fix it for the user
        if isinstance(dataloaders, LightningDataModule):
            datamodule = dataloaders
            dataloaders = None
        # If you supply a datamodule you can't supply test_dataloaders
        if dataloaders is not None and datamodule:
            raise MisconfigurationException("You cannot pass both `trainer.test(dataloaders=..., datamodule=...)`")

        model_provided = model is not None
        model = model or self.lightning_module
        if model is None:
            raise MisconfigurationException(
                "`model` must be provided to `trainer.test()` when it hasn't been passed in a previous run"
            )

        # links data to the trainer
        self.data_connector.attach_data(model, test_dataloaders=dataloaders, datamodule=datamodule)

        self.tested_ckpt_path = self.__set_ckpt_path(
            ckpt_path, model_provided=model_provided, model_connected=self.lightning_module is not None
        )

        # run test
        results = self._run(model)

        assert self.state.stopped
        self.testing = False

        return results

    def predict(
        self,
        model: Optional["pl.LightningModule"] = None,
        dataloaders: Optional[Union[EVAL_DATALOADERS, LightningDataModule]] = None,
        datamodule: Optional[LightningDataModule] = None,
        return_predictions: Optional[bool] = None,
        ckpt_path: Optional[str] = None,
    ) -> Optional[_PREDICT_OUTPUT]:
        r"""
        Run inference on your data.
        This will call the model forward function to compute predictions. Useful to perform distributed
        and batched predictions. Logging is disabled in the predict hooks.

        Args:
            model: The model to predict with.

            dataloaders: A :class:`torch.utils.data.DataLoader` or a sequence of them,
                or a :class:`~pytorch_lightning.core.datamodule.LightningDataModule` specifying prediction samples.

            datamodule: The datamodule with a predict_dataloader method that returns one or more dataloaders.

            return_predictions: Whether to return predictions.
                ``True`` by default except when an accelerator that spawns processes is used (not supported).

            ckpt_path: Either ``best`` or path to the checkpoint you wish to predict.
                If ``None`` and the model instance was passed, use the current weights.
                Otherwise, the best model from the previous ``trainer.fit`` call will be loaded.

        Returns:
            Returns a list of dictionaries, one for each provided dataloader containing their respective predictions.
        """
        return self._call_and_handle_interrupt(
            self._predict_impl, model, dataloaders, datamodule, return_predictions, ckpt_path
        )

    def _predict_impl(
        self,
        model: Optional["pl.LightningModule"] = None,
        dataloaders: Optional[Union[EVAL_DATALOADERS, LightningDataModule]] = None,
        datamodule: Optional[LightningDataModule] = None,
        return_predictions: Optional[bool] = None,
        ckpt_path: Optional[str] = None,
    ) -> Optional[_PREDICT_OUTPUT]:
        # --------------------
        # SETUP HOOK
        # --------------------
        Trainer._log_api_event("predict")

        self.state.fn = TrainerFn.PREDICTING
        self.state.status = TrainerStatus.RUNNING
        self.predicting = True

        self.predict_loop.return_predictions = return_predictions

        # if a datamodule comes in as the second arg, then fix it for the user
        if isinstance(dataloaders, LightningDataModule):
            datamodule = dataloaders
            dataloaders = None
        if dataloaders is not None and datamodule:
            raise MisconfigurationException("You cannot pass both `trainer.predict(dataloaders=..., datamodule=...)`")

        model_provided = model is not None
        model = model or self.lightning_module
        if model is None:
            raise MisconfigurationException(
                "`model` must be provided to `trainer.predict()` when it hasn't been passed in a previous run"
            )

        # links data to the trainer
        self.data_connector.attach_data(model, predict_dataloaders=dataloaders, datamodule=datamodule)

        self.predicted_ckpt_path = self.__set_ckpt_path(
            ckpt_path, model_provided=model_provided, model_connected=self.lightning_module is not None
        )

        results = self._run(model)

        assert self.state.stopped
        self.predicting = False

        return results

    def tune(
        self,
        model: "pl.LightningModule",
        train_dataloaders: Optional[Union[TRAIN_DATALOADERS, LightningDataModule]] = None,
        val_dataloaders: Optional[EVAL_DATALOADERS] = None,
        datamodule: Optional[LightningDataModule] = None,
        scale_batch_size_kwargs: Optional[Dict[str, Any]] = None,
        lr_find_kwargs: Optional[Dict[str, Any]] = None,
        train_dataloader=None,  # TODO: remove with 1.6
    ) -> Dict[str, Optional[Union[int, _LRFinder]]]:
        r"""
        Runs routines to tune hyperparameters before training.

        Args:
            model: Model to tune.

            train_dataloaders: A collection of :class:`torch.utils.data.DataLoader` or a
                :class:`~pytorch_lightning.core.datamodule.LightningDataModule` specifying training samples.
                In the case of multiple dataloaders, please see this :ref:`page <multiple-training-dataloaders>`.

            val_dataloaders: A :class:`torch.utils.data.DataLoader` or a sequence of them specifying validation samples.

            datamodule: An instance of :class:`~pytorch_lightning.core.datamodule.LightningDataModule`.

            scale_batch_size_kwargs: Arguments for :func:`~pytorch_lightning.tuner.batch_size_scaling.scale_batch_size`

            lr_find_kwargs: Arguments for :func:`~pytorch_lightning.tuner.lr_finder.lr_find`
        """
        Trainer._log_api_event("tune")

        self.state.fn = TrainerFn.TUNING
        self.state.status = TrainerStatus.RUNNING
        self.tuning = True

        if train_dataloader is not None:
            rank_zero_deprecation(
                "`trainer.tune(train_dataloader)` is deprecated in v1.4 and will be removed in v1.6."
                " Use `trainer.tune(train_dataloaders)` instead. HINT: added 's'"
            )
            train_dataloaders = train_dataloader
        # if a datamodule comes in as the second arg, then fix it for the user
        if isinstance(train_dataloaders, LightningDataModule):
            datamodule = train_dataloaders
            train_dataloaders = None
        # If you supply a datamodule you can't supply train_dataloader or val_dataloaders
        if (train_dataloaders is not None or val_dataloaders is not None) and datamodule is not None:
            raise MisconfigurationException(
                "You cannot pass `train_dataloader` or `val_dataloaders` to `trainer.tune(datamodule=...)`"
            )

        # links data to the trainer
        self.data_connector.attach_data(
            model, train_dataloaders=train_dataloaders, val_dataloaders=val_dataloaders, datamodule=datamodule
        )

        result = self.tuner._tune(model, scale_batch_size_kwargs=scale_batch_size_kwargs, lr_find_kwargs=lr_find_kwargs)

        assert self.state.stopped
        self.tuning = False

        return result

    def _restore_modules_and_callbacks(self) -> None:
        if self.state.fn != TrainerFn.FITTING:
            return

        self.checkpoint_connector.restore_datamodule()
        self.checkpoint_connector.restore_model()
        # restore callback states
        self.checkpoint_connector.restore_callbacks()

    def _load_checkpoint_weights(self):
        # only one process running at this point for TPUs, as spawn isn't triggered yet
        # todo: move this logic internally within the barrier.
        if not self._device_type == DeviceType.TPU:
            self.training_type_plugin.barrier()
        rank_zero_info(f"Loading model weights from checkpoint at {self._ckpt_path}")
        self.checkpoint_connector.restore_model_weights(self._ckpt_path)

    def _run(self, model: "pl.LightningModule") -> Optional[Union[_EVALUATE_OUTPUT, _PREDICT_OUTPUT]]:
        # clean hparams
        if hasattr(model, "hparams"):
            parsing.clean_namespace(model.hparams)

        self.config_validator.verify_loop_configurations(model)

        # attach model log function to callback
        self.callback_connector.attach_model_logging_functions(model)

        # attach model to the training type plugin
        self.accelerator.connect(model)

        # hook
        self.data_connector.prepare_data()
        self.callback_connector._attach_model_callbacks()

        if self._ckpt_path and not self.accelerator.restore_checkpoint_after_pre_dispatch:
            self._load_checkpoint_weights()

        # ----------------------------
        # SET UP TRAINING
        # ----------------------------
        self.call_hook("on_before_accelerator_backend_setup")
        self.accelerator.setup_environment()
        self._call_setup_hook()  # allow user to setup lightning_module in accelerator environment

        # check if we should delay restoring checkpoint till later
        if not self.accelerator.restore_checkpoint_after_pre_dispatch:
            self.checkpoint_connector.resume_start()
            self._restore_modules_and_callbacks()

        self._call_configure_sharded_model()  # allow user to setup in model sharded environment
        self.accelerator.setup(self)

        # ----------------------------
        # INSPECT THE CORE LOOPS
        # ----------------------------
        fr"""
             Lightning internal flow looks like this:
        {Trainer.fit} or {Trainer.test} or {Trainer.predict}  ||
                                |                             ||
                        create accelerator                    ||
                                |                             ||
                         {self._dispatch}                     ||
                                |                             ||  LIGHTNING
                  {self.accelerator.start_training}           ||
                or {self.accelerator.start_evaluating}        ||
                or {self.accelerator.start_predicting}        ||  FLOW
                                |                             ||
                         {self.run_stage}                     ||
                                |                             ||  DIRECTION
                        {self._run_train}                     ||
                     or {self._run_evaluate}                  ||
                     or {self._run_predict}                   ||
                                |                             ||
                             results                          \/
        This is used to guide readers to the core loops: train, test, predict.
        {self._run_predict} is the simplest to understand, use `Go to Definition` to read it :)
        Search for `start_training` or `start_evaluating` or `start_predicting` in
        `pytorch_lightning/plugins/training_type_plugin` to find accelerator dispatch functions.
        """

        # ----------------------------
        # TRAIN
        # ----------------------------

        # reset logger connector
        self.logger_connector.reset_results()
        self.logger_connector.reset_metrics()

        # hook
        if self.state.fn == TrainerFn.FITTING:
            self.call_hook("on_fit_start")

        # plugin will setup fitting (e.g. ddp will launch child processes)
        self._pre_dispatch()

        if self.accelerator.restore_checkpoint_after_pre_dispatch:
            if self._ckpt_path:
                self._load_checkpoint_weights()

            self.checkpoint_connector.resume_start()
            self._restore_modules_and_callbacks()

        # restore optimizers, etc.
        self.checkpoint_connector.restore_training_state()

        # dispatch `start_training` or `start_evaluating` or `start_predicting`
        self._dispatch()

        # plugin will finalized fitting (e.g. ddp_spawn will load trained model)
        self._post_dispatch()

        # ----------------------------
        # POST-Training CLEAN UP
        # ----------------------------
        # hook
        if self.state.fn == TrainerFn.FITTING:
            self.call_hook("on_fit_end")

        # teardown if necessary (similar calls for spawn plugins are excluded as they have
        # been included at the end of `new_process` functions)
        if not isinstance(self.training_type_plugin, DDPSpawnPlugin):
            self._call_teardown_hook()

        if self.state.status != TrainerStatus.INTERRUPTED:
            self.state.status = TrainerStatus.FINISHED
        self.state.stage = None

        return self.accelerator.results

    def _pre_dispatch(self):
        self.accelerator.pre_dispatch(self)
        self._log_hyperparams()

    def _log_hyperparams(self) -> None:
        # log hyper-parameters
        hparams_initial = None

        if self.logger is not None:
            # save exp to get started (this is where the first experiment logs are written)
            datamodule_log_hyperparams = self.datamodule._log_hyperparams if self.datamodule is not None else False

            if self.lightning_module._log_hyperparams and datamodule_log_hyperparams:
                datamodule_hparams = self.datamodule.hparams_initial
                lightning_hparams = self.lightning_module.hparams_initial
                inconsistent_keys = []
                for key in lightning_hparams.keys() & datamodule_hparams.keys():
                    lm_val, dm_val = lightning_hparams[key], datamodule_hparams[key]
                    if type(lm_val) != type(dm_val):
                        inconsistent_keys.append(key)
                    elif isinstance(lm_val, torch.Tensor) and id(lm_val) != id(dm_val):
                        inconsistent_keys.append(key)
                    elif lm_val != dm_val:
                        inconsistent_keys.append(key)
                if inconsistent_keys:
                    raise MisconfigurationException(
                        f"Error while merging hparams: the keys {inconsistent_keys} are present "
                        "in both the LightningModule's and LightningDataModule's hparams "
                        "but have different values."
                    )
                hparams_initial = {**lightning_hparams, **datamodule_hparams}
            elif self.lightning_module._log_hyperparams:
                hparams_initial = self.lightning_module.hparams_initial
            elif datamodule_log_hyperparams:
                hparams_initial = self.datamodule.hparams_initial

            if hparams_initial is not None:
                self.logger.log_hyperparams(hparams_initial)
            self.logger.log_graph(self.lightning_module)
            self.logger.save()

    def _post_dispatch(self):
        self.accelerator.post_dispatch(self)
        # these `teardown` calls are here instead of in `_call_teardown_hook` since they are internal teardowns
        # which need to happen before.
        self.accelerator.teardown()
        self.data_connector.teardown()
        self._active_loop.teardown()
        self.logger_connector.teardown()

    def _dispatch(self):
        if self.evaluating:
            self.accelerator.start_evaluating(self)
        elif self.predicting:
            self.accelerator.start_predicting(self)
        else:
            self.accelerator.start_training(self)

    def run_stage(self):
        self.accelerator.dispatch(self)
        self.__setup_profiler()

        if self.evaluating:
            return self._run_evaluate()
        if self.predicting:
            return self._run_predict()
        return self._run_train()

    def _pre_training_routine(self):
        # wait for all to join if on distributed
        self.training_type_plugin.barrier("setup_training")

        # register signals
        self.signal_connector.register_signal_handlers()

        if self.state.fn != TrainerFn.TUNING:
            self.checkpoint_connector.resume_end()

        # --------------------------
        # Pre-train
        # --------------------------
        self.call_hook("on_pretrain_routine_start")

        self.call_hook("on_pretrain_routine_end")

    def _run_train(self) -> None:
        self._pre_training_routine()

        if not self.is_global_zero and self.progress_bar_callback is not None:
            self.progress_bar_callback.disable()

        self._run_sanity_check(self.lightning_module)

        # enable train mode
        self.model.train()
        torch.set_grad_enabled(True)

        # reload data when needed
        model = self.lightning_module

        self.reset_train_val_dataloaders(model)

        self.fit_loop.trainer = self
<<<<<<< HEAD
        with torch.autograd.set_detect_anomaly(self.detect_anomaly):
=======
        with torch.autograd.set_detect_anomaly(self._detect_anomaly):
>>>>>>> 54d4b4b2
            self.fit_loop.run()

    def _run_evaluate(self) -> _EVALUATE_OUTPUT:
        if not self.is_global_zero and self.progress_bar_callback is not None:
            self.progress_bar_callback.disable()

        assert self.evaluating

        # reload dataloaders
        self._evaluation_loop._reload_evaluation_dataloaders()

        # reset trainer on this loop and all child loops in case user connected a custom loop
        self._evaluation_loop.trainer = self

        with self.profiler.profile(f"run_{self.state.stage}_evaluation"), torch.no_grad():
            eval_loop_results = self._evaluation_loop.run()

        # remove the tensors from the eval results
        for result in eval_loop_results:
            if isinstance(result, dict):
                for k, v in result.items():
                    if isinstance(v, torch.Tensor):
                        result[k] = v.cpu().item()

        return eval_loop_results

    def _run_predict(self) -> Optional[_PREDICT_OUTPUT]:
        self.reset_predict_dataloader(self.lightning_module)
        # reset trainer on this loop and all child loops in case user connected a custom loop
        self.predict_loop.trainer = self
        with torch.no_grad():
            return self.predict_loop.run()

    def _run_sanity_check(self, ref_model):
        using_val_step = ref_model.val_dataloader is not None and is_overridden("validation_step", ref_model)
        should_sanity_check = using_val_step and self.num_sanity_val_steps > 0 and self.limit_val_batches > 0

        # run tiny validation (if validation defined)
        # to make sure program won't crash during val
        if should_sanity_check:
            stage = self.state.stage
            self.sanity_checking = True

            # reset logger connector
            self.logger_connector.reset_results()
            self.logger_connector.reset_metrics()

            self.call_hook("on_sanity_check_start")

            # reload dataloaders
            self._evaluation_loop._reload_evaluation_dataloaders()

            # run eval step
            with torch.no_grad():
                self._evaluation_loop.run()

            self.call_hook("on_sanity_check_end")

            # reset logger connector
            self.logger_connector.reset_results()
            self.logger_connector.reset_metrics()

            # reset the seed to what it was before sanity check
            # prevents sanity check to affect random sampling in training
            reset_seed()

            # restore the previous stage when the sanity check if finished
            self.state.stage = stage

    def __set_ckpt_path(self, ckpt_path: Optional[str], model_provided: bool, model_connected: bool) -> Optional[str]:
        if model_provided and ckpt_path is None:
            # use passed model to function without loading weights
            return

        fn = self.state.fn.value

        if model_connected and ckpt_path is None:
            rank_zero_warn(
                f"`.{fn}(ckpt_path=None)` was called without a model. "
                "The best model of the previous `fit` call will be used. "
                f"You can pass `{fn}(ckpt_path='best')` to avoid this warning "
                "or `ckpt_path=trainer.model_checkpoint.last_model_path` to use the last model."
            )
            ckpt_path = "best"

        if ckpt_path == "best":
            # if user requests the best checkpoint but we don't have it, error
            if not self.checkpoint_callback.best_model_path:
                if self.fast_dev_run:
                    raise MisconfigurationException(
                        f"You cannot execute `.{fn}()` with `fast_dev_run=True` unless you do"
                        f" `.{fn}(ckpt_path=PATH)` as no checkpoint path was generated during fitting."
                    )
                raise MisconfigurationException(
                    f'`.{fn}(ckpt_path="best")` is set but `ModelCheckpoint` is not configured to save the best model.'
                )
            # load best weights
            ckpt_path = self.checkpoint_callback.best_model_path

        if not ckpt_path:
            raise MisconfigurationException(
                f'`.{fn}()` found no path for the best weights: "{ckpt_path}". Please'
                f" specify a path for a checkpoint `.{fn}(ckpt_path=PATH)`"
            )
        return ckpt_path

    def _call_setup_hook(self) -> None:
        fn = self.state.fn._setup_fn

        self.training_type_plugin.barrier("pre_setup")

        if self.datamodule is not None:
            self.datamodule.setup(stage=fn)
        self.call_hook("setup", stage=fn)

        self.training_type_plugin.barrier("post_setup")

    def _call_configure_sharded_model(self) -> None:
        with self.accelerator.model_sharded_context():
            self.call_hook("configure_sharded_model")
            self.call_hook("on_configure_sharded_model")

    def _call_teardown_hook(self) -> None:
        fn = self.state.fn._setup_fn

        if self.datamodule is not None:
            self.datamodule.teardown(stage=fn)

        self.data_connector.detach_data(self.lightning_module)

        self.call_hook("teardown", stage=fn)

        self.lightning_module._current_fx_name = None
        self.lightning_module._current_dataloader_idx = None
        # these could have become stale if metrics are defined in `setup`
        self.lightning_module._metric_attributes = None

        # todo: TPU 8 cores hangs in flush with TensorBoard. Might do for all loggers.
        # It might be related to xla tensors blocked when moving the cpu kill loggers.
        if self.logger is not None:
            self.logger.finalize("success")

        # summarize profile results
        self.profiler.describe()

    def call_hook(
        self, hook_name: str, *args: Any, pl_module: Optional["pl.LightningModule"] = None, **kwargs: Any
    ) -> Any:
        pl_module = self.lightning_module or pl_module
        if pl_module:
            prev_fx_name = pl_module._current_fx_name
            pl_module._current_fx_name = hook_name

        # always profile hooks
        with self.profiler.profile(hook_name):

            # first call trainer hook
            callback_fx = getattr(self, hook_name, None)
            if callable(callback_fx):
                callback_fx(*args, **kwargs)

            # next call hook in lightningModule
            output = None
            model_fx = getattr(pl_module, hook_name, None)
            if callable(model_fx):
                output = model_fx(*args, **kwargs)

            # call the accelerator hook
            if hook_name not in ("setup", "teardown") and hasattr(self.accelerator, hook_name):
                accelerator_hook = getattr(self.accelerator, hook_name)
                accelerator_output = accelerator_hook(*args, **kwargs)
                # Rely on the accelerator output if lightningModule hook returns nothing
                # Required for cases such as DataParallel where we reduce the output for the user
                # todo: move this data parallel logic into the data parallel plugin
                output = accelerator_output if output is None else output

        if pl_module:
            # restore current_fx when nested context
            pl_module._current_fx_name = prev_fx_name

        return output

    @staticmethod
    def _parse_devices(
        gpus: Optional[Union[List[int], str, int]],
        auto_select_gpus: bool,
        tpu_cores: Optional[Union[List[int], str, int]],
    ) -> Tuple[Optional[List[int]], Optional[Union[List[int], int]]]:
        if auto_select_gpus and isinstance(gpus, int):
            gpus = pick_multiple_gpus(gpus)

        # TODO (@seannaren, @kaushikb11): Include IPU parsing logic here
        gpu_ids = device_parser.parse_gpu_ids(gpus)
        tpu_cores = device_parser.parse_tpu_cores(tpu_cores)
        return gpu_ids, tpu_cores

    @staticmethod
    def _log_api_event(event: str) -> None:
        torch._C._log_api_usage_once("lightning.trainer." + event)

    def __init_profiler(self, profiler: Optional[Union[BaseProfiler, str]]) -> None:
        if isinstance(profiler, str):
            PROFILERS = {
                "simple": SimpleProfiler,
                "advanced": AdvancedProfiler,
                "pytorch": PyTorchProfiler,
                "xla": XLAProfiler,
            }
            profiler = profiler.lower()
            if profiler not in PROFILERS:
                raise MisconfigurationException(
                    "When passing string value for the `profiler` parameter of `Trainer`,"
                    f" it can only be one of {list(PROFILERS.keys())}"
                )
            profiler_class = PROFILERS[profiler]
            profiler = profiler_class()
        self.profiler: BaseProfiler = profiler or PassThroughProfiler()

    def __setup_profiler(self) -> None:
        local_rank = self.local_rank if self.world_size > 1 else None
        self.profiler._lightning_module = proxy(self.lightning_module)
        self.profiler.setup(stage=self.state.fn._setup_fn, local_rank=local_rank, log_dir=self.log_dir)

    def _log_device_info(self) -> None:
        rank_zero_info(f"GPU available: {torch.cuda.is_available()}, used: {self._device_type == DeviceType.GPU}")

        num_tpu_cores = self.tpu_cores if self.tpu_cores is not None and self._device_type == DeviceType.TPU else 0
        rank_zero_info(f"TPU available: {_TPU_AVAILABLE}, using: {num_tpu_cores} TPU cores")

        num_ipus = self.ipus if self.ipus is not None else 0
        rank_zero_info(f"IPU available: {_IPU_AVAILABLE}, using: {num_ipus} IPUs")

        if torch.cuda.is_available() and self._device_type != DeviceType.GPU:
            rank_zero_warn(
                "GPU available but not used. Set the gpus flag in your trainer `Trainer(gpus=1)` or script `--gpus=1`."
            )

        if _TPU_AVAILABLE and self._device_type != DeviceType.TPU:
            rank_zero_warn(
                "TPU available but not used. Set the `tpu_cores` flag in your trainer"
                " `Trainer(tpu_cores=8)` or script `--tpu_cores=8`."
            )

        if _IPU_AVAILABLE and self._device_type != DeviceType.IPU and not isinstance(self.accelerator, IPUAccelerator):
            rank_zero_warn(
                "IPU available but not used. Set the `ipus` flag in your trainer"
                " `Trainer(ipus=8)` or script `--ipus=8`."
            )

    def _on_exception(self):
        if not _fault_tolerant_training():
            return
        # save a checkpoint for fault tolerant training. we don't use `log_dir` to minimize the chances of failure.
        file_path = os.path.join(self.default_root_dir, ".pl_auto_save.ckpt")
        self.save_checkpoint(file_path)

    """
    Accelerator properties
    """

    @property
    def accelerator(self) -> Accelerator:
        return self.accelerator_connector.accelerator

    @property
    def distributed_backend(self) -> Optional[str]:
        # for backward compatibility
        return self.accelerator_connector.distributed_backend

    @property
    def training_type_plugin(self) -> TrainingTypePlugin:
        return self.accelerator.training_type_plugin

    @property
    def precision_plugin(self) -> PrecisionPlugin:
        return self.accelerator.precision_plugin

    @property
    def global_rank(self) -> int:
        return self.accelerator.training_type_plugin.global_rank

    @property
    def local_rank(self) -> int:
        # some training types define a local rank
        return getattr(self.accelerator.training_type_plugin, "local_rank", 0)

    @property
    def node_rank(self) -> int:
        # some training types define a local rank
        return getattr(self.accelerator.training_type_plugin, "node_rank", 0)

    @property
    def world_size(self) -> int:
        # some training types define a world size
        return getattr(self.accelerator.training_type_plugin, "world_size", 1)

    @property
    def should_rank_save_checkpoint(self) -> bool:
        return self.accelerator.training_type_plugin.should_rank_save_checkpoint

    @property
    def _distrib_type(self) -> DistributedType:
        return self.accelerator_connector._distrib_type

    @property
    def _device_type(self) -> DeviceType:
        return self.accelerator_connector._device_type

    @property
    def num_nodes(self) -> int:
        return self.accelerator_connector.num_nodes

    @property
    def num_processes(self) -> int:
        return self.accelerator_connector.num_processes

    @property
    def root_gpu(self) -> Optional[int]:
        return self.accelerator_connector.root_gpu

    @property
    def tpu_cores(self) -> int:
        return self.accelerator_connector.tpu_cores

    @property
    def ipus(self) -> int:
        return self.accelerator_connector.num_ipus

    @property
    def num_gpus(self) -> int:
        return self.accelerator_connector.num_gpus

    @property
    def devices(self) -> Optional[Union[List[int], str, int]]:
        return self.accelerator_connector.devices

    @property
    def data_parallel_device_ids(self) -> Optional[List[int]]:
        return self.accelerator_connector.parallel_device_ids

    @property
    def lightning_module(self) -> "pl.LightningModule":
        return self.accelerator.lightning_module

    @property
    def optimizers(self) -> List[Optimizer]:
        return self.accelerator.optimizers

    @optimizers.setter
    def optimizers(self, new_optims: Optional[List[Optimizer]]) -> None:
        # Necessary to rewrap optimizers to lightning
        # They will be re-created when accessing
        # the `lightning_optimizers` trainer property
        self._lightning_optimizers = None

        self.accelerator.optimizers = new_optims

    @property
    def lr_schedulers(self) -> List[LRSchedulerTypeUnion]:
        return self.accelerator.lr_schedulers

    @lr_schedulers.setter
    def lr_schedulers(self, new_schedulers: List[LRSchedulerTypeUnion]) -> None:
        self.accelerator.lr_schedulers = new_schedulers

    @property
    def optimizer_frequencies(self) -> list:
        return self.accelerator.optimizer_frequencies

    @optimizer_frequencies.setter
    def optimizer_frequencies(self, new_freqs: list) -> None:
        self.accelerator.optimizer_frequencies = new_freqs

    @property
    def amp_backend(self) -> Optional[str]:
        return self.accelerator.amp_backend

    @property
    def precision(self) -> Union[str, int]:
        return self.accelerator.precision

    @property
    def scaler(self):
        return self.accelerator.scaler

    @property
    def gpus(self) -> Optional[Union[List[int], str, int]]:
        return self.accelerator_connector.gpus

    @property
    def model(self) -> torch.nn.Module:
        """The LightningModule, but possibly wrapped into DataParallel or DistributedDataParallel.

        To access the pure LightningModule, use
        :meth:`~pytorch_lightning.trainer.trainer.Trainer.lightning_module` instead.
        """
        return self.accelerator.model

    @model.setter
    def model(self, model: torch.nn.Module) -> None:
        """Setter for the model, pass-through to accelerator and plugin where the model reference is stored. Used
        by the Tuner to reset the state of Trainer and Accelerator.

        Args:
            model: The LightningModule, possibly wrapped into DataParallel or DistributedDataParallel, depending
                on the backend.
        """
        self.accelerator.model = model

    """
    General properties
    """

    @property
    def log_dir(self) -> Optional[str]:
        if self.logger is None:
            dirpath = self.default_root_dir
        elif isinstance(self.logger, TensorBoardLogger):
            dirpath = self.logger.log_dir
        elif isinstance(self.logger, LoggerCollection):
            dirpath = self.default_root_dir
        else:
            dirpath = self.logger.save_dir

        dirpath = self.training_type_plugin.broadcast(dirpath)
        return dirpath

    @property
    def use_amp(self) -> bool:
        return self.precision == 16

    @property
    def is_global_zero(self) -> bool:
        return self.global_rank == 0

    @property
    def slurm_job_id(self) -> Optional[int]:
        job_id = os.environ.get("SLURM_JOB_ID")
        if job_id:
            try:
                job_id = int(job_id)
            except ValueError:
                job_id = None

        # in interactive mode, don't make logs use the same job id
        in_slurm_interactive_mode = os.environ.get("SLURM_JOB_NAME") == "bash"
        if in_slurm_interactive_mode:
            job_id = None
        return job_id

    @property
    def lightning_optimizers(self) -> List[LightningOptimizer]:
        if self._lightning_optimizers is None:
            self.convert_to_lightning_optimizers()
        return self._lightning_optimizers

    @property
    def distributed_sampler_kwargs(self) -> Optional[dict]:
        if isinstance(self.training_type_plugin, ParallelPlugin):
            return self.training_type_plugin.distributed_sampler_kwargs

    @property
    def data_parallel(self) -> bool:
        return self._distrib_type in (
            DistributedType.DP,
            DistributedType.DDP,
            DistributedType.DDP_SPAWN,
            DistributedType.DDP2,
        )

    @property
    def progress_bar_callback(self) -> Optional[ProgressBarBase]:
        return self._progress_bar_callback

    @property
    def progress_bar_dict(self) -> dict:
        """Read-only for progress bar metrics."""
        rank_zero_deprecation(
            "`trainer.progress_bar_dict` is deprecated in v1.5 and will be removed in v1.7."
            " Use `ProgressBarBase.get_metrics` instead."
        )
        ref_model = self.lightning_module
        ref_model = cast(pl.LightningModule, ref_model)
        if self.progress_bar_callback:
            return self.progress_bar_callback.get_metrics(self, ref_model)
        return self.progress_bar_metrics

    @property
    def _should_reload_dl_epoch(self) -> bool:
        """Check if dataloader should be reloaded in the current epoch."""
        n_epochs = self.reload_dataloaders_every_n_epochs
        return n_epochs and (not self.current_epoch % n_epochs)

    @property
    def disable_validation(self) -> bool:
        """Check if validation is disabled during training."""
        rank_zero_deprecation(
            "`trainer.disable_validation` is deprecated in v1.4 and will be removed in v1.6."
            " Use `not trainer.enable_validation` instead."
        )
        return not self.enable_validation

    @property
    def enable_validation(self) -> bool:
        """Check if we should run validation during training."""
        model_ref = self.lightning_module
        val_loop_enabled = is_overridden("validation_step", model_ref) and self.limit_val_batches > 0
        return val_loop_enabled

    @property
    def default_root_dir(self) -> str:
        """The default location to save artifacts of loggers, checkpoints etc.

        It is used as a fallback if logger or checkpoint callback do not define specific save paths.
        """
        if get_filesystem(self._default_root_dir).protocol == "file":
            return os.path.normpath(self._default_root_dir)
        return self._default_root_dir

    @property
    def weights_save_path(self) -> str:
        """
        The default root location to save weights (checkpoints), e.g., when the
        :class:`~pytorch_lightning.callbacks.model_checkpoint.ModelCheckpoint` does not define a file path.
        """
        if get_filesystem(self._weights_save_path).protocol == "file":
            return os.path.normpath(self._weights_save_path)
        return self._weights_save_path

    @property
    def early_stopping_callback(self) -> Optional[EarlyStopping]:
        """The first :class:`~pytorch_lightning.callbacks.early_stopping.EarlyStopping` callback in the
        Trainer.callbacks list, or ``None`` if it doesn't exist."""
        callbacks = self.early_stopping_callbacks
        return callbacks[0] if len(callbacks) > 0 else None

    @property
    def early_stopping_callbacks(self) -> List[EarlyStopping]:
        """A list of all instances of :class:`~pytorch_lightning.callbacks.early_stopping.EarlyStopping` found in
        the Trainer.callbacks list."""
        return [c for c in self.callbacks if isinstance(c, EarlyStopping)]

    @property
    def prediction_writer_callbacks(self) -> List[BasePredictionWriter]:
        """A list of all instances of :class:`~pytorch_lightning.callbacks.prediction_writer.BasePredictionWriter`
        found in the Trainer.callbacks list."""
        return [cb for cb in self.callbacks if isinstance(cb, BasePredictionWriter)]

    @property
    def checkpoint_callback(self) -> Optional[ModelCheckpoint]:
        """The first :class:`~pytorch_lightning.callbacks.model_checkpoint.ModelCheckpoint` callback in the
        Trainer.callbacks list, or ``None`` if it doesn't exist."""
        callbacks = self.checkpoint_callbacks
        return callbacks[0] if len(callbacks) > 0 else None

    @property
    def checkpoint_callbacks(self) -> List[ModelCheckpoint]:
        """A list of all instances of :class:`~pytorch_lightning.callbacks.model_checkpoint.ModelCheckpoint` found
        in the Trainer.callbacks list."""
        return [c for c in self.callbacks if isinstance(c, ModelCheckpoint)]

    @property
    def resume_from_checkpoint(self) -> Optional[Union[str, Path]]:
        return self.checkpoint_connector.resume_checkpoint_path

    def save_checkpoint(self, filepath: _PATH, weights_only: bool = False) -> None:
        self.checkpoint_connector.save_checkpoint(filepath, weights_only)

    """
    Parsing properties
    """

    @classmethod
    def default_attributes(cls) -> dict:
        init_signature = inspect.signature(cls)
        return {k: v.default for k, v in init_signature.parameters.items()}

    @classmethod
    def get_deprecated_arg_names(cls) -> List:
        """Returns a list with deprecated Trainer arguments."""
        depr_arg_names = []
        for name, val in cls.__dict__.items():
            if name.startswith("DEPRECATED") and isinstance(val, (tuple, list)):
                depr_arg_names.extend(val)
        return depr_arg_names

    @classmethod
    def from_argparse_args(cls: Any, args: Union[Namespace, ArgumentParser], **kwargs) -> Any:
        return from_argparse_args(cls, args, **kwargs)

    @classmethod
    def parse_argparser(cls, arg_parser: Union[ArgumentParser, Namespace]) -> Namespace:
        return parse_argparser(cls, arg_parser)

    @classmethod
    def match_env_arguments(cls) -> Namespace:
        return parse_env_variables(cls)

    @classmethod
    def add_argparse_args(cls, parent_parser: ArgumentParser, **kwargs) -> ArgumentParser:
        return add_argparse_args(cls, parent_parser, **kwargs)

    """
    State properties
    """

    @property
    def interrupted(self) -> bool:
        return self.state.status == TrainerStatus.INTERRUPTED

    @property
    def training(self) -> bool:
        return self.state.stage == RunningStage.TRAINING

    @training.setter
    def training(self, val: bool) -> None:
        if val:
            self.state.stage = RunningStage.TRAINING
        elif self.training:
            self.state.stage = None

    @property
    def testing(self) -> bool:
        return self.state.stage == RunningStage.TESTING

    @testing.setter
    def testing(self, val: bool) -> None:
        if val:
            self.state.stage = RunningStage.TESTING
        elif self.testing:
            self.state.stage = None

    @property
    def predicting(self) -> bool:
        return self.state.stage == RunningStage.PREDICTING

    @predicting.setter
    def predicting(self, val: bool) -> None:
        if val:
            self.state.stage = RunningStage.PREDICTING
        elif self.predicting:
            self.state.stage = None

    @property
    def tuning(self) -> bool:
        return self.state.stage == RunningStage.TUNING

    @tuning.setter
    def tuning(self, val: bool) -> None:
        if val:
            self.state.stage = RunningStage.TUNING
        elif self.tuning:
            self.state.stage = None

    @property
    def validating(self) -> bool:
        return self.state.stage == RunningStage.VALIDATING

    @validating.setter
    def validating(self, val: bool) -> None:
        if val:
            self.state.stage = RunningStage.VALIDATING
        elif self.validating:
            self.state.stage = None

    @property
    def evaluating(self) -> bool:
        return self.state.stage and self.state.stage.evaluating

    @property
    def sanity_checking(self) -> bool:
        return self.state.stage == RunningStage.SANITY_CHECKING

    @sanity_checking.setter
    def sanity_checking(self, val: bool) -> None:
        if val:
            self.state.stage = RunningStage.SANITY_CHECKING
        elif self.sanity_checking:
            self.state.stage = None

    """
    Loop properties
    """

    @property
    def global_step(self) -> int:
        return self.fit_loop.global_step

    @property
    def current_epoch(self) -> int:
        return self.fit_loop.current_epoch

    @property
    def max_epochs(self) -> Optional[int]:
        return self.fit_loop.max_epochs

    @property
    def min_epochs(self) -> Optional[int]:
        return self.fit_loop.min_epochs

    @property
    def max_steps(self) -> Optional[int]:
        return self.fit_loop.max_steps

    @property
    def min_steps(self) -> Optional[int]:
        return self.fit_loop.min_steps

    @property
    def is_last_batch(self) -> bool:
        return self.fit_loop.epoch_loop.batch_progress.is_last_batch

    @property
    def fit_loop(self) -> FitLoop:
        return self._fit_loop

    @fit_loop.setter
    def fit_loop(self, loop: FitLoop):
        """Attach a custom fit loop to this Trainer.

        It will run with
        :meth:`~pytorch_lighting.trainer.trainer.Trainer.fit`.
        """
        loop.trainer = self
        self._fit_loop = loop

    @property
    def validate_loop(self) -> EvaluationLoop:
        return self._validate_loop

    @validate_loop.setter
    def validate_loop(self, loop: EvaluationLoop):
        """Attach a custom validation loop to this Trainer.

        It will run with
        :meth:`~pytorch_lighting.trainer.trainer.Trainer.validate`. Note that this loop is different from the one
        running during training inside the :meth:`pytorch_lightning.trainer.trainer.Trainer.fit` call.
        """
        loop.trainer = self
        self._validate_loop = loop

    @property
    def test_loop(self) -> EvaluationLoop:
        return self._test_loop

    @test_loop.setter
    def test_loop(self, loop: EvaluationLoop):
        """Attach a custom test loop to this Trainer.

        It will run with
        :meth:`~pytorch_lightning.trainer.trainer.Trainer.test`.
        """
        loop.trainer = self
        self._test_loop = loop

    @property
    def predict_loop(self) -> PredictionLoop:
        return self._predict_loop

    @predict_loop.setter
    def predict_loop(self, loop: PredictionLoop):
        """Attach a custom prediction loop to this Trainer.

        It will run with
        :meth:`~pytorch_lightning.trainer.trainer.Trainer.predict`.
        """
        loop.trainer = self
        self._predict_loop = loop

    @property
    def _evaluation_loop(self) -> EvaluationLoop:
        if self.state.fn in (TrainerFn.FITTING, TrainerFn.TUNING):
            return self.fit_loop.epoch_loop.val_loop
        if self.state.fn == TrainerFn.VALIDATING:
            return self.validate_loop
        if self.state.fn == TrainerFn.TESTING:
            return self.test_loop
        raise RuntimeError("The `Trainer._evaluation_loop` property isn't defined. Accessed outside of scope")

    @property
    def _active_loop(self) -> Optional[Union[FitLoop, EvaluationLoop, PredictionLoop]]:
        if self.training:
            return self.fit_loop
        if self.sanity_checking or self.evaluating:
            return self._evaluation_loop
        if self.predicting:
            return self.predict_loop

    @property
    def train_loop(self) -> FitLoop:
        rank_zero_deprecation(
            "`Trainer.train_loop` has been renamed to `Trainer.fit_loop` and will be removed in v1.6."
        )
        return self.fit_loop

    @property
    def _ckpt_path(self) -> Optional[str]:
        if self.state.fn == TrainerFn.VALIDATING:
            return self.validated_ckpt_path
        if self.state.fn == TrainerFn.TESTING:
            return self.tested_ckpt_path
        if self.state.fn == TrainerFn.PREDICTING:
            return self.predicted_ckpt_path

    """
    Logging properties
    """

    @property
    def callback_metrics(self) -> dict:
        return self.logger_connector.callback_metrics

    @property
    def logged_metrics(self) -> dict:
        return self.logger_connector.logged_metrics

    @property
    def progress_bar_metrics(self) -> dict:
        return self.logger_connector.progress_bar_metrics

    @property
    def _results(self) -> Optional[ResultCollection]:
        active_loop = self._active_loop
        if active_loop is not None:
            return active_loop._results

    def _exit_gracefully_on_signal(self) -> None:
        if _fault_tolerant_training() and self._terminate_gracefully:
            caller = inspect.stack()[1]
            class_name = caller[0].f_locals["self"].__class__.__name__
            raise ExitGracefullyException(f"Exiting gracefully on {class_name}:{caller.function}")

    """
    Other
    """

    # TODO: refactor this so that it can be done in LightningOptimizer
    def __getstate__(self):
        # remove lightning_optimizers
        self._lightning_optimizers = None
        return self.__dict__

    def __setstate__(self, state):
        self.__dict__ = state<|MERGE_RESOLUTION|>--- conflicted
+++ resolved
@@ -496,11 +496,6 @@
             gradient_clip_val,
             gradient_clip_algorithm,
             track_grad_norm,
-<<<<<<< HEAD
-            accumulate_grad_batches,
-            detect_anomaly,
-=======
->>>>>>> 54d4b4b2
             terminate_on_nan,
         )
         self._detect_anomaly: bool = detect_anomaly
@@ -1200,11 +1195,7 @@
         self.reset_train_val_dataloaders(model)
 
         self.fit_loop.trainer = self
-<<<<<<< HEAD
-        with torch.autograd.set_detect_anomaly(self.detect_anomaly):
-=======
         with torch.autograd.set_detect_anomaly(self._detect_anomaly):
->>>>>>> 54d4b4b2
             self.fit_loop.run()
 
     def _run_evaluate(self) -> _EVALUATE_OUTPUT:
