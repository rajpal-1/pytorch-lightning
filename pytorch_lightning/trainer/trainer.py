--- conflicted
+++ resolved
@@ -966,13 +966,8 @@
 
     Args:
         dataloader: Dataloader object to return when called.
-<<<<<<< HEAD
-    '''
-
-=======
 
     """
->>>>>>> 3be81cb5
     def __init__(self, dataloader: Union[List[DataLoader], DataLoader]):
         self.dataloader = dataloader
 
