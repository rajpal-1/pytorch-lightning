# Copyright The PyTorch Lightning team.
#
# Licensed under the Apache License, Version 2.0 (the "License");
# you may not use this file except in compliance with the License.
# You may obtain a copy of the License at
#
#     http://www.apache.org/licenses/LICENSE-2.0
#
# Unless required by applicable law or agreed to in writing, software
# distributed under the License is distributed on an "AS IS" BASIS,
# WITHOUT WARRANTIES OR CONDITIONS OF ANY KIND, either express or implied.
# See the License for the specific language governing permissions and
# limitations under the License.
"""Trainer to automate the training."""
import inspect
import logging
import os
import traceback
import warnings
from argparse import ArgumentParser, Namespace
from datetime import timedelta
from pathlib import Path
from typing import Any, Callable, cast, Dict, Iterable, List, Optional, Tuple, Union
from weakref import proxy

import torch
from torch.optim import Optimizer

import pytorch_lightning as pl
from pytorch_lightning.accelerators import Accelerator, IPUAccelerator
from pytorch_lightning.callbacks import Callback, EarlyStopping, ModelCheckpoint, ProgressBarBase
from pytorch_lightning.callbacks.prediction_writer import BasePredictionWriter
from pytorch_lightning.core.datamodule import LightningDataModule
from pytorch_lightning.core.optimizer import LightningOptimizer
from pytorch_lightning.loggers import LightningLoggerBase
from pytorch_lightning.loggers.base import DummyLogger, LoggerCollection
from pytorch_lightning.loggers.tensorboard import TensorBoardLogger
from pytorch_lightning.loops import PredictionLoop, TrainingEpochLoop
from pytorch_lightning.loops.dataloader.evaluation_loop import EvaluationLoop
from pytorch_lightning.loops.fit_loop import FitLoop
from pytorch_lightning.loops.utilities import _parse_loop_limits
from pytorch_lightning.plugins import (
    ApexMixedPrecisionPlugin,
    DDPSpawnPlugin,
    NativeMixedPrecisionPlugin,
    ParallelPlugin,
    PLUGIN_INPUT,
    PrecisionPlugin,
    Strategy,
)
from pytorch_lightning.plugins.environments.slurm_environment import SLURMEnvironment
from pytorch_lightning.plugins.training_type.ddp_spawn import _SpawnOutput
from pytorch_lightning.profiler import (
    AdvancedProfiler,
    BaseProfiler,
    PassThroughProfiler,
    PyTorchProfiler,
    SimpleProfiler,
    XLAProfiler,
)
from pytorch_lightning.trainer.callback_hook import TrainerCallbackHookMixin
from pytorch_lightning.trainer.configuration_validator import verify_loop_configurations
from pytorch_lightning.trainer.connectors.accelerator_connector import AcceleratorConnector
from pytorch_lightning.trainer.connectors.callback_connector import CallbackConnector
from pytorch_lightning.trainer.connectors.checkpoint_connector import CheckpointConnector
from pytorch_lightning.trainer.connectors.data_connector import DataConnector
from pytorch_lightning.trainer.connectors.logger_connector import LoggerConnector
from pytorch_lightning.trainer.connectors.logger_connector.result import _ResultCollection
from pytorch_lightning.trainer.connectors.signal_connector import SignalConnector
from pytorch_lightning.trainer.data_loading import TrainerDataLoadingMixin
from pytorch_lightning.trainer.optimizers import TrainerOptimizersMixin
from pytorch_lightning.trainer.states import RunningStage, TrainerFn, TrainerState, TrainerStatus
from pytorch_lightning.tuner.lr_finder import _LRFinder
from pytorch_lightning.tuner.tuning import Tuner
from pytorch_lightning.utilities import (
    _AcceleratorType,
    _IPU_AVAILABLE,
    _StrategyType,
    _TPU_AVAILABLE,
    AMPType,
    device_parser,
    GradClipAlgorithmType,
    parsing,
    rank_zero_deprecation,
    rank_zero_info,
    rank_zero_warn,
)
from pytorch_lightning.utilities.argparse import (
    _defaults_from_env_vars,
    add_argparse_args,
    from_argparse_args,
    parse_argparser,
    parse_env_variables,
)
from pytorch_lightning.utilities.cloud_io import get_filesystem
from pytorch_lightning.utilities.distributed import distributed_available
from pytorch_lightning.utilities.exceptions import ExitGracefullyException, MisconfigurationException
from pytorch_lightning.utilities.imports import _fault_tolerant_training
from pytorch_lightning.utilities.meta import is_on_meta_device, materialize_module
from pytorch_lightning.utilities.model_helpers import is_overridden
from pytorch_lightning.utilities.seed import reset_seed
from pytorch_lightning.utilities.signature_utils import is_param_in_hook_signature
from pytorch_lightning.utilities.types import (
    _EVALUATE_OUTPUT,
    _PATH,
    _PREDICT_OUTPUT,
    EVAL_DATALOADERS,
    LRSchedulerTypeUnion,
    STEP_OUTPUT,
    TRAIN_DATALOADERS,
)
from pytorch_lightning.utilities.warnings import PossibleUserWarning

log = logging.getLogger(__name__)
# warnings to ignore in trainer
warnings.filterwarnings(
    "ignore", message="torch.distributed.reduce_op is deprecated, please use torch.distributed.ReduceOp instead"
)


class Trainer(
    TrainerCallbackHookMixin,
    TrainerOptimizersMixin,
    TrainerDataLoadingMixin,
):
    # Needed because of LightningOptimizer
    _lightning_optimizers = None

    @_defaults_from_env_vars
    def __init__(
        self,
        logger: Union[LightningLoggerBase, Iterable[LightningLoggerBase], bool] = True,
        checkpoint_callback: Optional[bool] = None,
        enable_checkpointing: bool = True,
        callbacks: Optional[Union[List[Callback], Callback]] = None,
        default_root_dir: Optional[str] = None,
        gradient_clip_val: Optional[Union[int, float]] = None,
        gradient_clip_algorithm: Optional[str] = None,
        process_position: int = 0,
        num_nodes: int = 1,
        num_processes: int = 1,
        devices: Optional[Union[List[int], str, int]] = None,
        gpus: Optional[Union[List[int], str, int]] = None,
        auto_select_gpus: bool = False,
        tpu_cores: Optional[Union[List[int], str, int]] = None,
        ipus: Optional[int] = None,
        log_gpu_memory: Optional[str] = None,  # TODO: Remove in 1.7
        progress_bar_refresh_rate: Optional[int] = None,  # TODO: remove in v1.7
        enable_progress_bar: bool = True,
        overfit_batches: Union[int, float] = 0.0,
        track_grad_norm: Union[int, float, str] = -1,
        check_val_every_n_epoch: int = 1,
        fast_dev_run: Union[int, bool] = False,
        accumulate_grad_batches: Optional[Union[int, Dict[int, int]]] = None,
        max_epochs: Optional[int] = None,
        min_epochs: Optional[int] = None,
        max_steps: int = -1,
        min_steps: Optional[int] = None,
        max_time: Optional[Union[str, timedelta, Dict[str, int]]] = None,
        limit_train_batches: Union[int, float] = 1.0,
        limit_val_batches: Union[int, float] = 1.0,
        limit_test_batches: Union[int, float] = 1.0,
        limit_predict_batches: Union[int, float] = 1.0,
        val_check_interval: Union[int, float] = 1.0,
        flush_logs_every_n_steps: Optional[int] = None,
        log_every_n_steps: int = 50,
        accelerator: Optional[Union[str, Accelerator]] = None,
        strategy: Optional[Union[str, Strategy]] = None,
        sync_batchnorm: bool = False,
        precision: Union[int, str] = 32,
        enable_model_summary: bool = True,
        weights_summary: Optional[str] = "top",
        weights_save_path: Optional[str] = None,
        num_sanity_val_steps: int = 2,
        resume_from_checkpoint: Optional[Union[Path, str]] = None,
        profiler: Optional[Union[BaseProfiler, str]] = None,
        benchmark: bool = False,
        deterministic: bool = False,
        reload_dataloaders_every_n_epochs: int = 0,
        auto_lr_find: Union[bool, str] = False,
        replace_sampler_ddp: bool = True,
        detect_anomaly: bool = False,
        auto_scale_batch_size: Union[str, bool] = False,
        prepare_data_per_node: Optional[bool] = None,
        plugins: Optional[Union[PLUGIN_INPUT, List[PLUGIN_INPUT]]] = None,
        amp_backend: str = "native",
        amp_level: Optional[str] = None,
        move_metrics_to_cpu: bool = False,
        multiple_trainloader_mode: str = "max_size_cycle",
        stochastic_weight_avg: bool = False,
        terminate_on_nan: Optional[bool] = None,
    ):
        r"""
        Customize every aspect of training via flags.

        Args:

            accelerator: Supports passing different accelerator types ("cpu", "gpu", "tpu", "ipu", "auto")
                as well as custom accelerator instances.

                .. deprecated:: v1.5
                    Passing training strategies (e.g., 'ddp') to ``accelerator`` has been deprecated in v1.5.0
                    and will be removed in v1.7.0. Please use the ``strategy`` argument instead.

            accumulate_grad_batches: Accumulates grads every k batches or as set up in the dict.

            amp_backend: The mixed precision backend to use ("native" or "apex").

            amp_level: The optimization level to use (O1, O2, etc...). By default it will be set to "O2"
                if ``amp_backend`` is set to "apex".

            auto_lr_find: If set to True, will make trainer.tune() run a learning rate finder,
                trying to optimize initial learning for faster convergence. trainer.tune() method will
                set the suggested learning rate in self.lr or self.learning_rate in the LightningModule.
                To use a different key set a string instead of True with the key name.

            auto_scale_batch_size: If set to True, will `initially` run a batch size
                finder trying to find the largest batch size that fits into memory.
                The result will be stored in self.batch_size in the LightningModule.
                Additionally, can be set to either `power` that estimates the batch size through
                a power search or `binsearch` that estimates the batch size through a binary search.

            auto_select_gpus: If enabled and ``gpus`` is an integer, pick available
                gpus automatically. This is especially useful when
                GPUs are configured to be in "exclusive mode", such
                that only one process at a time can access them.

            benchmark: If true enables cudnn.benchmark.

            callbacks: Add a callback or list of callbacks.

            checkpoint_callback: If ``True``, enable checkpointing.

                .. deprecated:: v1.5
                    ``checkpoint_callback`` has been deprecated in v1.5 and will be removed in v1.7.
                    Please consider using ``enable_checkpointing`` instead.

            enable_checkpointing: If ``True``, enable checkpointing.
                It will configure a default ModelCheckpoint callback if there is no user-defined ModelCheckpoint in
                :paramref:`~pytorch_lightning.trainer.trainer.Trainer.callbacks`.

            check_val_every_n_epoch: Check val every n train epochs.

            default_root_dir: Default path for logs and weights when no logger/ckpt_callback passed.
                Default: ``os.getcwd()``.
                Can be remote file paths such as `s3://mybucket/path` or 'hdfs://path/'

            detect_anomaly: Enable anomaly detection for the autograd engine.

            deterministic: If ``True``, sets whether PyTorch operations must use deterministic algorithms.
                Default: ``False``.

            devices: Will be mapped to either `gpus`, `tpu_cores`, `num_processes` or `ipus`,
                based on the accelerator type.

            fast_dev_run: Runs n if set to ``n`` (int) else 1 if set to ``True`` batch(es)
                of train, val and test to find any bugs (ie: a sort of unit test).

            flush_logs_every_n_steps: How often to flush logs to disk (defaults to every 100 steps).

                .. deprecated:: v1.5
                    ``flush_logs_every_n_steps`` has been deprecated in v1.5 and will be removed in v1.7.
                    Please configure flushing directly in the logger instead.

            gpus: Number of GPUs to train on (int) or which GPUs to train on (list or str) applied per node

            gradient_clip_val: The value at which to clip gradients. Passing ``gradient_clip_val=None`` disables
                gradient clipping. If using Automatic Mixed Precision (AMP), the gradients will be unscaled before.

            gradient_clip_algorithm: The gradient clipping algorithm to use. Pass ``gradient_clip_algorithm="value"``
                to clip by value, and ``gradient_clip_algorithm="norm"`` to clip by norm. By default it will
                be set to ``"norm"``.

            limit_train_batches: How much of training dataset to check (float = fraction, int = num_batches).

            limit_val_batches: How much of validation dataset to check (float = fraction, int = num_batches).

            limit_test_batches: How much of test dataset to check (float = fraction, int = num_batches).

            limit_predict_batches: How much of prediction dataset to check (float = fraction, int = num_batches).

            logger: Logger (or iterable collection of loggers) for experiment tracking. A ``True`` value uses
                the default ``TensorBoardLogger``. ``False`` will disable logging. If multiple loggers are
                provided and the `save_dir` property of that logger is not set, local files (checkpoints,
                profiler traces, etc.) are saved in ``default_root_dir`` rather than in the ``log_dir`` of any
                of the individual loggers.

            log_gpu_memory: None, 'min_max', 'all'. Might slow performance.

                .. deprecated:: v1.5
                    Deprecated in v1.5.0 and will be removed in v1.7.0
                    Please use the ``DeviceStatsMonitor`` callback directly instead.

            log_every_n_steps: How often to log within steps (defaults to every 50 steps).

            prepare_data_per_node: If True, each LOCAL_RANK=0 will call prepare data.
                Otherwise only NODE_RANK=0, LOCAL_RANK=0 will prepare data

                .. deprecated:: v1.5
                    Deprecated in v1.5.0 and will be removed in v1.7.0
                    Please set ``prepare_data_per_node`` in ``LightningDataModule`` and/or
                    ``LightningModule`` directly instead.

            process_position: Orders the progress bar when running multiple models on same machine.

                .. deprecated:: v1.5
                    ``process_position`` has been deprecated in v1.5 and will be removed in v1.7.
                    Please pass :class:`~pytorch_lightning.callbacks.progress.TQDMProgressBar` with ``process_position``
                    directly to the Trainer's ``callbacks`` argument instead.

            progress_bar_refresh_rate: How often to refresh progress bar (in steps). Value ``0`` disables progress bar.
                Ignored when a custom progress bar is passed to :paramref:`~Trainer.callbacks`. Default: None, means
                a suitable value will be chosen based on the environment (terminal, Google COLAB, etc.).

                .. deprecated:: v1.5
                    ``progress_bar_refresh_rate`` has been deprecated in v1.5 and will be removed in v1.7.
                    Please pass :class:`~pytorch_lightning.callbacks.progress.TQDMProgressBar` with ``refresh_rate``
                    directly to the Trainer's ``callbacks`` argument instead. To disable the progress bar,
                    pass ``enable_progress_bar = False`` to the Trainer.

            enable_progress_bar: Whether to enable to progress bar by default.

            profiler: To profile individual steps during training and assist in identifying bottlenecks.

            overfit_batches: Overfit a fraction of training data (float) or a set number of batches (int).

            plugins: Plugins allow modification of core behavior like ddp and amp, and enable custom lightning plugins.

            precision: Double precision (64), full precision (32), half precision (16) or bfloat16 precision (bf16).
                Can be used on CPU, GPU or TPUs.

            max_epochs: Stop training once this number of epochs is reached. Disabled by default (None).
                If both max_epochs and max_steps are not specified, defaults to ``max_epochs = 1000``.
                To enable infinite training, set ``max_epochs = -1``.

            min_epochs: Force training for at least these many epochs. Disabled by default (None).
                If both min_epochs and min_steps are not specified, defaults to ``min_epochs = 1``.

            max_steps: Stop training after this number of steps. Disabled by default (-1). If ``max_steps = -1``
                and ``max_epochs = None``, will default to ``max_epochs = 1000``. To enable infinite training, set
                ``max_epochs`` to ``-1``.

            min_steps: Force training for at least these number of steps. Disabled by default (None).

            max_time: Stop training after this amount of time has passed. Disabled by default (None).
                The time duration can be specified in the format DD:HH:MM:SS (days, hours, minutes seconds), as a
                :class:`datetime.timedelta`, or a dictionary with keys that will be passed to
                :class:`datetime.timedelta`.

            num_nodes: Number of GPU nodes for distributed training.

            num_processes: Number of processes for distributed training with ``accelerator="cpu"``.

            num_sanity_val_steps: Sanity check runs n validation batches before starting the training routine.
                Set it to `-1` to run all batches in all validation dataloaders.

            reload_dataloaders_every_n_epochs: Set to a non-negative integer to reload dataloaders every n epochs.

            replace_sampler_ddp: Explicitly enables or disables sampler replacement. If not specified this
                will toggled automatically when DDP is used. By default it will add ``shuffle=True`` for
                train sampler and ``shuffle=False`` for val/test sampler. If you want to customize it,
                you can set ``replace_sampler_ddp=False`` and add your own distributed sampler.

            resume_from_checkpoint: Path/URL of the checkpoint from which training is resumed. If there is
                no checkpoint file at the path, an exception is raised. If resuming from mid-epoch checkpoint,
                training will start from the beginning of the next epoch.

                .. deprecated:: v1.5
                    ``resume_from_checkpoint`` is deprecated in v1.5 and will be removed in v1.7.
                    Please pass the path to ``Trainer.fit(..., ckpt_path=...)`` instead.

            strategy: Supports different training strategies with aliases
                as well custom training type plugins.

            sync_batchnorm: Synchronize batch norm layers between process groups/whole world.

            terminate_on_nan: If set to True, will terminate training (by raising a `ValueError`) at the
                end of each training batch, if any of the parameters or the loss are NaN or +/-inf.

                .. deprecated:: v1.5
                    Trainer argument ``terminate_on_nan`` was deprecated in v1.5 and will be removed in 1.7.
                    Please use ``detect_anomaly`` instead.

            detect_anomaly: Enable anomaly detection for the autograd engine.

            tpu_cores: How many TPU cores to train on (1 or 8) / Single TPU to train on [1]

            ipus: How many IPUs to train on.

            track_grad_norm: -1 no tracking. Otherwise tracks that p-norm. May be set to 'inf' infinity-norm. If using
                Automatic Mixed Precision (AMP), the gradients will be unscaled before logging them.

            val_check_interval: How often to check the validation set. Use float to check within a training epoch,
                use int to check every n steps (batches).

            enable_model_summary: Whether to enable model summarization by default.

            weights_summary: Prints a summary of the weights when training begins.

                .. deprecated:: v1.5
                    ``weights_summary`` has been deprecated in v1.5 and will be removed in v1.7.
                    To disable the summary, pass ``enable_model_summary = False`` to the Trainer.
                    To customize the summary, pass :class:`~pytorch_lightning.callbacks.model_summary.ModelSummary`
                    directly to the Trainer's ``callbacks`` argument.

            weights_save_path: Where to save weights if specified. Will override default_root_dir
                for checkpoints only. Use this if for whatever reason you need the checkpoints
                stored in a different place than the logs written in `default_root_dir`.
                Can be remote file paths such as `s3://mybucket/path` or 'hdfs://path/'
                Defaults to `default_root_dir`.

            move_metrics_to_cpu: Whether to force internal logged metrics to be moved to cpu.
                This can save some gpu memory, but can make training slower. Use with attention.

            multiple_trainloader_mode: How to loop over the datasets when there are multiple train loaders.
                In 'max_size_cycle' mode, the trainer ends one epoch when the largest dataset is traversed,
                and smaller datasets reload when running out of their data. In 'min_size' mode, all the datasets
                reload when reaching the minimum length of datasets.

            stochastic_weight_avg: Whether to use `Stochastic Weight Averaging (SWA)
                <https://pytorch.org/blog/pytorch-1.6-now-includes-stochastic-weight-averaging/>`_.

                .. deprecated:: v1.5
                    ``stochastic_weight_avg`` has been deprecated in v1.5 and will be removed in v1.7.
                    Please pass :class:`~pytorch_lightning.callbacks.stochastic_weight_avg.StochasticWeightAveraging`
                    directly to the Trainer's ``callbacks`` argument instead.
        """
        super().__init__()
        Trainer._log_api_event("init")
        self.state = TrainerState()

        gpu_ids, tpu_cores = self._parse_devices(gpus, auto_select_gpus, tpu_cores)

        # init connectors
        self._data_connector = DataConnector(self, multiple_trainloader_mode)

        self._accelerator_connector = AcceleratorConnector(
            num_processes,
            devices,
            tpu_cores,
            ipus,
            accelerator,
            strategy,
            gpus,
            gpu_ids,
            num_nodes,
            sync_batchnorm,
            benchmark,
            replace_sampler_ddp,
            deterministic,
            precision,
            amp_backend,
            amp_level,
            plugins,
        )
        self.logger_connector = LoggerConnector(self, log_gpu_memory)
        self._callback_connector = CallbackConnector(self)
        self.checkpoint_connector = CheckpointConnector(self, resume_from_checkpoint)
        self.signal_connector = SignalConnector(self)
        self.tuner = Tuner(self)

        min_steps, max_steps, min_epochs, max_epochs, max_time = _parse_loop_limits(
            min_steps, max_steps, min_epochs, max_epochs, max_time
        )
        fit_loop = FitLoop(min_epochs=min_epochs, max_epochs=max_epochs)
        training_epoch_loop = TrainingEpochLoop(min_steps=min_steps, max_steps=max_steps)
        fit_loop.connect(epoch_loop=training_epoch_loop)

        # default .fit() loop
        self.fit_loop = fit_loop

        # default .validate() loop
        self.validate_loop = EvaluationLoop()

        # default .test() loop
        self.test_loop = EvaluationLoop()

        # default .predict() loop
        self.predict_loop = PredictionLoop()

        # Needed because of LightningOptimizer
        self._lightning_optimizers = None

        # .validate() and .test() set this when they load a checkpoint
        self.validated_ckpt_path: Optional[str] = None
        self.tested_ckpt_path: Optional[str] = None
        self.predicted_ckpt_path: Optional[str] = None

        # todo: remove in v1.7
        self._weights_summary: Optional[str] = None

        # init callbacks
        # Declare attributes to be set in _callback_connector on_trainer_init
        self._callback_connector.on_trainer_init(
            callbacks,
            checkpoint_callback,
            enable_checkpointing,
            enable_progress_bar,
            progress_bar_refresh_rate,
            process_position,
            default_root_dir,
            weights_save_path,
            enable_model_summary,
            weights_summary,
            stochastic_weight_avg,
            max_time,
            accumulate_grad_batches,
        )

        # hook
        self._call_callback_hooks("on_init_start")

        # init optimizer + lr scheduler related flags
        self.lr_schedulers = []
        self.optimizers = []
        self.optimizer_frequencies = []

        # init data flags
        self._data_connector.on_trainer_init(
            check_val_every_n_epoch,
            reload_dataloaders_every_n_epochs,
            prepare_data_per_node,
        )

        if terminate_on_nan is not None:
            rank_zero_deprecation(
                "Trainer argument `terminate_on_nan` was deprecated in v1.5 and will be removed in 1.7."
                " Please use `Trainer(detect_anomaly=True)` instead."
            )
            if not isinstance(terminate_on_nan, bool):
                raise TypeError(f"`terminate_on_nan` should be a bool, got {terminate_on_nan}.")

        # gradient clipping
        if gradient_clip_val is not None and not isinstance(gradient_clip_val, (int, float)):
            raise TypeError(f"`gradient_clip_val` should be an int or a float. Got {gradient_clip_val}.")

        if gradient_clip_algorithm is not None and not GradClipAlgorithmType.supported_type(
            gradient_clip_algorithm.lower()
        ):
            raise MisconfigurationException(
                f"`gradient_clip_algorithm` {gradient_clip_algorithm} is invalid. "
                f"Allowed algorithms: {GradClipAlgorithmType.supported_types()}."
            )

        # gradient norm tracking
        if track_grad_norm != -1 and not (
            (isinstance(track_grad_norm, (int, float)) or track_grad_norm == "inf") and float(track_grad_norm) > 0
        ):
            raise MisconfigurationException(
                f"`track_grad_norm` must be a positive number or 'inf' (infinity norm). Got {track_grad_norm}."
            )

        self._terminate_on_nan = terminate_on_nan
        self.gradient_clip_val: Union[int, float] = gradient_clip_val
        self.gradient_clip_algorithm = (
            GradClipAlgorithmType(gradient_clip_algorithm.lower())
            if gradient_clip_algorithm is not None
            else gradient_clip_algorithm
        )
        self.track_grad_norm: float = float(track_grad_norm)

        self._detect_anomaly: bool = detect_anomaly
        self._setup_on_init(num_sanity_val_steps)

        # configure tuner
        self.tuner.on_trainer_init(auto_lr_find, auto_scale_batch_size)

        # configure profiler
        self.__init_profiler(profiler)

        # init logger flags
        self.logger: Optional[LightningLoggerBase]
        self.logger_connector.on_trainer_init(logger, flush_logs_every_n_steps, log_every_n_steps, move_metrics_to_cpu)

        # init debugging flags
        self._init_debugging_flags(
            limit_train_batches,
            limit_val_batches,
            limit_test_batches,
            limit_predict_batches,
            val_check_interval,
            overfit_batches,
            fast_dev_run,
        )

        # Callback system
        self._call_callback_hooks("on_init_end")

    def _init_debugging_flags(
        self,
        limit_train_batches,
        limit_val_batches,
        limit_test_batches,
        limit_predict_batches,
        val_check_interval,
        overfit_batches,
        fast_dev_run,
    ):
        if isinstance(fast_dev_run, int) and (fast_dev_run < 0):
            raise MisconfigurationException(
                f"fast_dev_run={fast_dev_run} is not a valid configuration. It should be >= 0."
            )

        self.fast_dev_run = fast_dev_run

        # set fast_dev_run=True when it is 1, used while logging
        if fast_dev_run == 1:
            self.fast_dev_run = True

        if fast_dev_run:
            num_batches = int(fast_dev_run)
            limit_train_batches = num_batches
            limit_val_batches = num_batches
            limit_test_batches = num_batches
            limit_predict_batches = num_batches
            self.fit_loop.max_steps = num_batches
            self.num_sanity_val_steps = 0
            self.fit_loop.max_epochs = 1
            val_check_interval = 1.0
            self.check_val_every_n_epoch = 1
            self.logger = DummyLogger() if self.logger is not None else None

            rank_zero_info(
                "Running in fast_dev_run mode: will run a full train,"
                f" val, test and prediction loop using {num_batches} batch(es)."
            )

        self.limit_train_batches = _determine_batch_limits(limit_train_batches, "limit_train_batches")
        self.limit_val_batches = _determine_batch_limits(limit_val_batches, "limit_val_batches")
        self.limit_test_batches = _determine_batch_limits(limit_test_batches, "limit_test_batches")
        self.limit_predict_batches = _determine_batch_limits(limit_predict_batches, "limit_predict_batches")
        self.val_check_interval = _determine_batch_limits(val_check_interval, "val_check_interval")
        self.overfit_batches = _determine_batch_limits(overfit_batches, "overfit_batches")
        self._determine_data_use_amount(self.overfit_batches)

    def _determine_data_use_amount(self, overfit_batches: float) -> None:
        """Use less data for debugging purposes."""
        if overfit_batches > 0:
            self.limit_train_batches = overfit_batches
            self.limit_val_batches = 0

    def _setup_on_init(self, num_sanity_val_steps: int) -> None:
        self._log_device_info()

        self.should_stop = False
        self.state = TrainerState()
        self.num_training_batches = float("inf")
        self.train_dataloader = None

        if num_sanity_val_steps == -1:
            self.num_sanity_val_steps = float("inf")
        else:
            self.num_sanity_val_steps = num_sanity_val_steps

        self.num_sanity_val_batches = []
        self.num_test_batches = []
        self.num_val_batches = []
        self.test_dataloaders = None
        self.val_dataloaders = None

        self.num_predict_batches = []

    def _call_and_handle_interrupt(self, trainer_fn: Callable, *args: Any, **kwargs: Any) -> Any:
        r"""
        Error handling, intended to be used only for main trainer function entry points (fit, validate, test, predict)
        as all errors should funnel through them

        Args:
            trainer_fn: one of (fit, validate, test, predict)
            *args: positional arguments to be passed to the `trainer_fn`
            **kwargs: keyword arguments to be passed to `trainer_fn`
        """
        try:
            if isinstance(self.training_type_plugin, DDPSpawnPlugin):
                spawn_output: _SpawnOutput = self.training_type_plugin.spawn(trainer_fn, *args, **kwargs)
                self.training_type_plugin._recover_results_in_main_process(spawn_output, self)
                return spawn_output.trainer_results
            else:
                return trainer_fn(*args, **kwargs)
        # TODO: treat KeyboardInterrupt as BaseException (delete the code below) in v1.7
        except KeyboardInterrupt as exception:
            rank_zero_warn("Detected KeyboardInterrupt, attempting graceful shutdown...")
            # user could press Ctrl+c many times... only shutdown once
            if not self.interrupted:
                self.state.status = TrainerStatus.INTERRUPTED
                self._call_callback_hooks("on_keyboard_interrupt")
                self._call_callback_hooks("on_exception", exception)
        except BaseException as exception:
            self.state.status = TrainerStatus.INTERRUPTED
            if distributed_available() and self.world_size > 1:
                # try syncing remaing processes, kill otherwise
                self.training_type_plugin.reconciliate_processes(traceback.format_exc())
            self._on_exception()
            # reset bookkeeping
            self.state.stage = None
            self._call_callback_hooks("on_exception", exception)
            # shutdown workers
            self._data_connector.teardown()
            raise

    def fit(
        self,
        model: "pl.LightningModule",
        train_dataloaders: Optional[Union[TRAIN_DATALOADERS, LightningDataModule]] = None,
        val_dataloaders: Optional[EVAL_DATALOADERS] = None,
        datamodule: Optional[LightningDataModule] = None,
        ckpt_path: Optional[str] = None,
    ) -> None:
        r"""
        Runs the full optimization routine.

        Args:
            model: Model to fit.

            train_dataloaders: A collection of :class:`torch.utils.data.DataLoader` or a
                :class:`~pytorch_lightning.core.datamodule.LightningDataModule` specifying training samples.
                In the case of multiple dataloaders, please see this :ref:`section <multiple-dataloaders>`.

            val_dataloaders: A :class:`torch.utils.data.DataLoader` or a sequence of them specifying validation samples.

            ckpt_path: Path/URL of the checkpoint from which training is resumed. If there is
                no checkpoint file at the path, an exception is raised. If resuming from mid-epoch checkpoint,
                training will start from the beginning of the next epoch.

            datamodule: An instance of :class:`~pytorch_lightning.core.datamodule.LightningDataModule`.
        """
        self.training_type_plugin.model = model
        self._call_and_handle_interrupt(
            self._fit_impl, model, train_dataloaders, val_dataloaders, datamodule, ckpt_path
        )

    def _fit_impl(
        self,
        model: "pl.LightningModule",
        train_dataloaders: Optional[Union[TRAIN_DATALOADERS, LightningDataModule]] = None,
        val_dataloaders: Optional[EVAL_DATALOADERS] = None,
        datamodule: Optional[LightningDataModule] = None,
        ckpt_path: Optional[str] = None,
    ) -> None:
        Trainer._log_api_event("fit")

        self.state.fn = TrainerFn.FITTING
        self.state.status = TrainerStatus.RUNNING
        self.training = True

        # if a datamodule comes in as the second arg, then fix it for the user
        if isinstance(train_dataloaders, LightningDataModule):
            datamodule = train_dataloaders
            train_dataloaders = None
        # If you supply a datamodule you can't supply train_dataloader or val_dataloaders
        if (train_dataloaders is not None or val_dataloaders is not None) and datamodule is not None:
            raise MisconfigurationException(
                "You cannot pass `train_dataloader` or `val_dataloaders` to `trainer.fit(datamodule=...)`"
            )

        # links data to the trainer
        self._data_connector.attach_data(
            model, train_dataloaders=train_dataloaders, val_dataloaders=val_dataloaders, datamodule=datamodule
        )

        # TODO: ckpt_path only in v1.7
        ckpt_path = ckpt_path or self.resume_from_checkpoint
        results = self._run(model, ckpt_path=ckpt_path)

        assert self.state.stopped
        self.training = False
        return results

    def validate(
        self,
        model: Optional["pl.LightningModule"] = None,
        dataloaders: Optional[Union[EVAL_DATALOADERS, LightningDataModule]] = None,
        ckpt_path: Optional[str] = None,
        verbose: bool = True,
        datamodule: Optional[LightningDataModule] = None,
    ) -> _EVALUATE_OUTPUT:
        r"""
        Perform one evaluation epoch over the validation set.

        Args:
            model: The model to validate.

            dataloaders: A :class:`torch.utils.data.DataLoader` or a sequence of them,
                or a :class:`~pytorch_lightning.core.datamodule.LightningDataModule` specifying validation samples.

            ckpt_path: Either ``best`` or path to the checkpoint you wish to validate.
                If ``None`` and the model instance was passed, use the current weights.
                Otherwise, the best model checkpoint from the previous ``trainer.fit`` call will be loaded
                if a checkpoint callback is configured.

            verbose: If True, prints the validation results.

            datamodule: An instance of :class:`~pytorch_lightning.core.datamodule.LightningDataModule`.

        Returns:
            List of dictionaries with metrics logged during the validation phase, e.g., in model- or callback hooks
            like :meth:`~pytorch_lightning.core.lightning.LightningModule.validation_step`,
            :meth:`~pytorch_lightning.core.lightning.LightningModule.validation_epoch_end`, etc.
            The length of the list corresponds to the number of validation dataloaders used.
        """
        self.training_type_plugin.model = model or self.lightning_module
        return self._call_and_handle_interrupt(self._validate_impl, model, dataloaders, ckpt_path, verbose, datamodule)

    def _validate_impl(
        self,
        model: Optional["pl.LightningModule"] = None,
        dataloaders: Optional[Union[EVAL_DATALOADERS, LightningDataModule]] = None,
        ckpt_path: Optional[str] = None,
        verbose: bool = True,
        datamodule: Optional[LightningDataModule] = None,
    ) -> _EVALUATE_OUTPUT:
        # --------------------
        # SETUP HOOK
        # --------------------
        Trainer._log_api_event("validate")

        self.state.fn = TrainerFn.VALIDATING
        self.state.status = TrainerStatus.RUNNING
        self.validating = True

        # if a datamodule comes in as the second arg, then fix it for the user
        if isinstance(dataloaders, LightningDataModule):
            datamodule = dataloaders
            dataloaders = None
        # If you supply a datamodule you can't supply val_dataloaders
        if dataloaders is not None and datamodule:
            raise MisconfigurationException("You cannot pass both `trainer.validate(dataloaders=..., datamodule=...)`")

        model_provided = model is not None
        model = model or self.lightning_module
        if model is None:
            raise MisconfigurationException(
                "`model` must be provided to `trainer.validate()` when it hasn't been passed in a previous run"
            )

        self.validate_loop.verbose = verbose

        # links data to the trainer
        self._data_connector.attach_data(model, val_dataloaders=dataloaders, datamodule=datamodule)

        self.validated_ckpt_path = self.__set_ckpt_path(
            ckpt_path, model_provided=model_provided, model_connected=self.lightning_module is not None
        )

        # run validate
        results = self._run(model, ckpt_path=self.validated_ckpt_path)

        assert self.state.stopped
        self.validating = False

        return results

    def test(
        self,
        model: Optional["pl.LightningModule"] = None,
        dataloaders: Optional[Union[EVAL_DATALOADERS, LightningDataModule]] = None,
        ckpt_path: Optional[str] = None,
        verbose: bool = True,
        datamodule: Optional[LightningDataModule] = None,
    ) -> _EVALUATE_OUTPUT:
        r"""
        Perform one evaluation epoch over the test set.
        It's separated from fit to make sure you never run on your test set until you want to.

        Args:
            model: The model to test.

            dataloaders: A :class:`torch.utils.data.DataLoader` or a sequence of them,
                or a :class:`~pytorch_lightning.core.datamodule.LightningDataModule` specifying test samples.

            ckpt_path: Either ``best`` or path to the checkpoint you wish to test.
                If ``None`` and the model instance was passed, use the current weights.
                Otherwise, the best model checkpoint from the previous ``trainer.fit`` call will be loaded
                if a checkpoint callback is configured.

            verbose: If True, prints the test results.

            datamodule: An instance of :class:`~pytorch_lightning.core.datamodule.LightningDataModule`.

        Returns:
            List of dictionaries with metrics logged during the test phase, e.g., in model- or callback hooks
            like :meth:`~pytorch_lightning.core.lightning.LightningModule.test_step`,
            :meth:`~pytorch_lightning.core.lightning.LightningModule.test_epoch_end`, etc.
            The length of the list corresponds to the number of test dataloaders used.
        """
        self.training_type_plugin.model = model or self.lightning_module
        return self._call_and_handle_interrupt(self._test_impl, model, dataloaders, ckpt_path, verbose, datamodule)

    def _test_impl(
        self,
        model: Optional["pl.LightningModule"] = None,
        dataloaders: Optional[Union[EVAL_DATALOADERS, LightningDataModule]] = None,
        ckpt_path: Optional[str] = None,
        verbose: bool = True,
        datamodule: Optional[LightningDataModule] = None,
    ) -> _EVALUATE_OUTPUT:
        # --------------------
        # SETUP HOOK
        # --------------------
        Trainer._log_api_event("test")

        self.state.fn = TrainerFn.TESTING
        self.state.status = TrainerStatus.RUNNING
        self.testing = True

        # if a datamodule comes in as the second arg, then fix it for the user
        if isinstance(dataloaders, LightningDataModule):
            datamodule = dataloaders
            dataloaders = None
        # If you supply a datamodule you can't supply test_dataloaders
        if dataloaders is not None and datamodule:
            raise MisconfigurationException("You cannot pass both `trainer.test(dataloaders=..., datamodule=...)`")

        model_provided = model is not None
        model = model or self.lightning_module
        if model is None:
            raise MisconfigurationException(
                "`model` must be provided to `trainer.test()` when it hasn't been passed in a previous run"
            )

        self.test_loop.verbose = verbose

        # links data to the trainer
        self._data_connector.attach_data(model, test_dataloaders=dataloaders, datamodule=datamodule)

        self.tested_ckpt_path = self.__set_ckpt_path(
            ckpt_path, model_provided=model_provided, model_connected=self.lightning_module is not None
        )

        # run test
        results = self._run(model, ckpt_path=self.tested_ckpt_path)

        assert self.state.stopped
        self.testing = False

        return results

    def predict(
        self,
        model: Optional["pl.LightningModule"] = None,
        dataloaders: Optional[Union[EVAL_DATALOADERS, LightningDataModule]] = None,
        datamodule: Optional[LightningDataModule] = None,
        return_predictions: Optional[bool] = None,
        ckpt_path: Optional[str] = None,
    ) -> Optional[_PREDICT_OUTPUT]:
        r"""
        Run inference on your data.
        This will call the model forward function to compute predictions. Useful to perform distributed
        and batched predictions. Logging is disabled in the predict hooks.

        Args:
            model: The model to predict with.

            dataloaders: A :class:`torch.utils.data.DataLoader` or a sequence of them,
                or a :class:`~pytorch_lightning.core.datamodule.LightningDataModule` specifying prediction samples.

            datamodule: The datamodule with a predict_dataloader method that returns one or more dataloaders.

            return_predictions: Whether to return predictions.
                ``True`` by default except when an accelerator that spawns processes is used (not supported).

            ckpt_path: Either ``best`` or path to the checkpoint you wish to predict.
                If ``None`` and the model instance was passed, use the current weights.
                Otherwise, the best model checkpoint from the previous ``trainer.fit`` call will be loaded
                if a checkpoint callback is configured.

        Returns:
            Returns a list of dictionaries, one for each provided dataloader containing their respective predictions.
        """
        self.training_type_plugin.model = model or self.lightning_module
        return self._call_and_handle_interrupt(
            self._predict_impl, model, dataloaders, datamodule, return_predictions, ckpt_path
        )

    def _predict_impl(
        self,
        model: Optional["pl.LightningModule"] = None,
        dataloaders: Optional[Union[EVAL_DATALOADERS, LightningDataModule]] = None,
        datamodule: Optional[LightningDataModule] = None,
        return_predictions: Optional[bool] = None,
        ckpt_path: Optional[str] = None,
    ) -> Optional[_PREDICT_OUTPUT]:
        # --------------------
        # SETUP HOOK
        # --------------------
        Trainer._log_api_event("predict")

        self.state.fn = TrainerFn.PREDICTING
        self.state.status = TrainerStatus.RUNNING
        self.predicting = True

        self.predict_loop.return_predictions = return_predictions

        # if a datamodule comes in as the second arg, then fix it for the user
        if isinstance(dataloaders, LightningDataModule):
            datamodule = dataloaders
            dataloaders = None
        if dataloaders is not None and datamodule:
            raise MisconfigurationException("You cannot pass both `trainer.predict(dataloaders=..., datamodule=...)`")

        model_provided = model is not None
        model = model or self.lightning_module
        if model is None:
            raise MisconfigurationException(
                "`model` must be provided to `trainer.predict()` when it hasn't been passed in a previous run"
            )

        # links data to the trainer
        self._data_connector.attach_data(model, predict_dataloaders=dataloaders, datamodule=datamodule)

        self.predicted_ckpt_path = self.__set_ckpt_path(
            ckpt_path, model_provided=model_provided, model_connected=self.lightning_module is not None
        )

        results = self._run(model, ckpt_path=self.predicted_ckpt_path)

        assert self.state.stopped
        self.predicting = False

        return results

    def tune(
        self,
        model: "pl.LightningModule",
        train_dataloaders: Optional[Union[TRAIN_DATALOADERS, LightningDataModule]] = None,
        val_dataloaders: Optional[EVAL_DATALOADERS] = None,
        datamodule: Optional[LightningDataModule] = None,
        scale_batch_size_kwargs: Optional[Dict[str, Any]] = None,
        lr_find_kwargs: Optional[Dict[str, Any]] = None,
    ) -> Dict[str, Optional[Union[int, _LRFinder]]]:
        r"""
        Runs routines to tune hyperparameters before training.

        Args:
            model: Model to tune.

            train_dataloaders: A collection of :class:`torch.utils.data.DataLoader` or a
                :class:`~pytorch_lightning.core.datamodule.LightningDataModule` specifying training samples.
                In the case of multiple dataloaders, please see this :ref:`section <multiple-dataloaders>`.

            val_dataloaders: A :class:`torch.utils.data.DataLoader` or a sequence of them specifying validation samples.

            datamodule: An instance of :class:`~pytorch_lightning.core.datamodule.LightningDataModule`.

            scale_batch_size_kwargs: Arguments for :func:`~pytorch_lightning.tuner.batch_size_scaling.scale_batch_size`

            lr_find_kwargs: Arguments for :func:`~pytorch_lightning.tuner.lr_finder.lr_find`
        """
        Trainer._log_api_event("tune")

        self.state.fn = TrainerFn.TUNING
        self.state.status = TrainerStatus.RUNNING
        self.tuning = True

        # if a datamodule comes in as the second arg, then fix it for the user
        if isinstance(train_dataloaders, LightningDataModule):
            datamodule = train_dataloaders
            train_dataloaders = None
        # If you supply a datamodule you can't supply train_dataloader or val_dataloaders
        if (train_dataloaders is not None or val_dataloaders is not None) and datamodule is not None:
            raise MisconfigurationException(
                "You cannot pass `train_dataloader` or `val_dataloaders` to `trainer.tune(datamodule=...)`"
            )

        # links data to the trainer
        self._data_connector.attach_data(
            model, train_dataloaders=train_dataloaders, val_dataloaders=val_dataloaders, datamodule=datamodule
        )

        result = self.tuner._tune(model, scale_batch_size_kwargs=scale_batch_size_kwargs, lr_find_kwargs=lr_find_kwargs)

        assert self.state.stopped
        self.tuning = False

        return result

    def _restore_modules_and_callbacks(self, checkpoint_path: Optional[_PATH] = None) -> None:
        # restore modules after setup
        self.checkpoint_connector.resume_start(checkpoint_path)
        self.checkpoint_connector.restore_model()
        self.checkpoint_connector.restore_datamodule()
        if self.state.fn == TrainerFn.FITTING:
            # restore callback states
            self.checkpoint_connector.restore_callbacks()

    def _run(
        self, model: "pl.LightningModule", ckpt_path: Optional[str] = None
    ) -> Optional[Union[_EVALUATE_OUTPUT, _PREDICT_OUTPUT]]:
        # clean hparams
        if hasattr(model, "hparams"):
            parsing.clean_namespace(model.hparams)

        # attach model to the training type plugin
        self.training_type_plugin.connect(model)

        self._callback_connector._attach_model_callbacks()
        self._callback_connector._attach_model_logging_functions()

        verify_loop_configurations(self)

        # hook
        self._data_connector.prepare_data()

        # ----------------------------
        # SET UP TRAINING
        # ----------------------------
        self._call_callback_hooks("on_before_accelerator_backend_setup")
        self.training_type_plugin.setup_environment()
        self._call_setup_hook()  # allow user to setup lightning_module in accelerator environment

        # check if we should delay restoring checkpoint till later
        if not self.training_type_plugin.restore_checkpoint_after_setup:
            self._restore_modules_and_callbacks(ckpt_path)

        self._call_configure_sharded_model()  # allow user to setup in model sharded environment

        # ----------------------------
        # INSPECT THE CORE LOOPS
        # ----------------------------
        fr"""
             Lightning internal flow looks like this:
        {Trainer.fit} or {Trainer.test} or {Trainer.predict}  ||
                                |                             ||
                         spawn processes                      ||
           {self.training_type_plugin.setup_environment}      ||
                                |                             ||
                        setup accelerator                     ||
                           and strategy                       ||  LIGHTNING
                                |                             ||
                        {self._run_stage}                     ||  FLOW
                                |                             ||
                        {self._run_train}                     ||  DIRECTION
                     or {self._run_evaluate}                  ||
                     or {self._run_predict}                   ||
                                |                             ||
                             results                          \/
        This is used to guide readers to the core loops: train, test, predict.
        {self._run_predict} is the simplest to understand, use `Go to Definition` to read it :)
        """

        # ----------------------------
        # TRAIN
        # ----------------------------

        # reset logger connector
        self.logger_connector.reset_results()
        self.logger_connector.reset_metrics()

        # strategy will configure model and move it to the device
        self.training_type_plugin.setup(self)

        # hook
        if self.state.fn == TrainerFn.FITTING:
            self._call_callback_hooks("on_fit_start")
            self._call_lightning_module_hook("on_fit_start")

        self._log_hyperparams()

        if self.training_type_plugin.restore_checkpoint_after_setup:
            self._restore_modules_and_callbacks(ckpt_path)

        # restore optimizers, etc.
        self.checkpoint_connector.restore_training_state()

        self.checkpoint_connector.resume_end()

        results = self._run_stage()
        self._teardown()

        # ----------------------------
        # POST-Training CLEAN UP
        # ----------------------------
        # hook
        if self.state.fn == TrainerFn.FITTING:
            self._call_callback_hooks("on_fit_end")
            self._call_lightning_module_hook("on_fit_end")

        self._call_teardown_hook()

        if self.state.status != TrainerStatus.INTERRUPTED:
            self.state.status = TrainerStatus.FINISHED
        self.state.stage = None

        if isinstance(self.training_type_plugin, DDPSpawnPlugin):
            results = self.training_type_plugin._collect_rank_zero_results(self, results)

        return results

    def _log_hyperparams(self) -> None:
        # log hyper-parameters
        hparams_initial = None

        if self.logger is not None:
            # save exp to get started (this is where the first experiment logs are written)
            datamodule_log_hyperparams = self.datamodule._log_hyperparams if self.datamodule is not None else False

            if self.lightning_module._log_hyperparams and datamodule_log_hyperparams:
                datamodule_hparams = self.datamodule.hparams_initial
                lightning_hparams = self.lightning_module.hparams_initial
                inconsistent_keys = []
                for key in lightning_hparams.keys() & datamodule_hparams.keys():
                    lm_val, dm_val = lightning_hparams[key], datamodule_hparams[key]
                    if type(lm_val) != type(dm_val):
                        inconsistent_keys.append(key)
                    elif isinstance(lm_val, torch.Tensor) and id(lm_val) != id(dm_val):
                        inconsistent_keys.append(key)
                    elif lm_val != dm_val:
                        inconsistent_keys.append(key)
                if inconsistent_keys:
                    raise MisconfigurationException(
                        f"Error while merging hparams: the keys {inconsistent_keys} are present "
                        "in both the LightningModule's and LightningDataModule's hparams "
                        "but have different values."
                    )
                hparams_initial = {**lightning_hparams, **datamodule_hparams}
            elif self.lightning_module._log_hyperparams:
                hparams_initial = self.lightning_module.hparams_initial
            elif datamodule_log_hyperparams:
                hparams_initial = self.datamodule.hparams_initial

            if hparams_initial is not None:
                self.logger.log_hyperparams(hparams_initial)
            self.logger.log_graph(self.lightning_module)
            self.logger.save()

    def _teardown(self):
        """This is the Trainer's internal teardown, unrelated to the `teardown` hooks in LightningModule and
        Callback; those are handled by :meth:`_call_teardown_hook`."""
        self.training_type_plugin.post_dispatch(self)
        self.training_type_plugin.teardown()
        self._data_connector.teardown()
        self._active_loop.teardown()
        self.logger_connector.teardown()
        self.signal_connector.teardown()

    def run_stage(self) -> None:
        rank_zero_deprecation(
            "`Trainer.run_stage` is deprecated in v1.6 and will be removed in v1.8. Use"
            " `Trainer.{fit,validate,test,predict}` instead."
        )
        return self._run_stage()

    def _run_stage(self):
        self.training_type_plugin.barrier("run-stage")
        self.training_type_plugin.dispatch(self)
        self.__setup_profiler()

        if self.evaluating:
            return self._run_evaluate()
        if self.predicting:
            return self._run_predict()
        return self._run_train()

    def _pre_training_routine(self):
        # wait for all to join if on distributed
        self.training_type_plugin.barrier("setup_training")

        # register signals
        self.signal_connector.register_signal_handlers()

        # --------------------------
        # Pre-train
        # --------------------------
        self._call_callback_hooks("on_pretrain_routine_start")
        self._call_lightning_module_hook("on_pretrain_routine_start")

        self._call_callback_hooks("on_pretrain_routine_end")
        self._call_lightning_module_hook("on_pretrain_routine_end")

    def _run_train(self) -> None:
        self._pre_training_routine()

        if not self.is_global_zero and self.progress_bar_callback is not None:
            self.progress_bar_callback.disable()

        self._run_sanity_check(self.lightning_module)

        # enable train mode
        self.model.train()
        torch.set_grad_enabled(True)

        self.fit_loop.trainer = self
        with torch.autograd.set_detect_anomaly(self._detect_anomaly):
            self.fit_loop.run()

    def _run_evaluate(self) -> _EVALUATE_OUTPUT:
        if not self.is_global_zero and self.progress_bar_callback is not None:
            self.progress_bar_callback.disable()

        assert self.evaluating

        # reload dataloaders
        self._evaluation_loop._reload_evaluation_dataloaders()

        # reset trainer on this loop and all child loops in case user connected a custom loop
        self._evaluation_loop.trainer = self

        with self.profiler.profile(f"run_{self.state.stage}_evaluation"), torch.no_grad():
            eval_loop_results = self._evaluation_loop.run()

        # remove the tensors from the eval results
        for result in eval_loop_results:
            if isinstance(result, dict):
                for k, v in result.items():
                    if isinstance(v, torch.Tensor):
                        result[k] = v.cpu().item()

        return eval_loop_results

    def _run_predict(self) -> Optional[_PREDICT_OUTPUT]:
        self.reset_predict_dataloader(self.lightning_module)
        # reset trainer on this loop and all child loops in case user connected a custom loop
        self.predict_loop.trainer = self
        with torch.no_grad():
            return self.predict_loop.run()

    def _run_sanity_check(self, ref_model):
        should_sanity_check = (
            self.enable_validation
            and self.num_sanity_val_steps > 0
            # do not sanity check if restarting because it would mess up the loaded state
            and not self._evaluation_loop.restarting
        )

        # run tiny validation (if validation defined)
        # to make sure program won't crash during val
        if should_sanity_check:
            stage = self.state.stage
            self.sanity_checking = True

            # reset logger connector
            self.logger_connector.reset_results()
            self.logger_connector.reset_metrics()

            self._call_callback_hooks("on_sanity_check_start")

            # reload dataloaders
            self._evaluation_loop._reload_evaluation_dataloaders()

            # run eval step
            with torch.no_grad():
                self._evaluation_loop.run()

            self._call_callback_hooks("on_sanity_check_end")

            # reset logger connector
            self.logger_connector.reset_results()
            self.logger_connector.reset_metrics()

            # reset the seed to what it was before sanity check
            # prevents sanity check to affect random sampling in training
            reset_seed()

            # restore the previous stage when the sanity check if finished
            self.state.stage = stage

    def __set_ckpt_path(self, ckpt_path: Optional[str], model_provided: bool, model_connected: bool) -> Optional[str]:
        if model_provided and ckpt_path is None:
            # use passed model to function without loading weights
            return

        fn = self.state.fn.value

        if model_connected and ckpt_path is None:
            rank_zero_warn(
                f"`.{fn}(ckpt_path=None)` was called without a model."
                " The best model of the previous `fit` call will be used."
                f" You can pass `{fn}(ckpt_path='best')` to use and best model"
                " checkpoint and avoid this warning or"
                " `ckpt_path=trainer.checkpoint_callback.last_model_path` to use the last model."
            )
            ckpt_path = "best"

        if ckpt_path == "best":
            # if user requests the best checkpoint but we don't have it, error
            if not self.checkpoint_callback:
                raise MisconfigurationException(
                    f'`.{fn}(ckpt_path="best")` is set but `ModelCheckpoint` is not configured.'
                )
            if not self.checkpoint_callback.best_model_path:
                if self.fast_dev_run:
                    raise MisconfigurationException(
                        f"You cannot execute `.{fn}()` with `fast_dev_run=True` unless you do"
                        f" `.{fn}(ckpt_path=PATH)` as no checkpoint path was generated during fitting."
                    )
                raise MisconfigurationException(
                    f'`.{fn}(ckpt_path="best")` is set but `ModelCheckpoint` is not configured to save the best model.'
                )
            # load best weights
            ckpt_path = self.checkpoint_callback.best_model_path

        if not ckpt_path:
            raise MisconfigurationException(
                f"`.{fn}()` found no path for the best weights: {ckpt_path!r}. Please"
                f" specify a path for a checkpoint `.{fn}(ckpt_path=PATH)`"
            )
        return ckpt_path

    def _call_setup_hook(self) -> None:
        fn = self.state.fn._setup_fn

        self.training_type_plugin.barrier("pre_setup")

        if self.datamodule is not None:
            self.datamodule.setup(stage=fn)
        self._call_callback_hooks("setup", stage=fn)
        self._call_lightning_module_hook("setup", stage=fn)

        self.training_type_plugin.barrier("post_setup")

    def _call_configure_sharded_model(self) -> None:
        with self.training_type_plugin.model_sharded_context():
            self._handle_meta_model()
            self._call_lightning_module_hook("configure_sharded_model")
            self._call_callback_hooks("on_configure_sharded_model")

    def _handle_meta_model(self) -> None:
        if not is_on_meta_device(self.lightning_module):
            return

        if isinstance(self.training_type_plugin, DDPSpawnPlugin):
            raise MisconfigurationException("LightningModule on meta device isn't supported with spawn.")

        materialize_module(self.lightning_module)
        # the trainer reference is lost during materialization
        self.lightning_module.trainer = proxy(self)

    def _call_teardown_hook(self) -> None:
        fn = self.state.fn._setup_fn

        if self.datamodule is not None:
            self.datamodule.teardown(stage=fn)

        self._call_callback_hooks("teardown", stage=fn)
        self._call_lightning_module_hook("teardown", stage=fn)

        self.lightning_module._current_fx_name = None
        # these could have become stale if metrics are defined in `setup`
        self.lightning_module._metric_attributes = None

        # todo: TPU 8 cores hangs in flush with TensorBoard. Might do for all loggers.
        # It might be related to xla tensors blocked when moving the cpu kill loggers.
        if self.logger is not None:
            self.logger.finalize("success")

        # summarize profile results
        self.profiler.describe()

    def call_hook(
        self, hook_name: str, *args: Any, pl_module: Optional["pl.LightningModule"] = None, **kwargs: Any
    ) -> Any:
        r"""
        .. deprecated:: v1.6
            The Trainer's `call_hook` method was deprecated in v1.6 and will be removed in v1.8.
        """
        rank_zero_deprecation("The Trainer's `call_hook` method was deprecated in v1.6 and will be removed in v1.8.")
        pl_module = self.lightning_module or pl_module
        if pl_module:
            prev_fx_name = pl_module._current_fx_name
            pl_module._current_fx_name = hook_name

        # always profile hooks
        with self.profiler.profile(hook_name):

            # first call trainer hook
            callback_fx = getattr(self, hook_name, None)
            if callable(callback_fx):
                callback_fx(*args, **kwargs)

            # next call hook in lightningModule
            output = None
            model_fx = getattr(pl_module, hook_name, None)
            if callable(model_fx):
                output = model_fx(*args, **kwargs)

            # *Bad code alert*
            # The `Accelerator` mostly calls the `Strategy` but some of those calls are deprecated.
            # The following logic selectively chooses which hooks are called on each object.
            # In the case of `setup` and `teardown`, the hooks on the `LightningModule` should not call the hooks of the
            # same name in these objects as they are meant to be managed outside of the `LightningModule` lifecycle.
            # All of this should be fixed by #8506

            # call the accelerator hook
            if hook_name in ("on_train_start",) and hasattr(self.accelerator, hook_name):
                accelerator_hook = getattr(self.accelerator, hook_name)
                accelerator_output = accelerator_hook(*args, **kwargs)
                # Rely on the accelerator output if lightningModule hook returns nothing
                # Required for cases such as DataParallel where we reduce the output for the user
                # todo: move this data parallel logic into the data parallel plugin
                output = accelerator_output if output is None else output

            # call the ttp hook
            if hook_name not in ("setup", "teardown", "on_train_start") and hasattr(
                self.training_type_plugin, hook_name
            ):
                ttp_hook = getattr(self.training_type_plugin, hook_name)
                ttp_output = ttp_hook(*args, **kwargs)
                output = ttp_output if output is None else output

        if pl_module:
            # restore current_fx when nested context
            pl_module._current_fx_name = prev_fx_name

        return output

    def _call_lightning_module_hook(
        self,
        hook_name: str,
        *args: Any,
        pl_module: Optional["pl.LightningModule"] = None,
        **kwargs: Any,
    ) -> Any:
        pl_module = pl_module or self.lightning_module

        if pl_module is None:
            raise TypeError("No Lightning Module is available to call hooks on")

        fn = getattr(pl_module, hook_name)
        if not callable(fn):
            return

        prev_fx_name = pl_module._current_fx_name
        pl_module._current_fx_name = hook_name

        with self.profiler.profile(f"[LightningModule]{pl_module.__class__.__name__}.{hook_name}"):
            output = fn(*args, **kwargs)

        # restore current_fx when nested context
        pl_module._current_fx_name = prev_fx_name

        return output

    def _call_callback_hooks(
        self,
        hook_name: str,
        *args: Any,
        **kwargs: Any,
    ) -> None:
        # TODO: remove if block in v1.8
        if hook_name in ("on_init_start", "on_init_end"):
            # these `Callback` hooks are the only ones that do not take a lightning module.
            # we also don't profile bc profiler hasn't been set yet
            for callback in self.callbacks:
                fn = getattr(callback, hook_name)
                if callable(fn):
                    fn(self, *args, **kwargs)
            return

        pl_module = self.lightning_module
        if pl_module:
            prev_fx_name = pl_module._current_fx_name
            pl_module._current_fx_name = hook_name

        # TODO: remove if block in v1.7
        if hook_name == "on_train_batch_start":
            with self.profiler.profile(hook_name):
                self._on_train_batch_start(*args, **kwargs)
        elif hook_name == "on_train_batch_end":
            with self.profiler.profile(hook_name):
                self._on_train_batch_end(*args, **kwargs)
        else:
            for callback in self.callbacks:
                fn = getattr(callback, hook_name)
                if callable(fn):
                    with self.profiler.profile(f"[Callback]{callback.state_key}.{hook_name}"):
                        fn(self, self.lightning_module, *args, **kwargs)

        if pl_module:
            # restore current_fx when nested context
            pl_module._current_fx_name = prev_fx_name

<<<<<<< HEAD
    # _on_train_batch_start and _on_train_batch_end are needed because of two different deprecations affecting
    # the original functions in TrainerCallbackHookMixin: #9816 and #11148
    # TODO: Delete this in v1.7 (deprecations: #9816 and #11148)
    def _on_train_batch_start(self, batch, batch_idx, dataloader_idx=0):
        """Called when the training batch begins."""
        for callback in self.callbacks:
            if is_param_in_hook_signature(callback.on_train_batch_start, "dataloader_idx", explicit=True):
                callback.on_train_batch_start(self, self.lightning_module, batch, batch_idx, 0)
            else:
                callback.on_train_batch_start(self, self.lightning_module, batch, batch_idx)

    # TODO: Delete this in v1.7 (deprecations: #9816 and #11148)
    def _on_train_batch_end(self, outputs: STEP_OUTPUT, batch, batch_idx, dataloader_idx=0):
        """Called when the training batch ends."""
        for callback in self.callbacks:
            if is_param_in_hook_signature(callback.on_train_batch_end, "dataloader_idx", explicit=True):
                callback.on_train_batch_end(self, self.lightning_module, outputs, batch, batch_idx, 0)
            else:
                callback.on_train_batch_end(self, self.lightning_module, outputs, batch, batch_idx)

    # TODO: rename to _call_strategy_hook and eventually no longer need this
    def _call_ttp_hook(
=======
    def _call_strategy_hook(
>>>>>>> 9826de21
        self,
        hook_name: str,
        *args: Any,
        **kwargs: Any,
    ) -> Any:
        pl_module = self.lightning_module
        prev_fx_name = pl_module._current_fx_name
        pl_module._current_fx_name = hook_name

        fn = getattr(self.training_type_plugin, hook_name)
        if not callable(fn):
            return

        with self.profiler.profile(f"[Strategy]{self.training_type_plugin.__class__.__name__}.{hook_name}"):
            output = fn(*args, **kwargs)

        # restore current_fx when nested context
        pl_module._current_fx_name = prev_fx_name

        return output

    @staticmethod
    def _parse_devices(
        gpus: Optional[Union[List[int], str, int]],
        auto_select_gpus: bool,
        tpu_cores: Optional[Union[List[int], str, int]],
    ) -> Tuple[Optional[List[int]], Optional[Union[List[int], int]]]:
        return device_parser._parse_devices(gpus, auto_select_gpus, tpu_cores)

    @staticmethod
    def _log_api_event(event: str) -> None:
        torch._C._log_api_usage_once("lightning.trainer." + event)

    def __init_profiler(self, profiler: Optional[Union[BaseProfiler, str]]) -> None:
        if isinstance(profiler, str):
            PROFILERS = {
                "simple": SimpleProfiler,
                "advanced": AdvancedProfiler,
                "pytorch": PyTorchProfiler,
                "xla": XLAProfiler,
            }
            profiler = profiler.lower()
            if profiler not in PROFILERS:
                raise MisconfigurationException(
                    "When passing string value for the `profiler` parameter of `Trainer`,"
                    f" it can only be one of {list(PROFILERS.keys())}"
                )
            profiler_class = PROFILERS[profiler]
            profiler = profiler_class()
        self.profiler: BaseProfiler = profiler or PassThroughProfiler()

    def __setup_profiler(self) -> None:
        local_rank = self.local_rank if self.world_size > 1 else None
        self.profiler._lightning_module = proxy(self.lightning_module)
        self.profiler.setup(stage=self.state.fn._setup_fn, local_rank=local_rank, log_dir=self.log_dir)

    def _log_device_info(self) -> None:
        rank_zero_info(f"GPU available: {torch.cuda.is_available()}, used: {self._device_type == _AcceleratorType.GPU}")

        num_tpu_cores = (
            self.tpu_cores if self.tpu_cores is not None and self._device_type == _AcceleratorType.TPU else 0
        )
        rank_zero_info(f"TPU available: {_TPU_AVAILABLE}, using: {num_tpu_cores} TPU cores")

        num_ipus = self.ipus if self.ipus is not None else 0
        rank_zero_info(f"IPU available: {_IPU_AVAILABLE}, using: {num_ipus} IPUs")

        if torch.cuda.is_available() and self._device_type != _AcceleratorType.GPU:
            rank_zero_warn(
                "GPU available but not used. Set the gpus flag in your trainer `Trainer(gpus=1)` or script `--gpus=1`.",
                category=PossibleUserWarning,
            )

        if _TPU_AVAILABLE and self._device_type != _AcceleratorType.TPU:
            rank_zero_warn(
                "TPU available but not used. Set the `tpu_cores` flag in your trainer"
                " `Trainer(tpu_cores=8)` or script `--tpu_cores=8`."
            )

        if (
            _IPU_AVAILABLE
            and self._device_type != _AcceleratorType.IPU
            and not isinstance(self.accelerator, IPUAccelerator)
        ):
            rank_zero_warn(
                "IPU available but not used. Set the `ipus` flag in your trainer"
                " `Trainer(ipus=8)` or script `--ipus=8`."
            )

    def _on_exception(self) -> None:
        if not _fault_tolerant_training():
            return
        # save a checkpoint for fault tolerant training. we don't use `log_dir` to minimize the chances of failure.
        file_path = os.path.join(self.default_root_dir, ".pl_auto_save.ckpt")
        self.save_checkpoint(file_path)

    """
    Accelerator properties
    """

    @property
    def accelerator(self) -> Accelerator:
        return self.training_type_plugin.accelerator

    @property
    def training_type_plugin(self) -> Strategy:
        return self._accelerator_connector.training_type_plugin

    @property
    def precision_plugin(self) -> PrecisionPlugin:
        return self.training_type_plugin.precision_plugin

    @property
    def global_rank(self) -> int:
        return self.training_type_plugin.global_rank

    @property
    def local_rank(self) -> int:
        # some training types define a local rank
        return getattr(self.training_type_plugin, "local_rank", 0)

    @property
    def node_rank(self) -> int:
        # some training types define a node rank
        return getattr(self.training_type_plugin, "node_rank", 0)

    @property
    def world_size(self) -> int:
        # some training types define a world size
        return getattr(self.training_type_plugin, "world_size", 1)

    @property
    def should_rank_save_checkpoint(self) -> bool:
        rank_zero_deprecation(
            "`Trainer.should_rank_save_checkpoint` is deprecated in v1.6 and will be removed in 1.8.", stacklevel=5
        )
        return self.training_type_plugin.should_rank_save_checkpoint

    @property
    def _distrib_type(self) -> _StrategyType:
        return self._accelerator_connector._distrib_type

    @property
    def _device_type(self) -> _AcceleratorType:
        return self._accelerator_connector._device_type

    @property
    def num_nodes(self) -> int:
        return self._accelerator_connector.num_nodes

    @property
    def num_processes(self) -> int:
        return self._accelerator_connector.num_processes

    @property
    def root_gpu(self) -> Optional[int]:
        return self._accelerator_connector.root_gpu

    @property
    def tpu_cores(self) -> int:
        return self._accelerator_connector.tpu_cores

    @property
    def ipus(self) -> int:
        return self._accelerator_connector.num_ipus

    @property
    def num_gpus(self) -> int:
        return self._accelerator_connector.num_gpus

    @property
    def devices(self) -> Optional[Union[List[int], str, int]]:
        return self._accelerator_connector.devices

    @property
    def data_parallel_device_ids(self) -> Optional[List[int]]:
        return self._accelerator_connector.parallel_device_ids

    @property
    def lightning_module(self) -> "pl.LightningModule":
        return self.training_type_plugin.lightning_module

    @property
    def optimizers(self) -> List[Optimizer]:
        return self.training_type_plugin.optimizers

    @optimizers.setter
    def optimizers(self, new_optims: Optional[List[Optimizer]]) -> None:
        # Necessary to rewrap optimizers to lightning
        # They will be re-created when accessing
        # the `lightning_optimizers` trainer property
        self._lightning_optimizers = None

        self.training_type_plugin.optimizers = new_optims

    @property
    def lr_schedulers(self) -> List[LRSchedulerTypeUnion]:
        return self.training_type_plugin.lr_schedulers

    @lr_schedulers.setter
    def lr_schedulers(self, new_schedulers: List[LRSchedulerTypeUnion]) -> None:
        self.training_type_plugin.lr_schedulers = new_schedulers

    @property
    def optimizer_frequencies(self) -> list:
        return self.training_type_plugin.optimizer_frequencies

    @optimizer_frequencies.setter
    def optimizer_frequencies(self, new_freqs: list) -> None:
        self.training_type_plugin.optimizer_frequencies = new_freqs

    @property
    def amp_backend(self) -> Optional[AMPType]:
        if isinstance(self.precision_plugin, ApexMixedPrecisionPlugin):
            return AMPType.APEX
        if isinstance(self.precision_plugin, NativeMixedPrecisionPlugin):
            return AMPType.NATIVE
        return None

    @property
    def precision(self) -> Union[str, int]:
        return self.training_type_plugin.precision_plugin.precision

    @property
    def scaler(self) -> Optional[Any]:
        return getattr(self.precision_plugin, "scaler", None)

    @property
    def gpus(self) -> Optional[Union[List[int], str, int]]:
        return self._accelerator_connector.gpus

    @property
    def model(self) -> torch.nn.Module:
        """The LightningModule, but possibly wrapped into DataParallel or DistributedDataParallel.

        To access the pure LightningModule, use
        :meth:`~pytorch_lightning.trainer.trainer.Trainer.lightning_module` instead.
        """
        return self.training_type_plugin.model

    @model.setter
    def model(self, model: torch.nn.Module) -> None:
        """Setter for the model, pass-through to accelerator and plugin where the model reference is stored. Used
        by the Tuner to reset the state of Trainer and Accelerator.

        Args:
            model: The LightningModule, possibly wrapped into DataParallel or DistributedDataParallel, depending
                on the backend.
        """
        self.training_type_plugin.model = model

    """
    General properties
    """

    @property
    def log_dir(self) -> Optional[str]:
        if self.logger is None:
            dirpath = self.default_root_dir
        elif isinstance(self.logger, TensorBoardLogger):
            dirpath = self.logger.log_dir
        elif isinstance(self.logger, LoggerCollection):
            dirpath = self.default_root_dir
        else:
            dirpath = self.logger.save_dir

        dirpath = self.training_type_plugin.broadcast(dirpath)
        return dirpath

    @property
    def use_amp(self) -> bool:
        return self.precision == 16

    @property
    def is_global_zero(self) -> bool:
        return self.global_rank == 0

    @property
    def slurm_job_id(self) -> Optional[int]:
        rank_zero_deprecation("Method `slurm_job_id` is deprecated in v1.6.0 and will be removed in v1.7.0.")
        return SLURMEnvironment.job_id()

    @property
    def lightning_optimizers(self) -> List[LightningOptimizer]:
        if self._lightning_optimizers is None:
            self.convert_to_lightning_optimizers()
        return self._lightning_optimizers

    @property
    def distributed_sampler_kwargs(self) -> Optional[dict]:
        if isinstance(self.training_type_plugin, ParallelPlugin):
            return self.training_type_plugin.distributed_sampler_kwargs

    @property
    def data_parallel(self) -> bool:
        return self._distrib_type in (
            _StrategyType.DP,
            _StrategyType.DDP,
            _StrategyType.DDP_SPAWN,
            _StrategyType.DDP2,
        )

    @property
    def progress_bar_dict(self) -> dict:
        """Read-only for progress bar metrics."""
        rank_zero_deprecation(
            "`trainer.progress_bar_dict` is deprecated in v1.5 and will be removed in v1.7."
            " Use `ProgressBarBase.get_metrics` instead."
        )
        ref_model = self.lightning_module
        ref_model = cast(pl.LightningModule, ref_model)
        if self.progress_bar_callback:
            return self.progress_bar_callback.get_metrics(self, ref_model)
        return self.progress_bar_metrics

    @property
    def _should_reload_dl_epoch(self) -> bool:
        """Check if dataloader should be reloaded in the current epoch."""
        n_epochs = self.reload_dataloaders_every_n_epochs
        return n_epochs and (not self.current_epoch % n_epochs)

    @property
    def enable_validation(self) -> bool:
        """Check if we should run validation during training."""
        return (
            self._data_connector._val_dataloader_source.is_defined()
            and is_overridden("validation_step", self.lightning_module)
            and self.limit_val_batches > 0
        )

    @property
    def default_root_dir(self) -> str:
        """The default location to save artifacts of loggers, checkpoints etc.

        It is used as a fallback if logger or checkpoint callback do not define specific save paths.
        """
        if get_filesystem(self._default_root_dir).protocol == "file":
            return os.path.normpath(self._default_root_dir)
        return self._default_root_dir

    @property
    def weights_save_path(self) -> str:
        """
        The default root location to save weights (checkpoints), e.g., when the
        :class:`~pytorch_lightning.callbacks.model_checkpoint.ModelCheckpoint` does not define a file path.
        """
        if get_filesystem(self._weights_save_path).protocol == "file":
            return os.path.normpath(self._weights_save_path)
        return self._weights_save_path

    @property
    def early_stopping_callback(self) -> Optional[EarlyStopping]:
        """The first :class:`~pytorch_lightning.callbacks.early_stopping.EarlyStopping` callback in the
        Trainer.callbacks list, or ``None`` if it doesn't exist."""
        callbacks = self.early_stopping_callbacks
        return callbacks[0] if len(callbacks) > 0 else None

    @property
    def early_stopping_callbacks(self) -> List[EarlyStopping]:
        """A list of all instances of :class:`~pytorch_lightning.callbacks.early_stopping.EarlyStopping` found in
        the Trainer.callbacks list."""
        return [c for c in self.callbacks if isinstance(c, EarlyStopping)]

    @property
    def prediction_writer_callbacks(self) -> List[BasePredictionWriter]:
        """A list of all instances of :class:`~pytorch_lightning.callbacks.prediction_writer.BasePredictionWriter`
        found in the Trainer.callbacks list."""
        return [cb for cb in self.callbacks if isinstance(cb, BasePredictionWriter)]

    @property
    def checkpoint_callback(self) -> Optional[ModelCheckpoint]:
        """The first :class:`~pytorch_lightning.callbacks.model_checkpoint.ModelCheckpoint` callback in the
        Trainer.callbacks list, or ``None`` if it doesn't exist."""
        callbacks = self.checkpoint_callbacks
        return callbacks[0] if len(callbacks) > 0 else None

    @property
    def checkpoint_callbacks(self) -> List[ModelCheckpoint]:
        """A list of all instances of :class:`~pytorch_lightning.callbacks.model_checkpoint.ModelCheckpoint` found
        in the Trainer.callbacks list."""
        return [c for c in self.callbacks if isinstance(c, ModelCheckpoint)]

    @property
    def progress_bar_callback(self) -> Optional[ProgressBarBase]:
        """An instance of :class:`~pytorch_lightning.callbacks.progress.base.ProgressBarBase` found in the
        Trainer.callbacks list, or ``None`` if one doesn't exist."""
        for c in self.callbacks:
            if isinstance(c, ProgressBarBase):
                return c
        return None

    @property
    def resume_from_checkpoint(self) -> Optional[Union[str, Path]]:
        resume_from_checkpoint = self.checkpoint_connector.resume_from_checkpoint_fit_path
        if resume_from_checkpoint is not None:
            rank_zero_deprecation(
                "`trainer.resume_from_checkpoint` is deprecated in v1.5 and will be removed in v1.7."
                " Specify the fit checkpoint path with `trainer.fit(ckpt_path=)` instead."
            )

        return resume_from_checkpoint

    def save_checkpoint(self, filepath: _PATH, weights_only: bool = False) -> None:
        r"""
        Runs routine to create a checkpoint.

        Args:
            filepath: Path where checkpoint is saved.
            weights_only: If ``True``, will only save the model weights.

        """
        self.checkpoint_connector.save_checkpoint(filepath, weights_only)

    """
    Parsing properties
    """

    @classmethod
    def default_attributes(cls) -> dict:
        init_signature = inspect.signature(cls)
        return {k: v.default for k, v in init_signature.parameters.items()}

    @classmethod
    def get_deprecated_arg_names(cls) -> List:
        """Returns a list with deprecated Trainer arguments."""
        depr_arg_names = []
        for name, val in cls.__dict__.items():
            if name.startswith("DEPRECATED") and isinstance(val, (tuple, list)):
                depr_arg_names.extend(val)
        return depr_arg_names

    @classmethod
    def from_argparse_args(cls: Any, args: Union[Namespace, ArgumentParser], **kwargs) -> Any:
        return from_argparse_args(cls, args, **kwargs)

    @classmethod
    def parse_argparser(cls, arg_parser: Union[ArgumentParser, Namespace]) -> Namespace:
        return parse_argparser(cls, arg_parser)

    @classmethod
    def match_env_arguments(cls) -> Namespace:
        return parse_env_variables(cls)

    @classmethod
    def add_argparse_args(cls, parent_parser: ArgumentParser, **kwargs) -> ArgumentParser:
        return add_argparse_args(cls, parent_parser, **kwargs)

    """
    State properties
    """

    @property
    def interrupted(self) -> bool:
        return self.state.status == TrainerStatus.INTERRUPTED

    @property
    def training(self) -> bool:
        return self.state.stage == RunningStage.TRAINING

    @training.setter
    def training(self, val: bool) -> None:
        if val:
            self.state.stage = RunningStage.TRAINING
        elif self.training:
            self.state.stage = None

    @property
    def testing(self) -> bool:
        return self.state.stage == RunningStage.TESTING

    @testing.setter
    def testing(self, val: bool) -> None:
        if val:
            self.state.stage = RunningStage.TESTING
        elif self.testing:
            self.state.stage = None

    @property
    def predicting(self) -> bool:
        return self.state.stage == RunningStage.PREDICTING

    @predicting.setter
    def predicting(self, val: bool) -> None:
        if val:
            self.state.stage = RunningStage.PREDICTING
        elif self.predicting:
            self.state.stage = None

    @property
    def tuning(self) -> bool:
        return self.state.stage == RunningStage.TUNING

    @tuning.setter
    def tuning(self, val: bool) -> None:
        if val:
            self.state.stage = RunningStage.TUNING
        elif self.tuning:
            self.state.stage = None

    @property
    def validating(self) -> bool:
        return self.state.stage == RunningStage.VALIDATING

    @validating.setter
    def validating(self, val: bool) -> None:
        if val:
            self.state.stage = RunningStage.VALIDATING
        elif self.validating:
            self.state.stage = None

    @property
    def evaluating(self) -> bool:
        return self.state.stage and self.state.stage.evaluating

    @property
    def sanity_checking(self) -> bool:
        return self.state.stage == RunningStage.SANITY_CHECKING

    @sanity_checking.setter
    def sanity_checking(self, val: bool) -> None:
        if val:
            self.state.stage = RunningStage.SANITY_CHECKING
        elif self.sanity_checking:
            self.state.stage = None

    """
    Loop properties
    """

    @property
    def global_step(self) -> int:
        return self.fit_loop.global_step

    @property
    def current_epoch(self) -> int:
        return self.fit_loop.current_epoch

    @property
    def max_epochs(self) -> int:
        return self.fit_loop.max_epochs

    @property
    def min_epochs(self) -> Optional[int]:
        return self.fit_loop.min_epochs

    @property
    def max_steps(self) -> int:
        return self.fit_loop.max_steps

    @property
    def min_steps(self) -> Optional[int]:
        return self.fit_loop.min_steps

    @property
    def is_last_batch(self) -> bool:
        return self.fit_loop.epoch_loop.batch_progress.is_last_batch

    @property
    def fit_loop(self) -> FitLoop:
        return self._fit_loop

    @fit_loop.setter
    def fit_loop(self, loop: FitLoop):
        """Attach a custom fit loop to this Trainer.

        It will run with
        :meth:`~pytorch_lightning.trainer.trainer.Trainer.fit`.
        """
        loop.trainer = self
        self._fit_loop = loop

    @property
    def validate_loop(self) -> EvaluationLoop:
        return self._validate_loop

    @validate_loop.setter
    def validate_loop(self, loop: EvaluationLoop):
        """Attach a custom validation loop to this Trainer.

        It will run with
        :meth:`~pytorch_lightning.trainer.trainer.Trainer.validate`. Note that this loop is different from the one
        running during training inside the :meth:`pytorch_lightning.trainer.trainer.Trainer.fit` call.
        """
        loop.trainer = self
        self._validate_loop = loop

    @property
    def test_loop(self) -> EvaluationLoop:
        return self._test_loop

    @test_loop.setter
    def test_loop(self, loop: EvaluationLoop):
        """Attach a custom test loop to this Trainer.

        It will run with
        :meth:`~pytorch_lightning.trainer.trainer.Trainer.test`.
        """
        loop.trainer = self
        self._test_loop = loop

    @property
    def predict_loop(self) -> PredictionLoop:
        return self._predict_loop

    @predict_loop.setter
    def predict_loop(self, loop: PredictionLoop):
        """Attach a custom prediction loop to this Trainer.

        It will run with
        :meth:`~pytorch_lightning.trainer.trainer.Trainer.predict`.
        """
        loop.trainer = self
        self._predict_loop = loop

    @property
    def verbose_evaluate(self) -> bool:
        rank_zero_deprecation(
            "The `Trainer.verbose_evaluate` property has been deprecated and will be removed in v1.8. The current value"
            " returned is the union of the validate and test loop values. You can choose which one to access with"
            " `trainer.{validate,test}_loop.verbose`.",
            stacklevel=5,
        )
        return self.validate_loop.verbose or self.test_loop.verbose

    @verbose_evaluate.setter
    def verbose_evaluate(self, verbose: bool) -> None:
        rank_zero_deprecation(
            "The `Trainer.verbose_evaluate` property has been deprecated and will be removed in v1.8. This will set"
            " the value for both trainer.{validate,test}_loop.verbose`.",
            stacklevel=5,
        )
        self.validate_loop.verbose = verbose
        self.test_loop.verbose = verbose

    @property
    def _evaluation_loop(self) -> EvaluationLoop:
        if self.state.fn in (TrainerFn.FITTING, TrainerFn.TUNING):
            return self.fit_loop.epoch_loop.val_loop
        if self.state.fn == TrainerFn.VALIDATING:
            return self.validate_loop
        if self.state.fn == TrainerFn.TESTING:
            return self.test_loop
        raise RuntimeError("The `Trainer._evaluation_loop` property isn't defined. Accessed outside of scope")

    @property
    def _active_loop(self) -> Optional[Union[FitLoop, EvaluationLoop, PredictionLoop]]:
        if self.training:
            return self.fit_loop
        if self.sanity_checking or self.evaluating:
            return self._evaluation_loop
        if self.predicting:
            return self.predict_loop

    """
    Logging properties
    """

    @property
    def callback_metrics(self) -> dict:
        return self.logger_connector.callback_metrics

    @property
    def logged_metrics(self) -> dict:
        return self.logger_connector.logged_metrics

    @property
    def progress_bar_metrics(self) -> dict:
        return self.logger_connector.progress_bar_metrics

    @property
    def _results(self) -> Optional[_ResultCollection]:
        active_loop = self._active_loop
        if active_loop is not None:
            return active_loop._results

    def _exit_gracefully_on_signal(self) -> None:
        if not _fault_tolerant_training() or not self._should_terminate_gracefully():
            return
        raise ExitGracefullyException(0)

    def _should_terminate_gracefully(self) -> bool:
        value = torch.tensor(int(self._terminate_gracefully), device=self.training_type_plugin.root_device)
        return self.training_type_plugin.reduce(value, reduce_op="sum") > 0

    @property
    def weights_summary(self) -> Optional[str]:
        rank_zero_deprecation("`Trainer.weights_summary` is deprecated in v1.5 and will be removed in v1.7.")
        return self._weights_summary

    @weights_summary.setter
    def weights_summary(self, val: Optional[str]) -> None:
        rank_zero_deprecation("Setting `Trainer.weights_summary` is deprecated in v1.5 and will be removed in v1.7.")
        self._weights_summary = val

    """
    Other
    """

    # TODO: refactor this so that it can be done in LightningOptimizer
    def __getstate__(self):
        # remove lightning_optimizers
        self._lightning_optimizers = None
        return self.__dict__

    def __setstate__(self, state):
        self.__dict__ = state

    @property
    def terminate_on_nan(self) -> bool:
        rank_zero_deprecation("`Trainer.terminate_on_nan` is deprecated in v1.5 and will be removed in 1.7.")
        return self._terminate_on_nan

    @terminate_on_nan.setter
    def terminate_on_nan(self, val: bool) -> None:
        rank_zero_deprecation(
            f"Setting `Trainer.terminate_on_nan = {val}` is deprecated in v1.5 and will be removed in 1.7."
            f" Please set `Trainer(detect_anomaly={val})` instead."
        )
        self._terminate_on_nan = val  # : 212


def _determine_batch_limits(batches: Union[int, float], name: str) -> Union[int, float]:
    if 0 <= batches <= 1:
        return batches
    if batches > 1 and batches % 1.0 == 0:
        return int(batches)
    raise MisconfigurationException(
        f"You have passed invalid value {batches} for {name}, it has to be in [0.0, 1.0] or an int."
    )<|MERGE_RESOLUTION|>--- conflicted
+++ resolved
@@ -1569,7 +1569,6 @@
             # restore current_fx when nested context
             pl_module._current_fx_name = prev_fx_name
 
-<<<<<<< HEAD
     # _on_train_batch_start and _on_train_batch_end are needed because of two different deprecations affecting
     # the original functions in TrainerCallbackHookMixin: #9816 and #11148
     # TODO: Delete this in v1.7 (deprecations: #9816 and #11148)
@@ -1590,11 +1589,7 @@
             else:
                 callback.on_train_batch_end(self, self.lightning_module, outputs, batch, batch_idx)
 
-    # TODO: rename to _call_strategy_hook and eventually no longer need this
-    def _call_ttp_hook(
-=======
     def _call_strategy_hook(
->>>>>>> 9826de21
         self,
         hook_name: str,
         *args: Any,
