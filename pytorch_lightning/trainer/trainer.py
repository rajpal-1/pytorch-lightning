--- conflicted
+++ resolved
@@ -2088,21 +2088,16 @@
         return self._accelerator_connector.num_gpus
 
     @property
-<<<<<<< HEAD
     def num_hpus(self) -> int:
         return self._accelerator_connector.num_hpus
 
     @property
-    def devices(self) -> Optional[Union[List[int], str, int]]:
-        return self._accelerator_connector.devices
-=======
     def devices(self) -> int:
         rank_zero_deprecation(
             "`Trainer.devices` was deprecated in v1.6 and will be removed in v1.8."
             " Please use `Trainer.num_devices` or `Trainer.device_ids` to get device information instead."
         )
         return self.num_devices
->>>>>>> 52320097
 
     @property
     def data_parallel_device_ids(self) -> Optional[List[int]]:
