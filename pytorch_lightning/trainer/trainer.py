--- conflicted
+++ resolved
@@ -554,11 +554,7 @@
         self,
         model: Optional["pl.LightningModule"] = None,
         dataloaders: Optional[Union[EVAL_DATALOADERS, LightningDataModule]] = None,
-<<<<<<< HEAD
         ckpt_path: Optional[str] = None,
-=======
-        ckpt_path: Optional[str] = "best",
->>>>>>> c7f8c8c3
         verbose: bool = True,
         datamodule: Optional[LightningDataModule] = None,
         val_dataloaders=None,  # noqa TODO: remove with 1.6
@@ -636,11 +632,7 @@
         self,
         model: Optional["pl.LightningModule"] = None,
         dataloaders: Optional[Union[EVAL_DATALOADERS, LightningDataModule]] = None,
-<<<<<<< HEAD
         ckpt_path: Optional[str] = None,
-=======
-        ckpt_path: Optional[str] = "best",
->>>>>>> c7f8c8c3
         verbose: bool = True,
         datamodule: Optional[LightningDataModule] = None,
         test_dataloaders=None,  # noqa TODO: remove with 1.6
@@ -721,11 +713,7 @@
         dataloaders: Optional[Union[EVAL_DATALOADERS, LightningDataModule]] = None,
         datamodule: Optional[LightningDataModule] = None,
         return_predictions: Optional[bool] = None,
-<<<<<<< HEAD
         ckpt_path: Optional[str] = None,
-=======
-        ckpt_path: Optional[str] = "best",
->>>>>>> c7f8c8c3
     ) -> Optional[_PREDICT_OUTPUT]:
         r"""
 
@@ -1152,7 +1140,6 @@
 
         fn = self.state.fn.value
 
-<<<<<<< HEAD
         if model_connected and ckpt_path is None:
             rank_zero_warn(
                 f"`.{fn}(ckpt_path=None)` was called without a model. "
@@ -1160,12 +1147,9 @@
                 f"You can pass `{fn}(ckpt_path='best')` to avoid this warning "
                 "or `ckpt_path=trainer.model_checkpoint.last_model_path` to use the last model."
             )
-            ckpt_path = 'best'
-
-        if ckpt_path == 'best':
-=======
+            ckpt_path = "best"
+
         if ckpt_path == "best":
->>>>>>> c7f8c8c3
             # if user requests the best checkpoint but we don't have it, error
             if not self.checkpoint_callback.best_model_path:
                 if self.fast_dev_run:
