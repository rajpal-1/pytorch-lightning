# Copyright The PyTorch Lightning team.
#
# Licensed under the Apache License, Version 2.0 (the "License");
# you may not use this file except in compliance with the License.
# You may obtain a copy of the License at
#
#     http://www.apache.org/licenses/LICENSE-2.0
#
# Unless required by applicable law or agreed to in writing, software
# distributed under the License is distributed on an "AS IS" BASIS,
# WITHOUT WARRANTIES OR CONDITIONS OF ANY KIND, either express or implied.
# See the License for the specific language governing permissions and
# limitations under the License.
"""Trainer to automate the training."""
import logging
import warnings
from datetime import timedelta
from itertools import count
from pathlib import Path
from typing import Any, Dict, Iterable, List, Optional, Union

import torch
from torch.utils.data import DataLoader

from pytorch_lightning.accelerators import Accelerator
from pytorch_lightning.callbacks import Callback
from pytorch_lightning.core.datamodule import LightningDataModule
from pytorch_lightning.core.lightning import LightningModule
from pytorch_lightning.core.memory import ModelSummary
from pytorch_lightning.core.step_result import Result
from pytorch_lightning.loggers import LightningLoggerBase
from pytorch_lightning.plugins import Plugin
from pytorch_lightning.profiler import BaseProfiler
from pytorch_lightning.trainer.callback_hook import TrainerCallbackHookMixin
from pytorch_lightning.trainer.configuration_validator import ConfigValidator
from pytorch_lightning.trainer.connectors.accelerator_connector import AcceleratorConnector
from pytorch_lightning.trainer.connectors.callback_connector import CallbackConnector
from pytorch_lightning.trainer.connectors.checkpoint_connector import CheckpointConnector
from pytorch_lightning.trainer.connectors.data_connector import DataConnector
from pytorch_lightning.trainer.connectors.debugging_connector import DebuggingConnector
from pytorch_lightning.trainer.connectors.env_vars_connector import _defaults_from_env_vars
from pytorch_lightning.trainer.connectors.logger_connector import LoggerConnector
from pytorch_lightning.trainer.connectors.model_connector import ModelConnector
from pytorch_lightning.trainer.connectors.optimizer_connector import OptimizerConnector
from pytorch_lightning.trainer.connectors.profiler_connector import ProfilerConnector
from pytorch_lightning.trainer.connectors.slurm_connector import SLURMConnector
from pytorch_lightning.trainer.connectors.training_trick_connector import TrainingTricksConnector
from pytorch_lightning.trainer.data_loading import TrainerDataLoadingMixin
from pytorch_lightning.trainer.deprecated_api import DeprecatedDistDeviceAttributes, DeprecatedTrainerAttributes
from pytorch_lightning.trainer.evaluation_loop import EvaluationLoop
from pytorch_lightning.trainer.logging import TrainerLoggingMixin
from pytorch_lightning.trainer.model_hooks import TrainerModelHooksMixin
from pytorch_lightning.trainer.optimizers import TrainerOptimizersMixin
from pytorch_lightning.trainer.predict_loop import PredictLoop
from pytorch_lightning.trainer.properties import TrainerProperties
from pytorch_lightning.trainer.states import TrainerState
from pytorch_lightning.trainer.training_loop import TrainLoop
from pytorch_lightning.trainer.training_tricks import TrainerTrainingTricksMixin
from pytorch_lightning.tuner.lr_finder import _LRFinder
from pytorch_lightning.tuner.tuning import Tuner
from pytorch_lightning.utilities import DeviceType, parsing, rank_zero_warn
from pytorch_lightning.utilities.debugging import InternalDebugger
from pytorch_lightning.utilities.exceptions import MisconfigurationException
from pytorch_lightning.utilities.memory import recursive_detach
from pytorch_lightning.utilities.model_helpers import is_overridden
from pytorch_lightning.utilities.seed import reset_seed
from pytorch_lightning.utilities.types import _EVALUATE_OUTPUT, _PREDICT_OUTPUT

log = logging.getLogger(__name__)
# warnings to ignore in trainer
warnings.filterwarnings(
    'ignore', message='torch.distributed.reduce_op is deprecated, '
    'please use torch.distributed.ReduceOp instead'
)


class Trainer(
    TrainerProperties,
    TrainerCallbackHookMixin,
    TrainerModelHooksMixin,
    TrainerOptimizersMixin,
    TrainerLoggingMixin,
    TrainerTrainingTricksMixin,
    TrainerDataLoadingMixin,
    DeprecatedDistDeviceAttributes,
    DeprecatedTrainerAttributes,
):

    @_defaults_from_env_vars
    def __init__(
        self,
        logger: Union[LightningLoggerBase, Iterable[LightningLoggerBase], bool] = True,
        checkpoint_callback: bool = True,
        callbacks: Optional[Union[List[Callback], Callback]] = None,
        default_root_dir: Optional[str] = None,
        gradient_clip_val: float = 0,
        gradient_clip_algorithm: str = 'norm',
        process_position: int = 0,
        num_nodes: int = 1,
        num_processes: int = 1,
        gpus: Optional[Union[List[int], str, int]] = None,
        auto_select_gpus: bool = False,
        tpu_cores: Optional[Union[List[int], str, int]] = None,
        log_gpu_memory: Optional[str] = None,
        progress_bar_refresh_rate: Optional[int] = None,
        overfit_batches: Union[int, float] = 0.0,
        track_grad_norm: Union[int, float, str] = -1,
        check_val_every_n_epoch: int = 1,
        fast_dev_run: Union[int, bool] = False,
        accumulate_grad_batches: Union[int, Dict[int, int], List[list]] = 1,
        max_epochs: Optional[int] = None,
        min_epochs: Optional[int] = None,
        max_steps: Optional[int] = None,
        min_steps: Optional[int] = None,
        max_time: Optional[Union[str, timedelta, Dict[str, int]]] = None,
        limit_train_batches: Union[int, float] = 1.0,
        limit_val_batches: Union[int, float] = 1.0,
        limit_test_batches: Union[int, float] = 1.0,
        limit_predict_batches: Union[int, float] = 1.0,
        val_check_interval: Union[int, float] = 1.0,
        flush_logs_every_n_steps: int = 100,
        log_every_n_steps: int = 50,
        accelerator: Optional[Union[str, Accelerator]] = None,
        sync_batchnorm: bool = False,
        precision: int = 32,
        weights_summary: Optional[str] = 'top',
        weights_save_path: Optional[str] = None,
        num_sanity_val_steps: int = 2,
        truncated_bptt_steps: Optional[int] = None,
        resume_from_checkpoint: Optional[Union[Path, str]] = None,
        profiler: Optional[Union[BaseProfiler, str]] = None,
        benchmark: bool = False,
        deterministic: bool = False,
        reload_dataloaders_every_epoch: bool = False,
        auto_lr_find: Union[bool, str] = False,
        replace_sampler_ddp: bool = True,
        terminate_on_nan: bool = False,
        auto_scale_batch_size: Union[str, bool] = False,
        prepare_data_per_node: bool = True,
        plugins: Optional[Union[Plugin, str, list]] = None,
        amp_backend: str = 'native',
        amp_level: str = 'O2',
        distributed_backend: Optional[str] = None,
        move_metrics_to_cpu: bool = False,
        multiple_trainloader_mode: str = 'max_size_cycle',
        stochastic_weight_avg: bool = False
    ):
        r"""
        Customize every aspect of training via flags

        Args:

            accelerator: Previously known as distributed_backend (dp, ddp, ddp2, etc...).
                Can also take in an accelerator object for custom hardware.

            accumulate_grad_batches: Accumulates grads every k batches or as set up in the dict.

            amp_backend: The mixed precision backend to use ("native" or "apex")

            amp_level: The optimization level to use (O1, O2, etc...).

            auto_lr_find: If set to True, will make trainer.tune() run a learning rate finder,
                trying to optimize initial learning for faster convergence. trainer.tune() method will
                set the suggested learning rate in self.lr or self.learning_rate in the LightningModule.
                To use a different key set a string instead of True with the key name.

            auto_scale_batch_size: If set to True, will `initially` run a batch size
                finder trying to find the largest batch size that fits into memory.
                The result will be stored in self.batch_size in the LightningModule.
                Additionally, can be set to either `power` that estimates the batch size through
                a power search or `binsearch` that estimates the batch size through a binary search.

            auto_select_gpus: If enabled and `gpus` is an integer, pick available
                gpus automatically. This is especially useful when
                GPUs are configured to be in "exclusive mode", such
                that only one process at a time can access them.

            benchmark: If true enables cudnn.benchmark.

            callbacks: Add a callback or list of callbacks.

            checkpoint_callback: If ``True``, enable checkpointing.
                It will configure a default ModelCheckpoint callback if there is no user-defined ModelCheckpoint in
                :paramref:`~pytorch_lightning.trainer.trainer.Trainer.callbacks`.

            check_val_every_n_epoch: Check val every n train epochs.

            default_root_dir: Default path for logs and weights when no logger/ckpt_callback passed.
                Default: ``os.getcwd()``.
                Can be remote file paths such as `s3://mybucket/path` or 'hdfs://path/'

            deterministic: If true enables cudnn.deterministic.

            distributed_backend: deprecated. Please use 'accelerator'

            fast_dev_run: runs n if set to ``n`` (int) else 1 if set to ``True`` batch(es)
                of train, val and test to find any bugs (ie: a sort of unit test).

            flush_logs_every_n_steps: How often to flush logs to disk (defaults to every 100 steps).

            gpus: number of gpus to train on (int) or which GPUs to train on (list or str) applied per node

            gradient_clip_val: 0 means don't clip.

            gradient_clip_algorithm: 'value' means clip_by_value, 'norm' means clip_by_norm. Default: 'norm'

            limit_train_batches: How much of training dataset to check (float = fraction, int = num_batches)

            limit_val_batches: How much of validation dataset to check (float = fraction, int = num_batches)

            limit_test_batches: How much of test dataset to check (float = fraction, int = num_batches)

            limit_predict_batches: How much of prediction dataset to check (float = fraction, int = num_batches)

            logger: Logger (or iterable collection of loggers) for experiment tracking.

            log_gpu_memory: None, 'min_max', 'all'. Might slow performance

            log_every_n_steps: How often to log within steps (defaults to every 50 steps).

            prepare_data_per_node: If True, each LOCAL_RANK=0 will call prepare data.
                Otherwise only NODE_RANK=0, LOCAL_RANK=0 will prepare data

            process_position: orders the progress bar when running multiple models on same machine.

            progress_bar_refresh_rate: How often to refresh progress bar (in steps). Value ``0`` disables progress bar.
                Ignored when a custom progress bar is passed to :paramref:`~Trainer.callbacks`. Default: None, means
                a suitable value will be chosen based on the environment (terminal, Google COLAB, etc.).

            profiler: To profile individual steps during training and assist in identifying bottlenecks.

            overfit_batches: Overfit a fraction of training data (float) or a set number of batches (int).

            plugins: Plugins allow modification of core behavior like ddp and amp, and enable custom lightning plugins.

            precision: Double precision (64), full precision (32) or half precision (16). Can be used on CPU, GPU or
                TPUs.

            max_epochs: Stop training once this number of epochs is reached. Disabled by default (None).
                If both max_epochs and max_steps are not specified, defaults to ``max_epochs`` = 1000.

            min_epochs: Force training for at least these many epochs. Disabled by default (None).
                If both min_epochs and min_steps are not specified, defaults to ``min_epochs`` = 1.

            max_steps: Stop training after this number of steps. Disabled by default (None).

            min_steps: Force training for at least these number of steps. Disabled by default (None).

            max_time: Stop training after this amount of time has passed. Disabled by default (None).
                The time duration can be specified in the format DD:HH:MM:SS (days, hours, minutes seconds), as a
                :class:`datetime.timedelta`, or a dictionary with keys that will be passed to
                :class:`datetime.timedelta`.

            num_nodes: number of GPU nodes for distributed training.

            num_processes: number of processes for distributed training with distributed_backend="ddp_cpu"

            num_sanity_val_steps: Sanity check runs n validation batches before starting the training routine.
                Set it to `-1` to run all batches in all validation dataloaders.

            reload_dataloaders_every_epoch: Set to True to reload dataloaders every epoch.

            replace_sampler_ddp: Explicitly enables or disables sampler replacement. If not specified this
                will toggled automatically when DDP is used. By default it will add ``shuffle=True`` for
                train sampler and ``shuffle=False`` for val/test sampler. If you want to customize it,
                you can set ``replace_sampler_ddp=False`` and add your own distributed sampler.

            resume_from_checkpoint: Path/URL of the checkpoint from which training is resumed. If there is
                no checkpoint file at the path, start from scratch. If resuming from mid-epoch checkpoint,
                training will start from the beginning of the next epoch.

            sync_batchnorm: Synchronize batch norm layers between process groups/whole world.

            terminate_on_nan: If set to True, will terminate training (by raising a `ValueError`) at the
                end of each training batch, if any of the parameters or the loss are NaN or +/-inf.

            tpu_cores: How many TPU cores to train on (1 or 8) / Single TPU to train on [1]

            track_grad_norm: -1 no tracking. Otherwise tracks that p-norm. May be set to 'inf' infinity-norm.

            truncated_bptt_steps: Truncated back prop breaks performs backprop every k steps of much longer
                sequence.

            val_check_interval: How often to check the validation set. Use float to check within a training epoch,
                use int to check every n steps (batches).

            weights_summary: Prints a summary of the weights when training begins.

            weights_save_path: Where to save weights if specified. Will override default_root_dir
                for checkpoints only. Use this if for whatever reason you need the checkpoints
                stored in a different place than the logs written in `default_root_dir`.
                Can be remote file paths such as `s3://mybucket/path` or 'hdfs://path/'
                Defaults to `default_root_dir`.

            move_metrics_to_cpu: Whether to force internal logged metrics to be moved to cpu.
                This can save some gpu memory, but can make training slower. Use with attention.

            multiple_trainloader_mode: How to loop over the datasets when there are multiple train loaders.
                In 'max_size_cycle' mode, the trainer ends one epoch when the largest dataset is traversed,
                and smaller datasets reload when running out of their data. In 'min_size' mode, all the datasets
                reload when reaching the minimum length of datasets.

            stochastic_weight_avg: Whether to use `Stochastic Weight Averaging (SWA)
                <https://pytorch.org/blog/pytorch-1.6-now-includes-stochastic-weight-averaging/>_`

        """
        super().__init__()
        Trainer._log_api_event("init")
        distributed_backend = distributed_backend or accelerator

        # init connectors
        self.dev_debugger = InternalDebugger(self)
        self.config_validator = ConfigValidator(self)
        self.data_connector = DataConnector(self)
        self.optimizer_connector = OptimizerConnector(self)

        self.accelerator_connector = AcceleratorConnector(
            num_processes, tpu_cores, distributed_backend, auto_select_gpus, gpus, num_nodes, sync_batchnorm, benchmark,
            replace_sampler_ddp, deterministic, precision, amp_backend, amp_level, plugins
        )
        self.logger_connector = LoggerConnector(self, log_gpu_memory)
        self.model_connector = ModelConnector(self)
        self.callback_connector = CallbackConnector(self)
        self.debugging_connector = DebuggingConnector(self)
        self.training_tricks_connector = TrainingTricksConnector(self)
        self.profile_connector = ProfilerConnector(self)
        self.checkpoint_connector = CheckpointConnector(self)
        self.slurm_connector = SLURMConnector(self)
        self.tuner = Tuner(self)
        self.train_loop = TrainLoop(self, multiple_trainloader_mode)
        self.evaluation_loop = EvaluationLoop(self)
        self.predict_loop = PredictLoop(self)

        # training state
        if weights_summary is not None and weights_summary not in ModelSummary.MODES:
            raise MisconfigurationException(
                f"`weights_summary` can be None, {', '.join(ModelSummary.MODES)}, but got {weights_summary}"
            )
        self.weights_summary = weights_summary
        self.shown_warnings = set()

        # init callbacks
        # Declare attributes to be set in callback_connector on_trainer_init
        self.callback_connector.on_trainer_init(
            callbacks,
            checkpoint_callback,
            progress_bar_refresh_rate,
            process_position,
            default_root_dir,
            weights_save_path,
            resume_from_checkpoint,
            stochastic_weight_avg,
            max_time,
        )

        # hook
        self.on_init_start()

        # init optimizer + lr scheduler related flags
        self.optimizer_connector.on_trainer_init()

        # init data flags
        self.data_connector.on_trainer_init(
            check_val_every_n_epoch, reload_dataloaders_every_epoch, prepare_data_per_node
        )

        # init training tricks
        self.training_tricks_connector.on_trainer_init(
            gradient_clip_val,
            gradient_clip_algorithm,
            track_grad_norm,
            accumulate_grad_batches,
            truncated_bptt_steps,
            terminate_on_nan,
        )
        self.train_loop.on_trainer_init(
            max_epochs,
            min_epochs,
            max_steps,
            min_steps,
            num_sanity_val_steps,
        )
        self.evaluation_loop.on_trainer_init()

        # configure tuner
        self.tuner.on_trainer_init(auto_lr_find, auto_scale_batch_size)

        # configure profiler
        self.profile_connector.on_trainer_init(profiler)

        # init logger flags
        self.logger_connector.on_trainer_init(
            logger,
            flush_logs_every_n_steps,
            log_every_n_steps,
            move_metrics_to_cpu,
        )

        # init debugging flags
        self.debugging_connector.on_init_start(
            limit_train_batches,
            limit_val_batches,
            limit_test_batches,
            limit_predict_batches,
            val_check_interval,
            overfit_batches,
            fast_dev_run,
        )

        # Callback system
        self.on_init_end()

<<<<<<< HEAD
    def _launch(self, model: LightningModule) -> Union[int, _EVALUATE_OUTPUT, _PREDICT_OUTPUT]:
=======
    def _launch(
        self,
        model: LightningModule,
        train_dataloader: Any = None,
        val_dataloaders: Optional[Union[DataLoader, List[DataLoader]]] = None,
        datamodule: Optional[LightningDataModule] = None,
    ) -> Optional[Union[_EVALUATE_OUTPUT, _PREDICT_OUTPUT]]:
>>>>>>> 40f80230
        # set local properties on the model
        self.model_connector.copy_trainer_model_properties(model)

        # clean hparams
        if hasattr(model, "hparams"):
            parsing.clean_namespace(model.hparams)

        self.config_validator.verify_loop_configurations(model)

        # attach model log function to callback
        self.callback_connector.attach_model_logging_functions(model)

        # hook
        self.data_connector.prepare_data(model)
        self.callback_connector._attach_model_callbacks(model, self)

        # ----------------------------
        # SET UP TRAINING
        # ----------------------------
        self.call_hook("on_before_accelerator_backend_setup", model)
        self.accelerator.connect(model)
        self.accelerator.setup_environment()
        self.call_setup_hook(model)  # allow user to setup lightning_module in accelerator environment
        self.call_configure_sharded_model(model)  # allow user to setup in model sharded environment
        self.accelerator.setup(self, model)  # note: this sets up self.lightning_module

        # ----------------------------
        # INSPECT THE CORE LOOPS
        # ----------------------------
        f"""
             Lightning internal flow looks like this:
        {Trainer.fit} or {Trainer.test} or {Trainer.predict}  ||
                                |                             ||
                        create accelerator                    ||
                                |                             ||
                         {self.dispatch}                      ||
                                |                             ||  LIGHTNING
                  {self.accelerator.start_training}           ||
                or {self.accelerator.start_evaluating}        ||
                or {self.accelerator.start_predicting}        ||  FLOW
                                |                             ||
                         {self.run_stage}                     ||
                                |                             ||  DIRECTION
                        {self.run_train}                      ||
                     or {self.run_evaluation}                 ||
                     or {self.run_predict}                    ||
                                |                             ||
                             results                          \/
        This is used to guide readers to the core loops: train, test, predict.
        {self.run_predict} is the simplest to understand, use `Go to Definition` to read it :)
        Search for `start_training` or `start_evaluating` or `start_predicting` in
        `pytorch_lightning/plugins/training_type_plugin` to find accelerator dispatch functions.
        """  # noqa: W605

        # ----------------------------
        # TRAIN
        # ----------------------------
        # hook
        if self.state == TrainerState.FITTING:
            self.call_hook("on_fit_start")

        # plugin will setup fitting (e.g. ddp will launch child processes)
        self.pre_dispatch()

        # dispatch `start_training` or `start_evaluating` or `start_predicting`
        self.dispatch()

        # plugin will finalized fitting (e.g. ddp_spawn will load trained model)
        self.post_dispatch()

        # ----------------------------
        # POST-Training CLEAN UP
        # ----------------------------
        # hook
        if self.state == TrainerState.FITTING:
            self.call_hook('on_fit_end')

        # teardown
        self.call_teardown_hook(model)

        if self.state != TrainerState.INTERRUPTED:
            self.state = TrainerState.FINISHED
        self._running_stage = None

        return self.accelerator.results

    def pre_dispatch(self):
        self.accelerator.pre_dispatch(self)

        # log hyper-parameters
        if self.logger is not None:
            # save exp to get started (this is where the first experiment logs are written)
            self.logger.log_hyperparams(self.lightning_module.hparams_initial)
            self.logger.log_graph(self.lightning_module)
            self.logger.save()

    def post_dispatch(self):
        self.accelerator.post_dispatch(self)
        self.accelerator.teardown()

    def dispatch(self):
        if self.evaluating:
            self.accelerator.start_evaluating(self)
        elif self.predicting:
            self.accelerator.start_predicting(self)
        else:
            self.accelerator.start_training(self)

    def run_stage(self) -> Optional[Union[_EVALUATE_OUTPUT, _PREDICT_OUTPUT]]:
        self.profile_connector.setup()

        if self.evaluating:
            return self.run_evaluate()
        if self.predicting:
            return self.run_predict()
        return self.run_train()

    def _pre_training_routine(self):
        # wait for all to join if on distributed
        self.accelerator.barrier("setup_training")

        # register auto-resubmit when on SLURM
        self.slurm_connector.register_slurm_signal_handlers()

        # --------------------------
        # Pre-train
        # --------------------------
        # on pretrain routine start
        ref_model = self.lightning_module

        self.on_pretrain_routine_start()
        ref_model.on_pretrain_routine_start()

        # print model summary
        if self.is_global_zero and self.weights_summary is not None and not self.testing:
            ref_model.summarize(mode=self.weights_summary)

        # restore training and model before hpc is called
        self.checkpoint_connector.restore_weights()

        # on pretrain routine end
        self.on_pretrain_routine_end()
        ref_model.on_pretrain_routine_end()

    def run_train(self) -> None:
        self._pre_training_routine()

        if not self.is_global_zero and self.progress_bar_callback is not None:
            self.progress_bar_callback.disable()

        self.run_sanity_check(self.lightning_module)

        self.checkpoint_connector.has_trained = False

        # enable train mode
        self.model.train()
        torch.set_grad_enabled(True)

        # reload data when needed
        model = self.lightning_module
        self.train_loop.reset_train_val_dataloaders(model)

        # hook
        self.train_loop.on_train_start()

        try:
            if self.train_loop.should_skip_training():
                return
            # run all epochs
            epochs = range(self.current_epoch, self.max_epochs) if self.max_epochs else count(self.current_epoch)
            for epoch in epochs:

                # hook
                self.train_loop.on_train_epoch_start(epoch)

                with self.profiler.profile("run_training_epoch"):
                    # run train epoch
                    self.train_loop.run_training_epoch()

                if self.max_steps and self.max_steps <= self.global_step:
                    self.train_loop.on_train_end()
                    return

                # early stopping
                met_min_epochs = (epoch >= self.min_epochs - 1) if self.min_epochs else True
                met_min_steps = self.global_step >= self.min_steps if self.min_steps else True

                if self.should_stop:
                    if met_min_epochs and met_min_steps:
                        self.train_loop.on_train_end()
                        return
                    else:
                        log.info(
                            'Trainer was signaled to stop but required minimum epochs'
                            f' ({self.min_epochs}) or minimum steps ({self.min_steps}) has'
                            ' not been met. Training will continue...'
                        )
                        self.should_stop = False

            # hook
            self.train_loop.on_train_end()

        except KeyboardInterrupt:
            rank_zero_warn('Detected KeyboardInterrupt, attempting graceful shutdown...')
            # user could press Ctrl+c many times... only shutdown once
            if not self.interrupted:
                self.state = TrainerState.INTERRUPTED
                self.on_keyboard_interrupt()
                # same treatment as below
                self.accelerator.on_train_end()
                self._running_stage = None
        except BaseException:
            # give accelerators a chance to finish
            self.accelerator.on_train_end()
            # reset bookkeeping
            self._running_stage = None
            raise

    def run_evaluation(self, on_epoch: bool = False) -> _EVALUATE_OUTPUT:
        if not (self.evaluating or self.sanity_checking):
            rank_zero_warn(
                f"`trainer.run_evaluation()` was called but the running stage is set to {self._running_stage}."
                " This should not happen normally. Setting it to `RunningStage.VALIDATING`", RuntimeWarning
            )
            self.validating = True

        # prepare dataloaders
        dataloaders, max_batches = self.evaluation_loop.get_evaluation_dataloaders()

        # check if we want to skip this evaluation
        if self.evaluation_loop.should_skip_evaluation(max_batches):
            return [], []

        # enable eval mode + no grads
        self.evaluation_loop.on_evaluation_model_eval()
        # ref model
        model = self.lightning_module
        model.zero_grad()
        torch.set_grad_enabled(False)

        # hook
        self.evaluation_loop.on_evaluation_start()

        # set up the eval loop
        self.evaluation_loop.setup(max_batches, dataloaders)

        # hook
        self.evaluation_loop.on_evaluation_epoch_start()

        # run validation/testing
        for dataloader_idx, dataloader in enumerate(dataloaders):
            # bookkeeping
            dl_outputs = []
            dataloader = self.accelerator.process_dataloader(dataloader)
            dl_max_batches = self.evaluation_loop.max_batches[dataloader_idx]

            for batch_idx, batch in enumerate(dataloader):
                if batch is None:
                    continue

                # stop short when running on limited batches
                if batch_idx >= dl_max_batches:
                    break

                # hook
                self.evaluation_loop.on_evaluation_batch_start(batch, batch_idx, dataloader_idx)

                # lightning module methods
                with self.profiler.profile("evaluation_step_and_end"):
                    output = self.evaluation_loop.evaluation_step(batch, batch_idx, dataloader_idx)
                    output = self.evaluation_loop.evaluation_step_end(output)

                # hook + store predictions
                self.evaluation_loop.on_evaluation_batch_end(output, batch, batch_idx, dataloader_idx)

                # log batch metrics
                self.evaluation_loop.log_evaluation_step_metrics(batch_idx)

                # track epoch level outputs
                dl_outputs = self.track_output_for_epoch_end(dl_outputs, output)

            # store batch level output per dataloader
            self.evaluation_loop.outputs.append(dl_outputs)

        outputs = self.evaluation_loop.outputs

        # reset outputs
        self.evaluation_loop.outputs = []

        # with a single dataloader don't pass a 2D list
        if self.evaluation_loop.num_dataloaders == 1:
            outputs = outputs[0]

        # lightning module method
        self.evaluation_loop.evaluation_epoch_end(outputs)

        # hook
        self.evaluation_loop.on_evaluation_epoch_end(outputs)

        # update epoch-level lr_schedulers
        if on_epoch:
            self.optimizer_connector.update_learning_rates(interval='epoch')

        # hook
        self.evaluation_loop.on_evaluation_end()

        # log epoch metrics
        eval_loop_results = self.logger_connector.get_evaluate_epoch_results()

        # save predictions to disk
        self.evaluation_loop.predictions.to_disk()

        # enable train mode again
        self.evaluation_loop.on_evaluation_model_train()

        # reset cached results
        self.logger_connector.reset()

        torch.set_grad_enabled(True)

        return eval_loop_results

    def track_output_for_epoch_end(self, outputs, output):
        if output is not None:
            if isinstance(output, Result):
                output = output.detach()
                if self.move_metrics_to_cpu:
                    output = output.cpu()
            elif isinstance(output, dict):
                output = recursive_detach(output, to_cpu=self.move_metrics_to_cpu)
            elif isinstance(output, torch.Tensor) and output.is_cuda and self.move_metrics_to_cpu:
                output = output.cpu()
            outputs.append(output)
        return outputs

    def run_evaluate(self) -> _EVALUATE_OUTPUT:
        if not self.is_global_zero and self.progress_bar_callback is not None:
            self.progress_bar_callback.disable()

        assert self.evaluating

        with self.profiler.profile(f"run_{self._running_stage}_evaluation"):
            eval_loop_results = self.run_evaluation()

        # remove the tensors from the eval results
        for i, result in enumerate(eval_loop_results):
            if isinstance(result, dict):
                for k, v in result.items():
                    if isinstance(v, torch.Tensor):
                        result[k] = v.cpu().item()

        return eval_loop_results

    def run_predict(self) -> Optional[_PREDICT_OUTPUT]:
        # prepare dataloaders
        dataloaders, max_batches = self.predict_loop.get_predict_dataloaders()

        # check if we want to skip this evaluation
        if self.predict_loop.should_skip_predict(max_batches):
            return []

        # set up the eval loop
        self.predict_loop.setup(self.lightning_module, max_batches, dataloaders)

        # call hook
        self.predict_loop.on_predict_start()

        # run validation/testing
        for dataloader_idx, dataloader in enumerate(dataloaders):
            dataloader = self.accelerator.process_dataloader(dataloader)
            dl_max_batches = self.predict_loop.max_batches[dataloader_idx]
            for batch_idx, batch in enumerate(dataloader):
                if batch is None:
                    continue

                # stop short when running on limited batches
                if batch_idx >= dl_max_batches:
                    break

                # lightning module methods
                with self.profiler.profile("predict_step"):
                    self.predict_loop.predict_step(batch, batch_idx, dataloader_idx)

        # call hook
        results = self.predict_loop.on_predict_epoch_end()

        # call hook
        self.predict_loop.on_predict_end()

        return results

    def run_sanity_check(self, ref_model):
        using_val_step = ref_model.val_dataloader is not None and is_overridden('validation_step', ref_model)
        should_sanity_check = using_val_step and self.num_sanity_val_steps > 0 and self.limit_val_batches > 0

        # run tiny validation (if validation defined)
        # to make sure program won't crash during val
        if should_sanity_check:
            stage = self._running_stage
            self.sanity_checking = True

            # hook and callback
            self.on_sanity_check_start()

            # run eval step
            self.run_evaluation()

            self.on_sanity_check_end()

            self._running_stage = stage

            # reset the seed to what it was before sanity check
            # prevents sanity check to affect random sampling in training
            reset_seed()

    def fit(
        self,
        model: LightningModule,
        train_dataloader: Any = None,
        val_dataloaders: Optional[Union[DataLoader, List[DataLoader]]] = None,
        datamodule: Optional[LightningDataModule] = None,
    ) -> None:
        r"""
        Runs the full optimization routine.

        Args:
            model: Model to fit.

            train_dataloader: Either a single PyTorch DataLoader or a collection of these
                (list, dict, nested lists and dicts). In the case of multiple dataloaders, please
                see this :ref:`page <multiple-training-dataloaders>`

            val_dataloaders: Either a single Pytorch Dataloader or a list of them, specifying validation samples.
                If the model has a predefined val_dataloaders method this will be skipped

            datamodule: A instance of :class:`LightningDataModule`.
        """
        Trainer._log_api_event("fit")

        self.state = TrainerState.FITTING
        self.training = True

<<<<<<< HEAD
        # if a datamodule comes in as the second arg, then fix it for the user
        if isinstance(train_dataloader, LightningDataModule):
            datamodule = train_dataloader
            train_dataloader = None
        # If you supply a datamodule you can't supply train_dataloader or val_dataloaders
        if (train_dataloader is not None or val_dataloaders is not None) and datamodule is not None:
            raise MisconfigurationException(
                'You cannot pass `train_dataloader` or `val_dataloaders` to `trainer.fit(datamodule=...)`'
            )

        # links data to the trainer
        self.data_connector.attach_data(
            model, train_dataloader=train_dataloader, val_dataloaders=val_dataloaders, datamodule=datamodule
        )
=======
        self._launch(model, train_dataloader=train_dataloader, val_dataloaders=val_dataloaders, datamodule=datamodule)
>>>>>>> 40f80230

        results = self._launch(model)

        assert self.state.stopped
        self.training = False

    def validate(
        self,
        model: Optional[LightningModule] = None,
        val_dataloaders: Optional[Union[DataLoader, List[DataLoader]]] = None,
        ckpt_path: Optional[str] = 'best',
        verbose: bool = True,
        datamodule: Optional[LightningDataModule] = None,
    ) -> _EVALUATE_OUTPUT:
        r"""
        Perform one evaluation epoch over the validation set.

        Args:
            model: The model to validate.

            val_dataloaders: Either a single PyTorch DataLoader or a list of them,
                specifying validation samples.

            ckpt_path: Either ``best`` or path to the checkpoint you wish to validate.
                If ``None``, use the current weights of the model.
                When the model is given as argument, this parameter will not apply.

            verbose: If True, prints the validation results.

            datamodule: A instance of :class:`LightningDataModule`.

        Returns:
            The dictionary with final validation results returned by validation_epoch_end.
            If validation_epoch_end is not defined, the output is a list of the dictionaries
            returned by validation_step.
        """
        # --------------------
        # SETUP HOOK
        # --------------------
        Trainer._log_api_event("validate")
        self.verbose_evaluate = verbose

        self.state = TrainerState.VALIDATING
        self.validating = True

        # If you supply a datamodule you can't supply val_dataloaders
        if val_dataloaders is not None and datamodule:
            raise MisconfigurationException(
                'You cannot pass both `trainer.validate(val_dataloaders=..., datamodule=...)`'
            )

        model_provided = model is not None
        model = model or self.lightning_module

        # links data to the trainer
        self.data_connector.attach_data(model, val_dataloaders=val_dataloaders, datamodule=datamodule)

        if not model_provided:
            self.validated_ckpt_path = self.__load_ckpt_weights(ckpt_path)

        # run validate
        results = self._launch(model)

        assert self.state.stopped
        self.validating = False

        return results

    def test(
        self,
        model: Optional[LightningModule] = None,
        test_dataloaders: Optional[Union[DataLoader, List[DataLoader]]] = None,
        ckpt_path: Optional[str] = 'best',
        verbose: bool = True,
        datamodule: Optional[LightningDataModule] = None,
    ) -> _EVALUATE_OUTPUT:
        r"""
        Perform one evaluation epoch over the test set. It's separated from
        fit to make sure you never run on your test set until you want to.

        Args:
            model: The model to test.

            test_dataloaders: Either a single PyTorch DataLoader or a list of them,
                specifying test samples.

            ckpt_path: Either ``best`` or path to the checkpoint you wish to test.
                If ``None``, use the current weights of the model.
                When the model is given as argument, this parameter will not apply.

            verbose: If True, prints the test results.

            datamodule: A instance of :class:`LightningDataModule`.

        Returns:
            Returns a list of dictionaries, one for each test dataloader containing their respective metrics.
        """
        # --------------------
        # SETUP HOOK
        # --------------------
        Trainer._log_api_event("test")
        self.verbose_evaluate = verbose

        self.state = TrainerState.TESTING
        self.testing = True

        # If you supply a datamodule you can't supply test_dataloaders
        if test_dataloaders is not None and datamodule:
            raise MisconfigurationException('You cannot pass both `trainer.test(test_dataloaders=..., datamodule=...)`')

        model_provided = model is not None
        model = model or self.lightning_module

        # links data to the trainer
        self.data_connector.attach_data(model, test_dataloaders=test_dataloaders, datamodule=datamodule)

        if not model_provided:
            self.tested_ckpt_path = self.__load_ckpt_weights(ckpt_path)

        # run test
        results = self._launch(model)

        assert self.state.stopped
        self.testing = False

        return results

    def __load_ckpt_weights(self, ckpt_path: Optional[str]) -> Optional[str]:
        if ckpt_path is None:
            return

        fn = self.state.value

        if ckpt_path == 'best':
            # if user requests the best checkpoint but we don't have it, error
            if not self.checkpoint_callback.best_model_path:
                if self.fast_dev_run:
                    raise MisconfigurationException(
                        f'You cannot execute `.{fn}()` with `fast_dev_run=True` unless you do'
                        f' `.{fn}(ckpt_path=PATH)` as no checkpoint path was generated during fitting.'
                    )
                raise MisconfigurationException(
                    f'`.{fn}(ckpt_path="best")` is set but `ModelCheckpoint` is not configured to save the best model.'
                )
            # load best weights
            ckpt_path = self.checkpoint_callback.best_model_path

        if not ckpt_path:
            raise MisconfigurationException(
                f'`.{fn}()` found no path for the best weights: "{ckpt_path}". Please'
                f' specify a path for a checkpoint `.{fn}(ckpt_path=PATH)`'
            )

        # only one process running at this point for TPUs, as spawn isn't triggered yet
        # todo: move this logic internally within the barrier.
        if not self._device_type == DeviceType.TPU:
            self.training_type_plugin.barrier()

        self.training_type_plugin.restore_model_state_from_ckpt_path(
            ckpt_path, map_location=lambda storage, loc: storage
        )
        return ckpt_path

    def predict(
        self,
        model: Optional[LightningModule] = None,
        dataloaders: Optional[Union[DataLoader, List[DataLoader]]] = None,
        datamodule: Optional[LightningDataModule] = None,
        return_predictions: Optional[bool] = None,
    ) -> Optional[_PREDICT_OUTPUT]:
        r"""

        Separates from fit to make sure you never run on your predictions set until you want to.
        This will call the model forward function to compute predictions.

        Args:
            model: The model to predict with.

            dataloaders: Either a single PyTorch DataLoader or a list of them, specifying inference samples.

            datamodule: The datamodule with a predict_dataloader method that returns one or more dataloaders.

            return_predictions: Whether to return predictions.
                ``True`` by default except when an accelerator that spawns processes is used (not supported).

        Returns:
            Returns a list of dictionaries, one for each provided dataloader containing their respective predictions.
        """

        # --------------------
        # SETUP HOOK
        # --------------------
        # If you supply a datamodule you can't supply dataloaders
        Trainer._log_api_event("predict")

        model = model or self.lightning_module

        self.predict_loop.return_predictions = return_predictions

        self.state = TrainerState.PREDICTING
        self.predicting = True

        if dataloaders is not None and datamodule:
            raise MisconfigurationException('You cannot pass both `trainer.predict(dataloaders=..., datamodule=...)`')

        # links data to the trainer
        self.data_connector.attach_data(model, predict_dataloaders=dataloaders, datamodule=datamodule)

        results = self._launch(model)

        assert self.state.stopped
        self.predicting = False

        return results

    def tune(
        self,
        model: LightningModule,
        train_dataloader: Optional[DataLoader] = None,
        val_dataloaders: Optional[Union[DataLoader, List[DataLoader]]] = None,
        datamodule: Optional[LightningDataModule] = None,
        scale_batch_size_kwargs: Optional[Dict[str, Any]] = None,
        lr_find_kwargs: Optional[Dict[str, Any]] = None,
    ) -> Optional[Union[int, _LRFinder]]:
        r"""
        Runs routines to tune hyperparameters before training.

        Args:
            model: Model to tune.

            train_dataloader: A Pytorch DataLoader with training samples. If the model has
                a predefined train_dataloader method this will be skipped.

            val_dataloaders: Either a single Pytorch Dataloader or a list of them, specifying validation samples.
                If the model has a predefined val_dataloaders method this will be skipped

            datamodule: A instance of :class:`LightningDataModule`.

            scale_batch_size_kwargs: Arguments for :func:`~pytorch_lightning.tuner.lr_finder.lr_find`

            lr_find_kwargs: Arguments for :func:`~pytorch_lightning.tuner.batch_size_scaling.scale_batch_size`
        """
        Trainer._log_api_event("tune")
        self.state = TrainerState.TUNING
        self.tuning = True

        # links data to the trainer
        self.data_connector.attach_data(
            model, train_dataloader=train_dataloader, val_dataloaders=val_dataloaders, datamodule=datamodule
        )

        result = self.tuner.tune(
            model, scale_batch_size_kwargs=scale_batch_size_kwargs or {}, lr_find_kwargs=lr_find_kwargs or {}
        )

        assert self.state.stopped
        self.tuning = False

        return result

    def call_setup_hook(self, model: LightningModule) -> None:
        assert self.state.running, f"TrainerState: {self.state}"
        state = self._setup_state

        self.accelerator.barrier("pre_setup")

        if self.datamodule is not None:
            called = getattr(self.datamodule, f'has_setup_{state}')
            if not called:
                self.datamodule.setup(stage=state)

        self.setup(model, stage=state)
        model.setup(stage=state)

        self.accelerator.barrier("post_setup")

    def call_configure_sharded_model(self, model: LightningModule) -> None:
        # Call configure sharded model hook if accelerator requests. In some cases
        # we will not call the hook; the hook has initialized the sharded model for example.

        # used on the model if the user re-create a trainer with resume_from_checkpoint
        model_call_configure_sharded_model_hook = getattr(model, "call_configure_sharded_model_hook", False)
        if self.accelerator.call_configure_sharded_model_hook and not model_call_configure_sharded_model_hook:
            with self.accelerator.model_sharded_context():
                model.configure_sharded_model()
                self.configure_sharded_model(model)
            model.call_configure_sharded_model_hook = True
            self.accelerator.call_configure_sharded_model_hook = False

    def call_teardown_hook(self, model: LightningModule) -> None:
        state = self._teardown_state

        if self.datamodule is not None:
            called = getattr(self.datamodule, f'has_teardown_{state}')
            if not called:
                self.datamodule.teardown(stage=state)

        self.profiler.teardown(stage=state)
        self.teardown(stage=state)
        model.teardown(stage=state)

    def _reset_result_and_set_hook_fx_name(self, hook_name: str) -> bool:
        # on_before_zero_grad is called within training_step
        if "batch_start" in hook_name or hook_name in ("on_before_zero_grad", "on_after_backward"):
            return True
        model_ref = self.lightning_module
        if model_ref is not None:
            # used to track current hook name called
            model_ref._results = Result()
            model_ref._current_hook_fx_name = hook_name
        return False

    def _cache_logged_metrics(self):
        model_ref = self.lightning_module
        if model_ref is not None:
            # capture logging for this hook
            self.logger_connector.cache_logged_metrics()

    def call_hook(self, hook_name: str, *args, **kwargs) -> Any:
        # set hook_name to model + reset Result obj
        skip = self._reset_result_and_set_hook_fx_name(hook_name)

        # always profile hooks
        with self.profiler.profile(hook_name):

            # first call trainer hook
            if hasattr(self, hook_name):
                trainer_hook = getattr(self, hook_name)
                trainer_hook(*args, **kwargs)

            # next call hook in lightningModule
            output = None
            model_ref = self.lightning_module
            if is_overridden(hook_name, model_ref):
                hook_fx = getattr(model_ref, hook_name)
                output = hook_fx(*args, **kwargs)

            # if the PL module doesn't have the hook then call the accelerator
            # used to auto-reduce things for the user with Results obj
            elif hasattr(self.accelerator, hook_name):
                accelerator_hook = getattr(self.accelerator, hook_name)
                output = accelerator_hook(*args, **kwargs)

        if not skip:
            self._cache_logged_metrics()
        return output

    @staticmethod
    def _log_api_event(event: str) -> None:
        torch._C._log_api_usage_once("lightning.trainer." + event)<|MERGE_RESOLUTION|>--- conflicted
+++ resolved
@@ -410,17 +410,7 @@
         # Callback system
         self.on_init_end()
 
-<<<<<<< HEAD
-    def _launch(self, model: LightningModule) -> Union[int, _EVALUATE_OUTPUT, _PREDICT_OUTPUT]:
-=======
-    def _launch(
-        self,
-        model: LightningModule,
-        train_dataloader: Any = None,
-        val_dataloaders: Optional[Union[DataLoader, List[DataLoader]]] = None,
-        datamodule: Optional[LightningDataModule] = None,
-    ) -> Optional[Union[_EVALUATE_OUTPUT, _PREDICT_OUTPUT]]:
->>>>>>> 40f80230
+    def _launch(self, model: LightningModule) -> Optional[Union[_EVALUATE_OUTPUT, _PREDICT_OUTPUT]]:
         # set local properties on the model
         self.model_connector.copy_trainer_model_properties(model)
 
@@ -863,7 +853,6 @@
         self.state = TrainerState.FITTING
         self.training = True
 
-<<<<<<< HEAD
         # if a datamodule comes in as the second arg, then fix it for the user
         if isinstance(train_dataloader, LightningDataModule):
             datamodule = train_dataloader
@@ -878,11 +867,8 @@
         self.data_connector.attach_data(
             model, train_dataloader=train_dataloader, val_dataloaders=val_dataloaders, datamodule=datamodule
         )
-=======
-        self._launch(model, train_dataloader=train_dataloader, val_dataloaders=val_dataloaders, datamodule=datamodule)
->>>>>>> 40f80230
-
-        results = self._launch(model)
+
+        self._launch(model)
 
         assert self.state.stopped
         self.training = False
