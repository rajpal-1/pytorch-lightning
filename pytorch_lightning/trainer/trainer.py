--- conflicted
+++ resolved
@@ -1076,21 +1076,14 @@
         model.setup(stage=state)
 
     def call_teardown_hook(self, model: LightningModule) -> None:
-<<<<<<< HEAD
-        if self.state.running:
-            state = TrainerState.FITTING if self.state == TrainerState.TUNING else self.state
-        else:
-            state = None
+        state = self._teardown_state
 
         if self.datamodule is not None:
             called = getattr(self.datamodule, f'has_teardown_{state}')
             if not called:
                 self.datamodule.teardown(stage=state)
 
-=======
-        state = self._teardown_state
         self.profiler.teardown(stage=state)
->>>>>>> 2064ece5
         self.teardown(stage=state)
         model.teardown(stage=state)
 
