--- conflicted
+++ resolved
@@ -409,13 +409,8 @@
             'batch_nb': '{}'.format(self.batch_nb),
         }
 
-<<<<<<< HEAD
         if self.logger is not None and self.logger.version is not None:
-            tqdm_dic['v_nb'] = self.logger.version
-=======
-        if self.experiment is not None:
-            tqdm_dict['v_nb'] = self.experiment.version
->>>>>>> acb4ebea
+            tqdm_dict['v_nb'] = self.logger.version
 
         tqdm_dict.update(self.tqdm_metrics)
 
