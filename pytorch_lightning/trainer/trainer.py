import inspect
import os
from argparse import ArgumentParser, Namespace
from typing import Union, Optional, List, Dict, Tuple, Iterable, Any

import torch
import torch.distributed as torch_distrib
import torch.multiprocessing as mp
from torch.utils.data import DataLoader

from pytorch_lightning.callbacks import ModelCheckpoint, EarlyStopping, Callback
from pytorch_lightning.core.lightning import LightningModule
from pytorch_lightning.core.memory import ModelSummary
from pytorch_lightning.loggers import LightningLoggerBase
from pytorch_lightning.profiler import SimpleProfiler, PassThroughProfiler, BaseProfiler
from pytorch_lightning.trainer.auto_mix_precision import TrainerAMPMixin, NATIVE_AMP_AVALAIBLE
from pytorch_lightning.trainer.callback_config import TrainerCallbackConfigMixin
from pytorch_lightning.trainer.callback_hook import TrainerCallbackHookMixin
from pytorch_lightning.trainer.data_loading import TrainerDataLoadingMixin
from pytorch_lightning.trainer.deprecated_api import (
    TrainerDeprecatedAPITillVer0_9, TrainerDeprecatedAPITillVer0_10)
from pytorch_lightning.trainer.distrib_data_parallel import TrainerDDPMixin
from pytorch_lightning.trainer.distrib_parts import (
    TrainerDPMixin, _parse_gpu_ids, determine_root_gpu_device, pick_multiple_gpus, _parse_tpu_cores)
from pytorch_lightning.trainer.evaluation_loop import TrainerEvaluationLoopMixin
from pytorch_lightning.trainer.logging import TrainerLoggingMixin
from pytorch_lightning.trainer.model_hooks import TrainerModelHooksMixin
from pytorch_lightning.trainer.optimizers import TrainerOptimizersMixin
from pytorch_lightning.trainer.supporters import TensorRunningAccum
from pytorch_lightning.trainer.training_io import TrainerIOMixin
from pytorch_lightning.trainer.training_loop import TrainerTrainLoopMixin
from pytorch_lightning.trainer.training_tricks import TrainerTrainingTricksMixin
from pytorch_lightning.utilities.exceptions import MisconfigurationException
from pytorch_lightning.utilities import rank_zero_warn, parsing, rank_zero_info, rank_zero_only

try:
    from apex import amp
except ImportError:
    APEX_AVAILABLE = False
else:
    APEX_AVAILABLE = True

try:
    import torch_xla
    import torch_xla.core.xla_model as xm
    import torch_xla.distributed.xla_multiprocessing as xmp
except ImportError:
    XLA_AVAILABLE = False
else:
    XLA_AVAILABLE = True

try:
    import horovod.torch as hvd
except (ModuleNotFoundError, ImportError):
    HOROVOD_AVAILABLE = False
else:
    HOROVOD_AVAILABLE = True


class Trainer(
    TrainerIOMixin,
    TrainerCallbackHookMixin,
    TrainerModelHooksMixin,
    TrainerOptimizersMixin,
    TrainerAMPMixin,
    TrainerDPMixin,
    TrainerDDPMixin,
    TrainerLoggingMixin,
    TrainerTrainingTricksMixin,
    TrainerDataLoadingMixin,
    TrainerEvaluationLoopMixin,
    TrainerTrainLoopMixin,
    TrainerCallbackConfigMixin,
<<<<<<< HEAD
    TrainerCallbackHookMixin,
    TrainerDeprecatedAPITillVer0_8,
=======
    TrainerLRFinderMixin,
>>>>>>> a7539853
    TrainerDeprecatedAPITillVer0_9,
    TrainerDeprecatedAPITillVer0_10,
):
    DEPRECATED_IN_0_9 = ('use_amp', 'show_progress_bar', 'training_tqdm_dict', 'num_tpu_cores')

    def __init__(
<<<<<<< HEAD
            self,
            logger: Union[LightningLoggerBase, Iterable[LightningLoggerBase], bool] = True,
            checkpoint_callback: Union[ModelCheckpoint, bool] = True,
            early_stop_callback: Optional[Union[EarlyStopping, bool]] = False,
            callbacks: Optional[List[Callback]] = None,
            default_root_dir: Optional[str] = None,
            gradient_clip_val: float = 0,
            process_position: int = 0,
            num_nodes: int = 1,
            num_processes: int = 1,
            gpus: Optional[Union[List[int], str, int]] = None,
            auto_select_gpus: bool = False,
            tpu_cores: Optional[Union[List[int], int]] = None,
            log_gpu_memory: Optional[str] = None,
            progress_bar_refresh_rate: int = 1,
            overfit_pct: float = 0.0,
            track_grad_norm: Union[int, float, str] = -1,
            check_val_every_n_epoch: int = 1,
            fast_dev_run: bool = False,
            accumulate_grad_batches: Union[int, Dict[int, int], List[list]] = 1,
            max_epochs: int = 1000,
            min_epochs: int = 1,
            max_steps: Optional[int] = None,
            min_steps: Optional[int] = None,
            train_percent_check: float = 1.0,
            val_percent_check: float = 1.0,
            test_percent_check: float = 1.0,
            val_check_interval: float = 1.0,
            log_save_interval: int = 100,
            row_log_interval: int = 10,
            add_row_log_interval=None,  # backward compatible, todo: remove in v0.8.0
            distributed_backend: Optional[str] = None,
            precision: int = 32,
            print_nan_grads: bool = False,  # backward compatible, todo: remove in v0.9.0
            weights_summary: Optional[str] = 'top',
            weights_save_path: Optional[str] = None,
            num_sanity_val_steps: int = 2,
            truncated_bptt_steps: Optional[int] = None,
            resume_from_checkpoint: Optional[str] = None,
            profiler: Optional[Union[BaseProfiler, bool]] = None,
            benchmark: bool = False,
            deterministic: bool = False,
            reload_dataloaders_every_epoch: bool = False,
            replace_sampler_ddp: bool = True,
            terminate_on_nan: bool = False,
            auto_lr_find: Optional[Union[bool, str]] = None,  # backward comp todo: remove in v0.9.0
            auto_scale_batch_size: Optional[Union[str, bool]] = None,  # backward comp. todo: remove in v0.9.0
            num_tpu_cores: Optional[int] = None,  # backward compatible, todo: remove in v0.9.0
            amp_level: str = 'O1',  # backward compatible, todo: remove in v0.8.0
            default_save_path=None,  # backward compatible, todo: remove in v0.8.0
            gradient_clip=None,  # backward compatible, todo: remove in v0.8.0
            nb_gpu_nodes=None,  # backward compatible, todo: remove in v0.8.0
            max_nb_epochs=None,  # backward compatible, todo: remove in v0.8.0
            min_nb_epochs=None,  # backward compatible, todo: remove in v0.8.0
            use_amp=None,  # backward compatible, todo: remove in v0.9.0
            show_progress_bar=None,  # backward compatible, todo: remove in v0.9.0
            nb_sanity_val_steps=None,  # backward compatible, todo: remove in v0.8.0
=======
        self,
        logger: Union[LightningLoggerBase, Iterable[LightningLoggerBase], bool] = True,
        checkpoint_callback: Union[ModelCheckpoint, bool] = True,
        early_stop_callback: Optional[Union[EarlyStopping, bool]] = False,
        callbacks: Optional[List[Callback]] = None,
        default_root_dir: Optional[str] = None,
        gradient_clip_val: float = 0,
        process_position: int = 0,
        num_nodes: int = 1,
        num_processes: int = 1,
        gpus: Optional[Union[List[int], str, int]] = None,
        auto_select_gpus: bool = False,
        tpu_cores: Optional[Union[List[int], str, int]] = None,
        log_gpu_memory: Optional[str] = None,
        progress_bar_refresh_rate: int = 1,
        overfit_batches: Union[int, float] = 0.0,
        track_grad_norm: Union[int, float, str] = -1,
        check_val_every_n_epoch: int = 1,
        fast_dev_run: bool = False,
        accumulate_grad_batches: Union[int, Dict[int, int], List[list]] = 1,
        max_epochs: int = 1000,
        min_epochs: int = 1,
        max_steps: Optional[int] = None,
        min_steps: Optional[int] = None,
        limit_train_batches: Union[int, float] = 1.0,
        limit_val_batches: Union[int, float] = 1.0,
        limit_test_batches: Union[int, float] = 1.0,
        val_check_interval: Union[int, float] = 1.0,
        log_save_interval: int = 100,
        row_log_interval: int = 50,
        distributed_backend: Optional[str] = None,
        precision: int = 32,
        print_nan_grads: bool = False,  # backward compatible, todo: remove in v0.9.0
        weights_summary: Optional[str] = ModelSummary.MODE_DEFAULT,
        weights_save_path: Optional[str] = None,
        num_sanity_val_steps: int = 2,
        truncated_bptt_steps: Optional[int] = None,
        resume_from_checkpoint: Optional[str] = None,
        profiler: Optional[Union[BaseProfiler, bool]] = None,
        benchmark: bool = False,
        deterministic: bool = False,
        reload_dataloaders_every_epoch: bool = False,
        auto_lr_find: Union[bool, str] = False,
        replace_sampler_ddp: bool = True,
        terminate_on_nan: bool = False,
        auto_scale_batch_size: Union[str, bool] = False,
        prepare_data_per_node: bool = True,
        amp_level: str = 'O2',  # backward compatible, todo: remove in v1.0.0
        num_tpu_cores: Optional[int] = None,  # backward compatible, todo: remove in v0.9.0
        use_amp=None,  # backward compatible, todo: remove in v0.9.0
        show_progress_bar=None,  # backward compatible, todo: remove in v0.9.0
        val_percent_check: float = None,  # backward compatible, todo: remove in v0.10.0
        test_percent_check: float = None,  # backward compatible, todo: remove in v0.10.0
        train_percent_check: float = None,  # backward compatible, todo: remove in v0.10.0
        overfit_pct: float = None  # backward compatible, todo: remove in v1.0.0
>>>>>>> a7539853
    ):
        r"""

        Customize every aspect of training via flags

        Args:
            logger: Logger (or iterable collection of loggers) for experiment tracking.

            checkpoint_callback: Callback for checkpointing.

            early_stop_callback (:class:`pytorch_lightning.callbacks.EarlyStopping`):

            callbacks: Add a list of callbacks.

            default_root_dir: Default path for logs and weights when no logger/ckpt_callback passed

            gradient_clip_val: 0 means don't clip.

            gradient_clip:
                .. warning:: .. deprecated:: 0.7.0

                    Use `gradient_clip_val` instead. Will remove 0.9.0.

            process_position: orders the progress bar when running multiple models on same machine.

            num_nodes: number of GPU nodes for distributed training.

            nb_gpu_nodes:
                .. warning:: .. deprecated:: 0.7.0

                    Use `num_nodes` instead. Will remove 0.9.0.

            gpus: Which GPUs to train on.

            auto_select_gpus:

                If enabled and `gpus` is an integer, pick available
                gpus automatically. This is especially useful when
                GPUs are configured to be in "exclusive mode", such
                that only one process at a time can access them.

            tpu_cores: How many TPU cores to train on (1 or 8) / Single TPU to train on [1]

            num_tpu_cores: How many TPU cores to train on (1 or 8)
                .. warning:: .. deprecated:: 0.7.6. Will remove 0.9.0.

            log_gpu_memory: None, 'min_max', 'all'. Might slow performance

            show_progress_bar:
                .. warning:: .. deprecated:: 0.7.2

                        Set `progress_bar_refresh_rate` to positive integer to enable. Will remove 0.9.0.

            progress_bar_refresh_rate: How often to refresh progress bar (in steps). Value ``0`` disables progress bar.
                Ignored when a custom callback is passed to :paramref:`~Trainer.callbacks`.

            overfit_batches: Overfit a percent of training data (float) or a set number of batches (int). Default: 0.0

            overfit_pct:
                .. warning:: .. deprecated:: 0.8.0

                    Use `overfit_batches` instead. Will be removed in 0.10.0.

            track_grad_norm: -1 no tracking. Otherwise tracks that p-norm. May be set to 'inf' infinity-norm.

            check_val_every_n_epoch: Check val every n train epochs.

            fast_dev_run: runs 1 batch of train, test  and val to find any bugs (ie: a sort of unit test).

            accumulate_grad_batches: Accumulates grads every k batches or as set up in the dict.

            max_epochs: Stop training once this number of epochs is reached.

            max_nb_epochs:
                .. warning:: .. deprecated:: 0.7.0

                    Use `max_epochs` instead. Will remove 0.9.0.

            min_epochs: Force training for at least these many epochs

            min_nb_epochs:
                .. warning:: .. deprecated:: 0.7.0

                    Use `min_epochs` instead. Will remove 0.9.0.

            max_steps: Stop training after this number of steps. Disabled by default (None).

            min_steps: Force training for at least these number of steps. Disabled by default (None).

            limit_train_batches: How much of training dataset to check (floats = percent, int = num_batches)

            limit_val_batches: How much of validation dataset to check (floats = percent, int = num_batches)

            limit_test_batches: How much of test dataset to check (floats = percent, int = num_batches)

            train_percent_check:
                .. warning:: .. deprecated:: 0.8.0

                    Use `limit_train_batches` instead. Will remove v0.10.0.

            val_percent_check:
                .. warning:: .. deprecated:: 0.8.0

                    Use `limit_val_batches` instead. Will remove v0.10.0.

            test_percent_check:
                .. warning:: .. deprecated:: 0.8.0

                    Use `limit_test_batches` instead. Will remove v0.10.0.

            val_check_interval: How often within one training epoch to check the validation set

            log_save_interval: Writes logs to disk this often

            row_log_interval: How often to add logging rows (does not write to disk)

            add_row_log_interval:
                .. warning:: .. deprecated:: 0.7.0

                    Use `row_log_interval` instead. Will remove 0.9.0.

            distributed_backend: The distributed backend to use (dp, ddp, ddp2, ddp_spawn, ddp_cpu)

            use_amp:
                .. warning:: .. deprecated:: 0.7.0

                    Use `precision` instead. Will remove 0.9.0.

            precision: Full precision (32), half precision (16).

            print_nan_grads:
                .. warning:: .. deprecated:: 0.7.2

                    Has no effect. When detected, NaN grads will be printed automatically.
                    Will remove 0.9.0.

            weights_summary: Prints a summary of the weights when training begins.

            weights_save_path: Where to save weights if specified. Will override default_root_dir
                    for checkpoints only. Use this if for whatever reason you need the checkpoints
                    stored in a different place than the logs written in `default_root_dir`.

            amp_level: The optimization level to use (O1, O2, etc...).

            num_sanity_val_steps: Sanity check runs n batches of val before starting the training routine.

            truncated_bptt_steps: Truncated back prop breaks performs backprop every k steps of

            resume_from_checkpoint: To resume training from a specific checkpoint pass in the path here.
                This can be a URL.

            profiler:  To profile individual steps during training and assist in

            reload_dataloaders_every_epoch: Set to True to reload dataloaders every epoch

            auto_lr_find:
                .. warning:: .. deprecated:: 0.8.0

                    Has no effect. Please use tuner class instead.
                    Will remove 0.9.0.

            replace_sampler_ddp: Explicitly enables or disables sampler replacement.
                If not specified this will toggled automatically ddp is used

            benchmark: If true enables cudnn.benchmark.

            deterministic: If true enables cudnn.deterministic

            terminate_on_nan: If set to True, will terminate training (by raising a `ValueError`) at the
                end of each training batch, if any of the parameters or the loss are NaN or +/-inf.

<<<<<<< HEAD
            auto_scale_batch_size:
                .. warning:: .. deprecated:: 0.8.0

                    Has no effect. Please use tuner class instead.
                    Will remove 0.9.0.
=======
            auto_scale_batch_size: If set to True, will `initially` run a batch size
                finder trying to find the largest batch size that fits into memory.
                The result will be stored in self.batch_size in the LightningModule.
                Additionally, can be set to either `power` that estimates the batch size through
                a power search or `binsearch` that estimates the batch size through a binary search.

            prepare_data_per_node: If True, each LOCAL_RANK=0 will call prepare data.
                Otherwise only NODE_RANK=0, LOCAL_RANK=0 will prepare data
>>>>>>> a7539853
        """
        super().__init__()

        self.deterministic = deterministic
        torch.backends.cudnn.deterministic = self.deterministic
        if self.deterministic:
            # fixing non-deterministic part of horovod
            # https://github.com/PyTorchLightning/pytorch-lightning/pull/1572/files#r420279383
            os.environ["HOROVOD_FUSION_THRESHOLD"] = str(0)

        # init the default rank if exists
        # we need to call this here or NVIDIA flags and other messaging in init will show on all ranks
        # this way we only show it on rank 0
        if 'LOCAL_RANK' in os.environ:
            rank_zero_only.rank = os.environ['LOCAL_RANK']

        # training bookeeping
        self.total_batch_idx = 0
        self.running_loss = TensorRunningAccum(window_length=20)
        self.batch_idx = 0
        self.progress_bar_metrics = {}
        self.callback_metrics = {}
        self.num_training_batches = 0
        self.num_val_batches = []
        self.num_test_batches = []
        self.train_dataloader = None
        self.test_dataloaders = None
        self.val_dataloaders = None

        # training state
        self.model = None
        self.testing = False
        self.disable_validation = False
        self.prepare_data_per_node = prepare_data_per_node
        self.lr_schedulers = []
        self.optimizers = None
        self.optimizer_frequencies = []
        self.global_step = 0
        self.current_epoch = 0
        self.interrupted = False
        self.should_stop = False

        # set default save path if user didn't provide one
        if default_root_dir is None:
            default_root_dir = os.getcwd()
        self.default_root_dir = default_root_dir

        self.configure_logger(logger)

        # init callbacks
        self.callbacks = callbacks or []

        # configure early stop callback
        # creates a default one if none passed in
        early_stop_callback = self.configure_early_stopping(early_stop_callback)
        if early_stop_callback:
            self.callbacks.append(early_stop_callback)

        # configure checkpoint callback
        # it is important that this is the last callback to run
        # pass through the required args to figure out defaults
        self.weights_save_path = weights_save_path
        checkpoint_callback = self.configure_checkpoint_callback(checkpoint_callback)
        if checkpoint_callback:
            self.callbacks.append(checkpoint_callback)

        # TODO refactor codebase (tests) to not directly reach into these callbacks
        self.checkpoint_callback = checkpoint_callback
        self.early_stop_callback = early_stop_callback

        self.on_init_start()

        # benchmarking
        self.benchmark = benchmark
        torch.backends.cudnn.benchmark = self.benchmark

        # Transfer params
        self.num_nodes = num_nodes
        self.log_gpu_memory = log_gpu_memory

        self.gradient_clip_val = gradient_clip_val
        self.check_val_every_n_epoch = check_val_every_n_epoch

        if not isinstance(track_grad_norm, (int, float)) and track_grad_norm != 'inf':
            raise MisconfigurationException(
                "track_grad_norm can be an int, a float or 'inf' (infinity norm).")
        self.track_grad_norm = float(track_grad_norm)

        self.on_gpu = True if (gpus and torch.cuda.is_available()) else False

        # tpu config
        if num_tpu_cores is not None:
            rank_zero_warn("Argument `num_tpu_cores` is now set by `tpu_cores` since v0.7.6"
                           " and this argument will be removed in v0.9.0", DeprecationWarning)

        if tpu_cores is None:
            tpu_cores = num_tpu_cores
        self.tpu_cores = _parse_tpu_cores(tpu_cores)
        self.on_tpu = self.tpu_cores is not None

        self.tpu_id = self.tpu_cores[0] if isinstance(self.tpu_cores, list) else None

        if num_processes != 1 and distributed_backend != "ddp_cpu":
            rank_zero_warn("num_processes is only used for distributed_backend=\"ddp_cpu\". Ignoring it.")
        self.num_processes = num_processes

        self.weights_summary = weights_summary

        self.max_epochs = max_epochs
        self.min_epochs = min_epochs
        self.max_steps = max_steps
        self.min_steps = min_steps

        self.num_sanity_val_steps = num_sanity_val_steps
        # Backward compatibility, TODO: remove in v0.9.0
        if print_nan_grads:
            rank_zero_warn("Argument `print_nan_grads` has no effect and will be removed in v0.9.0."
                           " NaN grads will be printed automatically when detected.", DeprecationWarning)

        self.reload_dataloaders_every_epoch = reload_dataloaders_every_epoch

        if auto_lr_find is not None:
            rank_zero_warn("Argument `auto_lr_find` has no effect since v0.8.0"
                           " and will be removed in v0.9.0. Tuning the learning"
                           " rate can instead be achieved using the Tuner class.",
                           DeprecationWarning)

        if auto_scale_batch_size is not None:
            rank_zero_warn("Argument `auto_scale_batch_size` has no effect since v0.8.0"
                           " and will be removed in v0.9.0. Tuning the batch size"
                           " can instead be achieved using the Tuner class.",
                           DeprecationWarning)

        self._is_data_prepared = False
        self.replace_sampler_ddp = replace_sampler_ddp

        self.truncated_bptt_steps = truncated_bptt_steps
        self.resume_from_checkpoint = resume_from_checkpoint
        self.terminate_on_nan = terminate_on_nan
        self.shown_warnings = set()

        self.fast_dev_run = fast_dev_run
        if self.fast_dev_run:
            self.num_sanity_val_steps = 0
            self.max_epochs = 1
            rank_zero_info('Running in fast_dev_run mode: will run a full train,'
                           ' val and test loop using a single batch')

        # configure profiler
        if profiler is True:
            profiler = SimpleProfiler()
        self.profiler = profiler or PassThroughProfiler()

        # accumulated grads
        self.accumulate_grad_batches = accumulate_grad_batches
        self.configure_accumulated_gradients(accumulate_grad_batches)

        # for gpus allow int, string and gpu list
        if auto_select_gpus and isinstance(gpus, int):
            self.gpus = pick_multiple_gpus(gpus)
        else:
            self.gpus = gpus

        self.data_parallel_device_ids = _parse_gpu_ids(self.gpus)
        self.root_gpu = determine_root_gpu_device(self.data_parallel_device_ids)
        self.root_device = torch.device("cpu")

        # tpu state flags
        self.use_tpu = False
        self.tpu_local_core_rank = None
        self.tpu_global_core_rank = None

        # distributed backend choice
        self.distributed_backend = distributed_backend
        self.set_distributed_mode(distributed_backend)

        # override dist backend when using tpus
        if self.on_tpu:
            self.init_tpu()

        # init flags for SLURM+DDP to work
        self.world_size = 1
        self.interactive_ddp_procs = []
        self.configure_slurm_ddp(self.num_nodes)
        self.node_rank = self.determine_ddp_node_rank()
        self.local_rank = self.determine_local_rank()
        self.global_rank = 0

        # NVIDIA setup
        self.set_nvidia_flags(self.is_slurm_managing_tasks, self.data_parallel_device_ids)

        # backward compatibility
        if show_progress_bar is not None:
            self.show_progress_bar = show_progress_bar

        self._progress_bar_callback = self.configure_progress_bar(progress_bar_refresh_rate, process_position)

        # logging
        self.log_save_interval = log_save_interval
        self.val_check_interval = val_check_interval

        self.row_log_interval = row_log_interval

        # how much of the data to use
        # TODO: remove in 0.10.0
        if overfit_pct is not None:
            rank_zero_warn("Argument `overfit_pct` is now set by `overfit_batches` since v0.8.0"
                           " and this argument will be removed in v0.10.0", DeprecationWarning)
            overfit_batches = overfit_pct

        # convert floats to ints
        self.overfit_batches = _determine_limit_batches(overfit_batches)

        # TODO: remove in 0.10.0
        if val_percent_check is not None:
            rank_zero_warn("Argument `val_percent_check` is now set by `limit_val_batches` since v0.8.0"
                           " and this argument will be removed in v0.10.0", DeprecationWarning)
            limit_val_batches = val_percent_check

        # TODO: remove in 0.10.0
        if test_percent_check is not None:
            rank_zero_warn("Argument `test_percent_check` is now set by `limit_test_batches` since v0.8.0"
                           " and this argument will be removed in v0.10.0", DeprecationWarning)
            limit_test_batches = test_percent_check

        # TODO: remove in 0.10.0
        if train_percent_check is not None:
            rank_zero_warn("Argument `train_percent_check` is now set by `limit_train_batches` since v0.8.0"
                           " and this argument will be removed in v0.10.0", DeprecationWarning)
            limit_train_batches = train_percent_check

        self.limit_test_batches = _determine_limit_batches(limit_test_batches)
        self.limit_val_batches = _determine_limit_batches(limit_val_batches)
        self.limit_train_batches = _determine_limit_batches(limit_train_batches)
        self.determine_data_use_amount(self.overfit_batches)

        # AMP init
        # These are the only lines needed after v0.8.0
        # we wrap the user's forward with autocast and give it back at the end of fit
        self.autocast_original_forward = None
        self.precision = precision
        self.scaler = None

        # Backward compatibility, TODO: remove in v0.9.0
        if use_amp is not None:
            rank_zero_warn("Argument `use_amp` is now set by `precision` since v0.7.0"
                           " and this method will be removed in v0.9.0", DeprecationWarning)
            self.precision = 16 if use_amp else 32

        self.amp_level = amp_level
        self.init_amp()

        self.on_colab_kaggle = os.getenv('COLAB_GPU') or os.getenv('KAGGLE_URL_BASE')

        # Callback system
        self.on_init_end()

    @property
    def is_global_zero(self) -> bool:
        return self.global_rank == 0

    @property
    def slurm_job_id(self) -> Optional[int]:
        try:
            job_id = os.environ['SLURM_JOB_ID']
            job_id = int(job_id)

            # in interactive mode, don't make logs use the same job id
            in_slurm_interactive_mode = os.environ['SLURM_JOB_NAME'] == 'bash'
            if in_slurm_interactive_mode:
                job_id = None

        except Exception:
            job_id = None
        return job_id

    @classmethod
    def default_attributes(cls):
        init_signature = inspect.signature(Trainer)

        args = {}
        for param_name in init_signature.parameters:
            value = init_signature.parameters[param_name].default
            args[param_name] = value

        return args

    @classmethod
    def get_init_arguments_and_types(cls) -> List[Tuple[str, Tuple, Any]]:
        r"""Scans the Trainer signature and returns argument names, types and default values.

        Returns:
            List with tuples of 3 values:
            (argument name, set with argument types, argument default value).

        Examples:
            >>> args = Trainer.get_init_arguments_and_types()
            >>> import pprint
            >>> pprint.pprint(sorted(args))  # doctest: +ELLIPSIS +NORMALIZE_WHITESPACE
            [('accumulate_grad_batches',
              (<class 'int'>, typing.Dict[int, int], typing.List[list]),
              1),
             ...
             ('callbacks',
              (typing.List[pytorch_lightning.callbacks.base.Callback],
               <class 'NoneType'>),
               None),
             ('check_val_every_n_epoch', (<class 'int'>,), 1),
             ...
             ('max_epochs', (<class 'int'>,), 1000),
             ...
             ('precision', (<class 'int'>,), 32),
             ('prepare_data_per_node', (<class 'bool'>,), True),
             ('print_nan_grads', (<class 'bool'>,), False),
             ('process_position', (<class 'int'>,), 0),
             ('profiler',
              (<class 'pytorch_lightning.profiler.profilers.BaseProfiler'>,
               <class 'bool'>,
               <class 'NoneType'>),
              None),
             ...
        """
        trainer_default_params = inspect.signature(cls).parameters
        name_type_default = []
        for arg in trainer_default_params:
            arg_type = trainer_default_params[arg].annotation
            arg_default = trainer_default_params[arg].default
            try:
                arg_types = tuple(arg_type.__args__)
            except AttributeError:
                arg_types = (arg_type,)

            name_type_default.append((arg, arg_types, arg_default))

        return name_type_default

    @classmethod
    def get_deprecated_arg_names(cls) -> List:
        """Returns a list with deprecated Trainer arguments."""
        depr_arg_names = []
        for name, val in cls.__dict__.items():
            if name.startswith('DEPRECATED') and isinstance(val, (tuple, list)):
                depr_arg_names.extend(val)
        return depr_arg_names

    @classmethod
    def add_argparse_args(cls, parent_parser: ArgumentParser) -> ArgumentParser:
        r"""Extends existing argparse by default `Trainer` attributes.

        Args:
            parent_parser:
                The custom cli arguments parser, which will be extended by
                the Trainer default arguments.

        Only arguments of the allowed types (str, float, int, bool) will
        extend the `parent_parser`.

        Examples:
            >>> import argparse
            >>> import pprint
            >>> parser = argparse.ArgumentParser()
            >>> parser = Trainer.add_argparse_args(parser)
            >>> args = parser.parse_args([])
            >>> pprint.pprint(vars(args))  # doctest: +ELLIPSIS +NORMALIZE_WHITESPACE
            {...
             'check_val_every_n_epoch': 1,
             'checkpoint_callback': True,
             'default_root_dir': None,
             'deterministic': False,
             'distributed_backend': None,
             'early_stop_callback': False,
             ...
             'logger': True,
             'max_epochs': 1000,
             'max_steps': None,
             'min_epochs': 1,
             'min_steps': None,
             ...
             'profiler': None,
             'progress_bar_refresh_rate': 1,
             ...}

        """
        parser = ArgumentParser(parents=[parent_parser], add_help=False, )

        blacklist = ['kwargs']
        depr_arg_names = cls.get_deprecated_arg_names() + blacklist

        allowed_types = (str, float, int, bool)

        # TODO: get "help" from docstring :)
        for arg, arg_types, arg_default in (at for at in cls.get_init_arguments_and_types()
                                            if at[0] not in depr_arg_names):
            arg_types = [at for at in allowed_types if at in arg_types]
            if not arg_types:
                # skip argument with not supported type
                continue
            arg_kwargs = {}
            if bool in arg_types:
                arg_kwargs.update(nargs="?")
                # if the only arg type is bool
                if len(arg_types) == 1:
                    # redefine the type for ArgParser needed
                    def use_type(x):
                        return bool(parsing.str_to_bool(x))
                else:
                    # filter out the bool as we need to use more general
                    use_type = [at for at in arg_types if at is not bool][0]
            else:
                use_type = arg_types[0]

            if arg == 'gpus' or arg == 'tpu_cores':
                use_type = Trainer._allowed_type
                arg_default = Trainer._arg_default

            parser.add_argument(
                f'--{arg}',
                dest=arg,
                default=arg_default,
                type=use_type,
                help='autogenerated by pl.Trainer',
                **arg_kwargs,
            )

        return parser

    def _allowed_type(x) -> Union[int, str]:
        if ',' in x:
            return str(x)
        else:
            return int(x)

    def _arg_default(x) -> Union[int, str]:
        if ',' in x:
            return str(x)
        else:
            return int(x)

    @staticmethod
    def parse_argparser(arg_parser: Union[ArgumentParser, Namespace]) -> Namespace:
        """Parse CLI arguments, required for custom bool types."""
        args = arg_parser.parse_args() if isinstance(arg_parser, ArgumentParser) else arg_parser
        args = {k: True if v is None else v for k, v in vars(args).items()}
        return Namespace(**args)

    @classmethod
    def from_argparse_args(cls, args: Union[Namespace, ArgumentParser], **kwargs) -> 'Trainer':
        """
        Create an instance from CLI arguments.

        Args:
            args: The parser or namespace to take arguments from. Only known arguments will be
                parsed and passed to the :class:`Trainer`.
            **kwargs: Additional keyword arguments that may override ones in the parser or namespace.
                These must be valid Trainer arguments.

        Example:
            >>> parser = ArgumentParser(add_help=False)
            >>> parser = Trainer.add_argparse_args(parser)
            >>> parser.add_argument('--my_custom_arg', default='something')  # doctest: +SKIP
            >>> args = Trainer.parse_argparser(parser.parse_args(""))
            >>> trainer = Trainer.from_argparse_args(args, logger=False)
        """
        if isinstance(args, ArgumentParser):
            args = cls.parse_argparser(args)
        params = vars(args)

        # we only want to pass in valid Trainer args, the rest may be user specific
        valid_kwargs = inspect.signature(cls.__init__).parameters
        trainer_kwargs = dict((name, params[name]) for name in valid_kwargs if name in params)
        trainer_kwargs.update(**kwargs)

        return cls(**trainer_kwargs)

    @property
    def num_gpus(self) -> int:
        gpus = self.data_parallel_device_ids
        if gpus is None:
            return 0
        return len(gpus)

    @property
    def data_parallel(self) -> bool:
        return self.use_dp or self.use_ddp or self.use_ddp2

    @property
    def progress_bar_callback(self):
        return self._progress_bar_callback

    @property
    def progress_bar_dict(self) -> dict:
        """ Read-only for progress bar metrics. """
        ref_model = self.model if not self.data_parallel else self.model.module
        return dict(**ref_model.get_progress_bar_dict(), **self.progress_bar_metrics)

    # -----------------------------
    # MODEL TRAINING
    # -----------------------------
    def fit(
            self,
            model: LightningModule,
            train_dataloader: Optional[DataLoader] = None,
            val_dataloaders: Optional[Union[DataLoader, List[DataLoader]]] = None
    ):
        r"""
        Runs the full optimization routine.

        Args:
            model: Model to fit.

            train_dataloader: A Pytorch
                DataLoader with training samples. If the model has
                a predefined train_dataloader method this will be skipped.

            val_dataloaders: Either a single
                Pytorch Dataloader or a list of them, specifying validation samples.
                If the model has a predefined val_dataloaders method this will be skipped

        Example::

            # Option 1,
            # Define the train_dataloader() and val_dataloader() fxs
            # in the lightningModule
            # RECOMMENDED FOR MOST RESEARCH AND APPLICATIONS TO MAINTAIN READABILITY
            trainer = Trainer()
            model = LightningModule()
            trainer.fit(model)

            # Option 2
            # in production cases we might want to pass different datasets to the same model
            # Recommended for PRODUCTION SYSTEMS
            train, val = DataLoader(...), DataLoader(...)
            trainer = Trainer()
            model = LightningModule()
            trainer.fit(model, train_dataloader=train, val_dataloaders=val)

            # Option 1 & 2 can be mixed, for example the training set can be
            # defined as part of the model, and validation can then be feed to .fit()

        """
        # bind logger and other properties
        model.logger = self.logger
        self.copy_trainer_model_properties(model)

        # clean hparams
        if hasattr(model, 'hparams'):
            parsing.clean_namespace(model.hparams)

        # set up the passed in dataloaders (if needed)
        self._attach_dataloaders(model, train_dataloader, val_dataloaders)

        # check that model is configured correctly
        self.check_model_configuration(model)

        # callbacks
        self.on_fit_start()
        if self.is_function_implemented('on_fit_start', model):
            model.on_fit_start()

        # on multi-gpu jobs we only want to manipulate (download, etc) on node_rank=0, local_rank=0
        # or in the case where each node needs to do its own manipulation in which case just local_rank=0
        if self.can_prepare_data():
            model.prepare_data()
            self._is_data_prepared = True

        # route to appropriate start method
        # when using multi-node or DDP within a node start each module in a separate process
        if self.use_ddp2:
            if self.is_slurm_managing_tasks:
                task = int(os.environ['SLURM_LOCALID'])

            # torchelastic or general non_slurm ddp2
            elif 'WORLD_SIZE' in os.environ and ('GROUP_RANK' in os.environ or 'NODE_RANK' in os.environ):
                task = int(os.environ['LOCAL_RANK'])

            self.ddp_train(task, model)
        elif self.use_ddp:
            if self.is_slurm_managing_tasks:
                task = int(os.environ['SLURM_LOCALID'])
                self.ddp_train(task, model)

            # torchelastic or general non_slurm ddp
            elif 'WORLD_SIZE' in os.environ and ('GROUP_RANK' in os.environ or 'NODE_RANK' in os.environ):
                task = int(os.environ['LOCAL_RANK'])
                self.ddp_train(task, model)

            elif self.distributed_backend == 'ddp_cpu':
                self.set_random_port()
                self.model = model
                mp.spawn(self.ddp_train, nprocs=self.num_processes, args=(model,))

            elif self.distributed_backend == 'ddp_spawn':
                self.set_random_port()
                model.share_memory()

                # spin up peers
                mp.spawn(self.ddp_train, nprocs=self.num_processes, args=(model, ))

            elif self.distributed_backend == 'ddp':
                self.set_random_port()
                self.spawn_ddp_children(model)

        # 1 gpu or dp option triggers training using DP module
        # easier to avoid NCCL issues
        elif self.use_dp:
            self.dp_train(model)

        elif self.use_horovod:
            self.horovod_train(model)

        elif self.single_gpu:
            self.single_gpu_train(model)

        elif self.use_tpu:  # pragma: no-cover
            rank_zero_info(f'training on {self.tpu_cores} TPU cores')

            if not XLA_AVAILABLE:
                raise MisconfigurationException('No TPU devices found.')

            #  COLAB_GPU is an env var available by default in Colab environments.
            start_method = 'fork' if self.on_colab_kaggle else 'spawn'

            # track for predict
            self.model = model

            # train
            if self.tpu_id is not None:
                self.tpu_train(self.tpu_id, model)
            else:
                xmp.spawn(self.tpu_train, args=(model,), nprocs=self.tpu_cores, start_method=start_method)

            # load weights if not interrupted
            self.load_spawn_weights(model)
            self.model = model

        # ON CPU
        else:
            # run through amp wrapper
            if self.use_amp:
                raise MisconfigurationException('amp + cpu is not supported.  Please use a GPU option')

            # call setup after the ddp process has connected
            self.setup('fit')
            if self.is_function_implemented('setup', model):
                model.setup('fit')

            # CHOOSE OPTIMIZER
            # allow for lr schedulers as well
            self.optimizers, self.lr_schedulers, self.optimizer_frequencies = self.init_optimizers(model)

            self.run_pretrain_routine(model)

        # callbacks
        self.on_fit_end()

        # model hooks
        if self.is_function_implemented('on_fit_end'):
            model.on_fit_end()

        self.teardown('fit')
        if self.is_function_implemented('teardown'):
            model.teardown('fit')

        # return 1 when finished
        # used for testing or when we need to know that training succeeded
        return 1

<<<<<<< HEAD
    def __set_random_port(self):
        """
        When running DDP NOT managed by SLURM, the ports might collide
        :return:
        """
        try:
            default_port = os.environ['MASTER_PORT']
        except Exception:
            import random
            default_port = random.randint(10000, 19000)
            os.environ['MASTER_PORT'] = str(default_port)

    def _attach_dataloaders(self, model, train_dataloader=None, val_dataloaders=None, test_dataloaders=None):
=======
    def can_prepare_data(self):
        if self.prepare_data_per_node:
            return self.local_rank == 0

        else:
            return self.node_rank == 0 and self.local_rank == 0

    def __attach_dataloaders(self, model, train_dataloader=None, val_dataloaders=None, test_dataloaders=None):
>>>>>>> a7539853
        # when dataloader is passed via fit, patch the train_dataloader
        # functions to overwrite with these implementations
        if train_dataloader is not None:
            model.train_dataloader = _PatchDataLoader(train_dataloader)

        if val_dataloaders is not None:
            model.val_dataloader = _PatchDataLoader(val_dataloaders)

        if test_dataloaders is not None:
            model.test_dataloader = _PatchDataLoader(test_dataloaders)

    def run_pretrain_routine(self, model: LightningModule):
        """Sanity check a few things before starting actual training.

        Args:
            model: The model to run sanity test on.
        """
        ref_model = model
        if self.data_parallel:
            ref_model = model.module

        # give model convenience properties
        ref_model.trainer = self

        # set local properties on the model
        self.copy_trainer_model_properties(ref_model)

        # init amp. Must be done here instead of __init__ to allow ddp to work
        if NATIVE_AMP_AVALAIBLE and self.precision == 16:
            self.scaler = torch.cuda.amp.GradScaler()

        # log hyper-parameters
        if self.logger is not None:
            # save exp to get started
            self.logger.log_hyperparams(ref_model.hparams)

            self.logger.save()

        if self.use_ddp or self.use_ddp2:
            torch_distrib.barrier()

        # wait for all models to restore weights
        if self.on_tpu and XLA_AVAILABLE:
            # wait for all processes to catch up
            torch_xla.core.xla_model.rendezvous("pl.Trainer.run_pretrain_routine")

        elif self.use_horovod:
            # wait for all processes to catch up
            hvd.join()

        # register auto-resubmit when on SLURM
        self.register_slurm_signal_handlers()

        # print model summary
        if self.is_global_zero and self.weights_summary is not None and not self.testing:
            if self.weights_summary in ModelSummary.MODES:
                ref_model.summarize(mode=self.weights_summary)
            else:
                raise MisconfigurationException(
                    "weights_summary can be None, " + ", ".join(ModelSummary.MODES)
                )

        # track model now.
        # if cluster resets state, the model will update with the saved weights
        self.model = model

        # restore training and model before hpc call
        self.restore_weights(model)

        # when testing requested only run test and return
        if self.testing:
            # only load test dataloader for testing
            # self.reset_test_dataloader(ref_model)
            self.run_evaluation(test_mode=True)
            return

        # check if we should run validation during training
        self.disable_validation = not (self.is_overridden('validation_step') and self.limit_val_batches > 0) \
            and not self.fast_dev_run

        # run tiny validation (if validation defined)
        # to make sure program won't crash during val
        if not self.disable_validation and self.num_sanity_val_steps > 0:
            self.reset_val_dataloader(ref_model)

            # hook and callback
            ref_model.on_sanity_check_start()
            self.on_sanity_check_start()

            num_loaders = len(self.val_dataloaders)
            max_batches = [self.num_sanity_val_steps] * num_loaders
            eval_results = self._evaluate(model,
                                          self.val_dataloaders,
                                          max_batches,
                                          False)
            _, _, _, callback_metrics, _ = self.process_output(eval_results)
            self.callback_metrics = callback_metrics

            self.on_sanity_check_end()

        # clear cache before training
        if self.on_gpu and self.root_gpu is not None:
            # use context because of:
            # https://discuss.pytorch.org/t/out-of-memory-when-i-use-torch-cuda-empty-cache/57898
            with torch.cuda.device(f'cuda:{self.root_gpu}'):
                torch.cuda.empty_cache()

        # CORE TRAINING LOOP
        self.train()

    def test(
            self,
            model: Optional[LightningModule] = None,
            test_dataloaders: Optional[Union[DataLoader, List[DataLoader]]] = None,
            ckpt_path: Optional[str] = 'best'
    ):
        r"""

        Separates from fit to make sure you never run on your test set until you want to.

        Args:
            model: The model to test.

            test_dataloaders: Either a single
                Pytorch Dataloader or a list of them, specifying validation samples.

            ckpt_path: Either ``best`` or path to the checkpoint you wish to test.
                If ``None``, use the weights from the last epoch to test. Default to ``best``.

        Example::

            # Option 1
            # run test with the best checkpoint from ``ModelCheckpoint`` after fitting.
            test = DataLoader(...)
            trainer = Trainer()
            model = LightningModule()

            trainer.fit(model)
            trainer.test(test_dataloaders=test)

            # Option 2
            # run test with the specified checkpoint after fitting
            test = DataLoader(...)
            trainer = Trainer()
            model = LightningModule()

            trainer.fit(model)
            trainer.test(test_dataloaders=test, ckpt_path='path/to/checkpoint.ckpt')

            # Option 3
            # run test with the weights from the end of training after fitting
            test = DataLoader(...)
            trainer = Trainer()
            model = LightningModule()

            trainer.fit(model)
            trainer.test(test_dataloaders=test, ckpt_path=None)

            # Option 4
            # run test from a loaded model. ``ckpt_path`` is ignored in this case.
            test = DataLoader(...)
            model = LightningModule.load_from_checkpoint('path/to/checkpoint.ckpt')
            trainer = Trainer()
            trainer.test(model, test_dataloaders=test)
        """
        self.setup('test')
        model_ref = self.model if model is None else model
        if self.is_function_implemented('setup', model_ref):
            model_ref.setup('test')

        self.barrier('test_setup')

        if model is None and ckpt_path == 'best' and self.checkpoint_callback.save_top_k <= 0:
            raise MisconfigurationException(
                'ckpt_path is "best", but ModelCheckpoint is not configured to save the best model.')

        # if model is not given (None), ckpt_path is given,
        # load the given checkpoint for testing
        if model is None and ckpt_path is not None:
            # ckpt_path is 'best' so load the best model
            if ckpt_path == 'best':
                ckpt_path = self.checkpoint_callback.best_model_path
            model = self.get_model().load_from_checkpoint(ckpt_path)

        self.testing = True

        if test_dataloaders is not None:
            if model:
                self._attach_dataloaders(model, test_dataloaders=test_dataloaders)
            else:
                self._attach_dataloaders(self.model, test_dataloaders=test_dataloaders)

        if model is not None:
            self.model = model
            self.fit(model)

        # on tpu, .spawn means we don't have a trained model
        # TODO: remove TPU spawn
        elif self.use_tpu:  # pragma: no-cover
            # attempt to load weights from a spawn
            path = os.path.join(self.default_root_dir, '__temp_weight_ddp_end.ckpt')
            test_model = self.model
            if os.path.exists(path):
                test_model = self.load_spawn_weights(self.model)

            self.fit(test_model)
        else:
            self.run_evaluation(test_mode=True)

        self.testing = False

        self.teardown('test')
        if self.is_function_implemented('teardown'):
            model_ref = self.get_model()
            model_ref.teardown('test')

    def check_model_configuration(self, model: LightningModule):
        r"""
        Checks that the model is configured correctly before training or testing is started.

        Args:
            model: The model to check the configuration.

        """
        # Check training_step, train_dataloader, configure_optimizer methods
        if not self.testing:
            if not self.is_overridden('training_step', model):
                raise MisconfigurationException(
                    'No `training_step()` method defined. Lightning `Trainer` expects as minimum a'
                    ' `training_step()`, `training_dataloader()` and `configure_optimizers()` to be defined.')

            if not self.is_overridden('train_dataloader', model):
                raise MisconfigurationException(
                    'No `train_dataloader()` method defined. Lightning `Trainer` expects as minimum a'
                    ' `training_step()`, `training_dataloader()` and `configure_optimizers()` to be defined.')

            if not self.is_overridden('configure_optimizers', model):
                raise MisconfigurationException(
                    'No `configure_optimizers()` method defined. Lightning `Trainer` expects as minimum a'
                    ' `training_step()`, `training_dataloader()` and `configure_optimizers()` to be defined.')

            # Check val_dataloader, validation_step and validation_epoch_end
            if self.is_overridden('val_dataloader', model):
                if not self.is_overridden('validation_step', model):
                    raise MisconfigurationException('You have passed in a `val_dataloader()`'
                                                    ' but have not defined `validation_step()`.')
                else:
                    if not self.is_overridden('validation_epoch_end', model):
                        rank_zero_warn(
                            'You have defined a `val_dataloader()` and have defined a `validation_step()`,'
                            ' you may also want to define `validation_epoch_end()` for accumulating stats.',
                            RuntimeWarning
                        )
            else:
                if self.is_overridden('validation_step', model):
                    raise MisconfigurationException('You have defined `validation_step()`,'
                                                    ' but have not passed in a `val_dataloader()`.')

        # Check test_dataloader, test_step and test_epoch_end
        if self.is_overridden('test_dataloader', model):
            if not self.is_overridden('test_step', model):
                raise MisconfigurationException('You have passed in a `test_dataloader()`'
                                                ' but have not defined `test_step()`.')
            else:
                if not self.is_overridden('test_epoch_end', model):
                    rank_zero_warn(
                        'You have defined a `test_dataloader()` and have defined a `test_step()`, you may also want to'
                        ' define `test_epoch_end()` for accumulating stats.', RuntimeWarning
                    )
        else:
            if self.testing and self.is_overridden('test_step', model):
                raise MisconfigurationException('You have defined `test_step()` but did not'
                                                ' implement `test_dataloader` nor passed in `.test(test_dataloader)`.')

    def barrier(self, name):
        if self.use_ddp or self.use_ddp2:
            torch_distrib.barrier()

        if self.on_tpu and XLA_AVAILABLE:
            # wait for all processes to catch up
            torch_xla.core.xla_model.rendezvous(f'pl.Trainer.{name}')


class _PatchDataLoader(object):
    r"""
    Callable object for patching dataloaders passed into trainer.fit().
    Use this class to override model.*_dataloader() and be pickle-compatible.

    Args:
        dataloader: Dataloader object to return when called.

    """
    def __init__(self, dataloader: Union[List[DataLoader], DataLoader]):
        self.dataloader = dataloader

        # cannot pickle __code__ so cannot verify if PatchDataloader
        # exists which shows dataloader methods have been overwritten.
        # so, we hack it by using the string representation
        self.patch_loader_code = str(self.__call__.__code__)

    def __call__(self) -> Union[List[DataLoader], DataLoader]:
        return self.dataloader


def _determine_limit_batches(batches: Union[int, float]) -> Union[int, float]:
    if 0 <= batches <= 1:
        return batches
    elif batches > 1 and batches % 1.0 == 0:
        return int(batches)
    else:
        raise MisconfigurationException(
            f'You have passed invalid value {batches}, it has to be in (0, 1) or nature number.'
        )<|MERGE_RESOLUTION|>--- conflicted
+++ resolved
@@ -71,77 +71,13 @@
     TrainerEvaluationLoopMixin,
     TrainerTrainLoopMixin,
     TrainerCallbackConfigMixin,
-<<<<<<< HEAD
-    TrainerCallbackHookMixin,
-    TrainerDeprecatedAPITillVer0_8,
-=======
     TrainerLRFinderMixin,
->>>>>>> a7539853
     TrainerDeprecatedAPITillVer0_9,
     TrainerDeprecatedAPITillVer0_10,
 ):
     DEPRECATED_IN_0_9 = ('use_amp', 'show_progress_bar', 'training_tqdm_dict', 'num_tpu_cores')
 
     def __init__(
-<<<<<<< HEAD
-            self,
-            logger: Union[LightningLoggerBase, Iterable[LightningLoggerBase], bool] = True,
-            checkpoint_callback: Union[ModelCheckpoint, bool] = True,
-            early_stop_callback: Optional[Union[EarlyStopping, bool]] = False,
-            callbacks: Optional[List[Callback]] = None,
-            default_root_dir: Optional[str] = None,
-            gradient_clip_val: float = 0,
-            process_position: int = 0,
-            num_nodes: int = 1,
-            num_processes: int = 1,
-            gpus: Optional[Union[List[int], str, int]] = None,
-            auto_select_gpus: bool = False,
-            tpu_cores: Optional[Union[List[int], int]] = None,
-            log_gpu_memory: Optional[str] = None,
-            progress_bar_refresh_rate: int = 1,
-            overfit_pct: float = 0.0,
-            track_grad_norm: Union[int, float, str] = -1,
-            check_val_every_n_epoch: int = 1,
-            fast_dev_run: bool = False,
-            accumulate_grad_batches: Union[int, Dict[int, int], List[list]] = 1,
-            max_epochs: int = 1000,
-            min_epochs: int = 1,
-            max_steps: Optional[int] = None,
-            min_steps: Optional[int] = None,
-            train_percent_check: float = 1.0,
-            val_percent_check: float = 1.0,
-            test_percent_check: float = 1.0,
-            val_check_interval: float = 1.0,
-            log_save_interval: int = 100,
-            row_log_interval: int = 10,
-            add_row_log_interval=None,  # backward compatible, todo: remove in v0.8.0
-            distributed_backend: Optional[str] = None,
-            precision: int = 32,
-            print_nan_grads: bool = False,  # backward compatible, todo: remove in v0.9.0
-            weights_summary: Optional[str] = 'top',
-            weights_save_path: Optional[str] = None,
-            num_sanity_val_steps: int = 2,
-            truncated_bptt_steps: Optional[int] = None,
-            resume_from_checkpoint: Optional[str] = None,
-            profiler: Optional[Union[BaseProfiler, bool]] = None,
-            benchmark: bool = False,
-            deterministic: bool = False,
-            reload_dataloaders_every_epoch: bool = False,
-            replace_sampler_ddp: bool = True,
-            terminate_on_nan: bool = False,
-            auto_lr_find: Optional[Union[bool, str]] = None,  # backward comp todo: remove in v0.9.0
-            auto_scale_batch_size: Optional[Union[str, bool]] = None,  # backward comp. todo: remove in v0.9.0
-            num_tpu_cores: Optional[int] = None,  # backward compatible, todo: remove in v0.9.0
-            amp_level: str = 'O1',  # backward compatible, todo: remove in v0.8.0
-            default_save_path=None,  # backward compatible, todo: remove in v0.8.0
-            gradient_clip=None,  # backward compatible, todo: remove in v0.8.0
-            nb_gpu_nodes=None,  # backward compatible, todo: remove in v0.8.0
-            max_nb_epochs=None,  # backward compatible, todo: remove in v0.8.0
-            min_nb_epochs=None,  # backward compatible, todo: remove in v0.8.0
-            use_amp=None,  # backward compatible, todo: remove in v0.9.0
-            show_progress_bar=None,  # backward compatible, todo: remove in v0.9.0
-            nb_sanity_val_steps=None,  # backward compatible, todo: remove in v0.8.0
-=======
         self,
         logger: Union[LightningLoggerBase, Iterable[LightningLoggerBase], bool] = True,
         checkpoint_callback: Union[ModelCheckpoint, bool] = True,
@@ -197,7 +133,8 @@
         test_percent_check: float = None,  # backward compatible, todo: remove in v0.10.0
         train_percent_check: float = None,  # backward compatible, todo: remove in v0.10.0
         overfit_pct: float = None  # backward compatible, todo: remove in v1.0.0
->>>>>>> a7539853
+            auto_lr_find: Optional[Union[bool, str]] = None,  # backward comp todo: remove in v0.9.0
+            auto_scale_batch_size: Optional[Union[str, bool]] = None,  # backward comp. todo: remove in v0.9.0
     ):
         r"""
 
@@ -369,22 +306,14 @@
             terminate_on_nan: If set to True, will terminate training (by raising a `ValueError`) at the
                 end of each training batch, if any of the parameters or the loss are NaN or +/-inf.
 
-<<<<<<< HEAD
             auto_scale_batch_size:
                 .. warning:: .. deprecated:: 0.8.0
 
                     Has no effect. Please use tuner class instead.
                     Will remove 0.9.0.
-=======
-            auto_scale_batch_size: If set to True, will `initially` run a batch size
-                finder trying to find the largest batch size that fits into memory.
-                The result will be stored in self.batch_size in the LightningModule.
-                Additionally, can be set to either `power` that estimates the batch size through
-                a power search or `binsearch` that estimates the batch size through a binary search.
 
             prepare_data_per_node: If True, each LOCAL_RANK=0 will call prepare data.
                 Otherwise only NODE_RANK=0, LOCAL_RANK=0 will prepare data
->>>>>>> a7539853
         """
         super().__init__()
 
@@ -1052,21 +981,6 @@
         # used for testing or when we need to know that training succeeded
         return 1
 
-<<<<<<< HEAD
-    def __set_random_port(self):
-        """
-        When running DDP NOT managed by SLURM, the ports might collide
-        :return:
-        """
-        try:
-            default_port = os.environ['MASTER_PORT']
-        except Exception:
-            import random
-            default_port = random.randint(10000, 19000)
-            os.environ['MASTER_PORT'] = str(default_port)
-
-    def _attach_dataloaders(self, model, train_dataloader=None, val_dataloaders=None, test_dataloaders=None):
-=======
     def can_prepare_data(self):
         if self.prepare_data_per_node:
             return self.local_rank == 0
@@ -1074,8 +988,7 @@
         else:
             return self.node_rank == 0 and self.local_rank == 0
 
-    def __attach_dataloaders(self, model, train_dataloader=None, val_dataloaders=None, test_dataloaders=None):
->>>>>>> a7539853
+    def _attach_dataloaders(self, model, train_dataloader=None, val_dataloaders=None, test_dataloaders=None):
         # when dataloader is passed via fit, patch the train_dataloader
         # functions to overwrite with these implementations
         if train_dataloader is not None:
