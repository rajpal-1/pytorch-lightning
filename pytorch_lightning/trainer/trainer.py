--- conflicted
+++ resolved
@@ -49,12 +49,7 @@
 from pytorch_lightning.trainer.training_io import TrainerIOMixin
 from pytorch_lightning.trainer.training_loop import TrainerTrainLoopMixin
 from pytorch_lightning.trainer.training_tricks import TrainerTrainingTricksMixin
-<<<<<<< HEAD
-from pytorch_lightning.utilities import parsing, rank_zero_info, rank_zero_only, rank_zero_warn, \
-    is_native_amp_available
-=======
 from pytorch_lightning.utilities import parsing, rank_zero_info, rank_zero_only, rank_zero_warn, AMPType
->>>>>>> a6e7aa77
 from pytorch_lightning.utilities.debugging import InternalDebugger
 from pytorch_lightning.utilities.exceptions import MisconfigurationException
 
@@ -64,14 +59,6 @@
 )
 
 try:
-<<<<<<< HEAD
-=======
-    from apex import amp
-except ImportError:
-    amp = None
-
-try:
->>>>>>> a6e7aa77
     import torch_xla
     import torch_xla.core.xla_model as xm
     import torch_xla.distributed.xla_multiprocessing as xmp
@@ -1136,11 +1123,7 @@
         self.copy_trainer_model_properties(ref_model)
 
         # init amp. Must be done here instead of __init__ to allow ddp to work
-<<<<<<< HEAD
-        if is_native_amp_available() and self.precision == 16 and not self.use_tpu:
-=======
         if self.amp_type == AMPType.NATIVE and self.precision == 16 and not self.use_tpu:
->>>>>>> a6e7aa77
             self.scaler = torch.cuda.amp.GradScaler()
 
         # log hyper-parameters
