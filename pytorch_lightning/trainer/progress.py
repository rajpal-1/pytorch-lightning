# Copyright The PyTorch Lightning team.
#
# Licensed under the Apache License, Version 2.0 (the "License");
# you may not use this file except in compliance with the License.
# You may obtain a copy of the License at
#
#     http://www.apache.org/licenses/LICENSE-2.0
#
# Unless required by applicable law or agreed to in writing, software
# distributed under the License is distributed on an "AS IS" BASIS,
# WITHOUT WARRANTIES OR CONDITIONS OF ANY KIND, either express or implied.
# See the License for the specific language governing permissions and
# limitations under the License.
<<<<<<< HEAD
import dataclasses
from dataclasses import dataclass, field
from functools import partial
=======
from dataclasses import asdict, dataclass, field
>>>>>>> 571a810a
from typing import Optional


@dataclass
class _DataclassStateDictMixin:

    def __getstate__(self) -> dict:
        return asdict(self)

    def __setstate__(self, state: dict) -> None:
        self.__dict__.update(state)

    def state_dict(self) -> dict:
        return self.__getstate__()

    @classmethod
    def from_state_dict(cls, state_dict: dict) -> "_DataclassStateDictMixin":
        obj = cls()
        obj.__setstate__(state_dict)
        return obj


@dataclass
class Tracker(_DataclassStateDictMixin):
    """
    Track an event's progress.

    Args:
        ready: Intended to track the number of events ready to start.
        started: Intended to be incremented after the event is started (e.g. after ``on_*_start`` runs).
        processed: Intended to be incremented after the event is processed.
        completed: Intended to be incremented after the event completes (e.g. after ``on_*_end`` runs).

    Attributes set to ``None`` are treated as unused and are restricted.
    """
<<<<<<< HEAD
    ready: Optional[int] = field(default_factory=int)
    started: Optional[int] = field(default_factory=int)
    processed: Optional[int] = field(default_factory=int)
    completed: Optional[int] = field(default_factory=int)
=======

    ready: Optional[int] = 0
    started: Optional[int] = 0
    processed: Optional[int] = 0
    completed: Optional[int] = 0
>>>>>>> 571a810a

    def reset(self) -> None:
        if self.ready is not None:
            self.ready = 0
        if self.started is not None:
            self.started = 0
        if self.processed is not None:
            self.processed = 0
        if self.completed is not None:
            self.completed = 0

    def __setattr__(self, key: str, value: int) -> None:
        if getattr(self, key, 0) is None:
            raise AttributeError(f"The '{key}' attribute is meant to be unused")
        return super().__setattr__(key, value)

    def __repr__(self):
        # hide `None` fields
        args = [f"{k}={v}" for k, v in self.__dict__.items() if v is not None]
        return f"{self.__class__.__name__}({', '.join(args)})"

    def state_dict(self):
        return dataclasses.asdict(self)

    @classmethod
    def load_state_dict(cls, state_dict):
        tracker = cls(**state_dict)
        return tracker

    def reset_on_restart(self):
        if self.ready is not None:
            self.ready = self.completed

        if self.started is not None:
            self.started = self.completed

        if self.processed is not None:
            self.processed = self.completed


@dataclass
class Progress(_DataclassStateDictMixin):
    """
    Track aggregated and current progress.

    Args:
        total: Intended to track the total progress of an event
        current: Intended to track the current progress of an event
    """

    total: Tracker = field(default_factory=Tracker)
    current: Tracker = field(default_factory=Tracker)

    def increment_ready(self) -> None:
        if self.total.ready is None or self.current.ready is None:
            return
        self.total.ready += 1
        self.current.ready += 1

    def increment_started(self) -> None:
        if self.total.started is None or self.current.started is None:
            return
        self.total.started += 1
        self.current.started += 1

    def increment_processed(self) -> None:
        if self.total.processed is None or self.current.processed is None:
            return
        self.total.processed += 1
        self.current.processed += 1

    def increment_completed(self) -> None:
        if self.total.completed is None or self.current.completed is None:
            return
        self.total.completed += 1
        self.current.completed += 1

    @classmethod
    def from_defaults(cls, **kwargs: Optional[int]) -> "Progress":
        return cls(total=Tracker(**kwargs), current=Tracker(**kwargs))

<<<<<<< HEAD
    def state_dict(self):
        return dataclasses.asdict(self)

    @classmethod
    def load_state_dict(cls, state_dict):
        return cls(
            total=Tracker.load_state_dict(state_dict["total"]),
            current=Tracker.load_state_dict(state_dict["current"]),
        )

=======
    def __setstate__(self, state: dict) -> None:
        self.total.__setstate__(state["total"])
        self.current.__setstate__(state["current"])
>>>>>>> 571a810a


class BatchProgress(Progress):
    """
    Tracks the batch progress

    Args:
        total: Tracks the total epoch progress
        current: Tracks the current epoch progress
    """
<<<<<<< HEAD
    Track loop progress during execution.
=======


@dataclass
class EpochProgress(Progress):
    """
    Tracks the epoch progress
>>>>>>> 571a810a
    These counters are local to a trainer rank. By default, they are not globally synced across all ranks.

    Args:
        total: Tracks the total epoch progress
        current: Tracks the current epoch progress
        batch: Tracks batch progress.
    """

    batch: BatchProgress = field(default_factory=BatchProgress)

    def reset_on_epoch(self) -> None:
        self.batch.current.reset()

    def __setstate__(self, state: dict) -> None:
        super().__setstate__(state)
        self.batch.__setstate__(state["batch"])

    def state_dict(self):
        return dataclasses.asdict(self)

    @classmethod
    def load_state_dict(cls, state_dict):
        return cls(
            epoch=Progress.load_state_dict(state_dict["epoch"]),
            batch=Progress.load_state_dict(state_dict["batch"]),
        )


@dataclass
class ValLoopProgress(LoopProgress):
    """
    Track loop progress during execution.
    These counters are local to a trainer rank. By default, they are not globally synced across all ranks.

    Args:
        epoch: Tracks epochs progress.
        batch: Tracks batch progress.
        dataloader_idx: Tracks current dataloader index.
    """
    dataloader_idx: int = field(default_factory=int)

    @classmethod
    def load_state_dict(cls, state_dict):
        epoch = Progress.load_state_dict(state_dict.pop("epoch"))
        batch = Progress.load_state_dict(state_dict.pop("batch"))
        return cls(
            epoch=epoch,
            batch=batch,
            **state_dict,
        )


@dataclass
class OptimizerProgress(_DataclassStateDictMixin):
    """
    Track optimizer progress.

    Args:
        step: Tracks ``optimizer.step`` calls.
        zero_grad: Tracks ``optimizer.zero_grad`` calls.
    """

    step: Progress = field(default_factory=lambda: Progress.from_defaults(processed=None))
    zero_grad: Progress = field(default_factory=lambda: Progress.from_defaults(processed=None))

    def reset_on_epoch(self) -> None:
        self.step.current.reset()
        self.zero_grad.current.reset()

    def __setstate__(self, state: dict) -> None:
        self.step.__setstate__(state["step"])
        self.zero_grad.__setstate__(state["zero_grad"])


@dataclass
class OptimizationProgress(_DataclassStateDictMixin):
    """
    Track optimization progress.

    Args:
        optimizer: Tracks optimizer progress.
        scheduler: Tracks scheduler progress.
    """
<<<<<<< HEAD
    optimizer: Progress = field(
        default_factory=partial(Progress.from_defaults, ready=0, started=0, processed=None, completed=0)
    )
    scheduler: Progress = field(
        default_factory=partial(Progress.from_defaults, ready=0, started=None, processed=None, completed=0)
    )
    zero_grad: Progress = field(
        default_factory=partial(Progress.from_defaults, ready=0, started=0, processed=None, completed=0)
    )
=======

    # TODO: support for multiple optimizers
    optimizer: OptimizerProgress = field(default_factory=OptimizerProgress)
    scheduler: Progress = field(default_factory=lambda: Progress.from_defaults(started=None, processed=None))
>>>>>>> 571a810a

    @property
    def optimizer_steps(self) -> int:
        return self.optimizer.step.total.completed

    @property
    def scheduler_steps(self) -> int:
        return self.scheduler.total.completed

    def reset_on_epoch(self) -> None:
<<<<<<< HEAD
        self.optimizer.current.reset()
        self.scheduler.current.reset()
        self.zero_grad.current.reset()

    def state_dict(self):
        return dataclasses.asdict(self)

    @classmethod
    def load_state_dict(cls, state_dict):
        return cls(
            optimizer=Progress.load_state_dict(state_dict["optimizer"]),
            scheduler=Progress.load_state_dict(state_dict["scheduler"]),
            zero_grad=Progress.load_state_dict(state_dict["zero_grad"]),
        )
=======
        self.optimizer.reset_on_epoch()
        self.scheduler.current.reset()

    def __setstate__(self, state: dict) -> None:
        self.optimizer.__setstate__(state["optimizer"])
        self.scheduler.__setstate__(state["scheduler"])
>>>>>>> 571a810a


@dataclass
class EpochLoopProgress(_DataclassStateDictMixin):
    """
    Tracks epoch loop progress.
    These counters are local to a trainer rank. By default, they are not globally synced across all ranks.

    Args:
        epoch: Tracks epochs progress.
    """

<<<<<<< HEAD
    def state_dict(self):
        return dataclasses.asdict(self)

    @classmethod
    def load_state_dict(cls, state_dict):
        return cls(
            total=Tracker.load_state_dict(state_dict["total"]),
            current=Tracker.load_state_dict(state_dict["current"]),
            optimization=OptimizationProgress.load_state_dict(state_dict["optimization"]),
        )


@dataclass
class TrainBatchLoopProgress(Progress):
    """
    Extends ``Progress`` with optimization specific attributes

    Args:
        optimizer_idx: Tracks current batch optimizer_idx
    """
    optimizer_idx: Optional[int] = field(default_factory=int)
    should_check_val: Optional[bool] = field(default_factory=bool)

    def state_dict(self):
        return dataclasses.asdict(self)

    @classmethod
    def load_state_dict(cls, state_dict):
        total = Tracker.load_state_dict(state_dict.pop("total"))
        current = Tracker.load_state_dict(state_dict.pop("current"))
        return cls(
            total=total,
            current=current,
            **state_dict,
        )


@dataclass
class TrainingLoopProgress(LoopProgress):

    epoch: TrainingProgress = field(default_factory=TrainingProgress)
    batch: TrainBatchLoopProgress = field(default_factory=TrainBatchLoopProgress)

    def reset_on_epoch(self) -> None:
        # override to avoid resetting `epoch.current`
        self.batch.current.reset()
        self.epoch.optimization.reset_on_epoch()
=======
    epoch: EpochProgress = field(default_factory=EpochProgress)

    def increment_epoch_completed(self) -> None:
        self.epoch.increment_completed()
        self.reset_on_epoch()

    def reset_on_epoch(self) -> None:
        self.epoch.reset_on_epoch()
        self.epoch.current.reset()

    def __setstate__(self, state: dict) -> None:
        self.epoch.__setstate__(state["epoch"])
>>>>>>> 571a810a

    def state_dict(self):
        return dataclasses.asdict(self)

<<<<<<< HEAD
    @classmethod
    def load_state_dict(cls, state_dict):
        return cls(
            epoch=TrainingProgress.load_state_dict(state_dict["epoch"]),
            batch=TrainBatchLoopProgress.load_state_dict(state_dict["batch"]),
        )


@dataclass
class FitLoopProgress:
    train: TrainingLoopProgress = field(default_factory=TrainingLoopProgress)
    val: ValLoopProgress = field(default_factory=ValLoopProgress)

    def state_dict(self):
        return dataclasses.asdict(self)

    @classmethod
    def load_state_dict(cls, state_dict):
        return cls(
            train=TrainingLoopProgress.load_state_dict(state_dict["train"]),
            val=ValLoopProgress.load_state_dict(state_dict["val"])
        )
=======
@dataclass
class TrainingEpochProgress(EpochProgress):
    """
    Extends ``EpochProgress`` with training specific attributes

    Args:
        total: Tracks the total epoch progress.
        current: Tracks the current epoch progress.
        batch: Tracks batch progress.
        optim: Tracks optimization progress.
        val: Tracks validation_loop progress.
    """

    optim: OptimizationProgress = field(default_factory=OptimizationProgress)
    val: EpochLoopProgress = field(default_factory=EpochLoopProgress)

    def __setstate__(self, state: dict) -> None:
        super().__setstate__(state)
        self.optim.__setstate__(state["optim"])
        self.val.__setstate__(state["val"])


@dataclass
class FitLoopProgress(EpochLoopProgress):
    """
    Extends ``EpochLoopProgress`` with fit specific attributes

    Args:
        epoch: Tracks epochs progress.
    """

    epoch: TrainingEpochProgress = field(default_factory=TrainingEpochProgress)

    def reset_on_epoch(self) -> None:
        # do not reset `epoch.current` as it should track the number of epochs this `fit` call
        self.epoch.reset_on_epoch()
        self.epoch.optim.reset_on_epoch()
>>>>>>> 571a810a
<|MERGE_RESOLUTION|>--- conflicted
+++ resolved
@@ -11,13 +11,7 @@
 # WITHOUT WARRANTIES OR CONDITIONS OF ANY KIND, either express or implied.
 # See the License for the specific language governing permissions and
 # limitations under the License.
-<<<<<<< HEAD
-import dataclasses
-from dataclasses import dataclass, field
-from functools import partial
-=======
 from dataclasses import asdict, dataclass, field
->>>>>>> 571a810a
 from typing import Optional
 
 
@@ -53,18 +47,11 @@
 
     Attributes set to ``None`` are treated as unused and are restricted.
     """
-<<<<<<< HEAD
-    ready: Optional[int] = field(default_factory=int)
-    started: Optional[int] = field(default_factory=int)
-    processed: Optional[int] = field(default_factory=int)
-    completed: Optional[int] = field(default_factory=int)
-=======
 
     ready: Optional[int] = 0
     started: Optional[int] = 0
     processed: Optional[int] = 0
     completed: Optional[int] = 0
->>>>>>> 571a810a
 
     def reset(self) -> None:
         if self.ready is not None:
@@ -76,6 +63,16 @@
         if self.completed is not None:
             self.completed = 0
 
+    def reset_on_restart(self):
+        if self.ready is not None:
+            self.ready = self.completed
+
+        if self.started is not None:
+            self.started = self.completed
+
+        if self.processed is not None:
+            self.processed = self.completed
+
     def __setattr__(self, key: str, value: int) -> None:
         if getattr(self, key, 0) is None:
             raise AttributeError(f"The '{key}' attribute is meant to be unused")
@@ -86,24 +83,6 @@
         args = [f"{k}={v}" for k, v in self.__dict__.items() if v is not None]
         return f"{self.__class__.__name__}({', '.join(args)})"
 
-    def state_dict(self):
-        return dataclasses.asdict(self)
-
-    @classmethod
-    def load_state_dict(cls, state_dict):
-        tracker = cls(**state_dict)
-        return tracker
-
-    def reset_on_restart(self):
-        if self.ready is not None:
-            self.ready = self.completed
-
-        if self.started is not None:
-            self.started = self.completed
-
-        if self.processed is not None:
-            self.processed = self.completed
-
 
 @dataclass
 class Progress(_DataclassStateDictMixin):
@@ -146,22 +125,9 @@
     def from_defaults(cls, **kwargs: Optional[int]) -> "Progress":
         return cls(total=Tracker(**kwargs), current=Tracker(**kwargs))
 
-<<<<<<< HEAD
-    def state_dict(self):
-        return dataclasses.asdict(self)
-
-    @classmethod
-    def load_state_dict(cls, state_dict):
-        return cls(
-            total=Tracker.load_state_dict(state_dict["total"]),
-            current=Tracker.load_state_dict(state_dict["current"]),
-        )
-
-=======
     def __setstate__(self, state: dict) -> None:
         self.total.__setstate__(state["total"])
         self.current.__setstate__(state["current"])
->>>>>>> 571a810a
 
 
 class BatchProgress(Progress):
@@ -172,16 +138,13 @@
         total: Tracks the total epoch progress
         current: Tracks the current epoch progress
     """
-<<<<<<< HEAD
-    Track loop progress during execution.
-=======
+    should_check_val: bool = False
 
 
 @dataclass
 class EpochProgress(Progress):
     """
     Tracks the epoch progress
->>>>>>> 571a810a
     These counters are local to a trainer rank. By default, they are not globally synced across all ranks.
 
     Args:
@@ -199,40 +162,6 @@
         super().__setstate__(state)
         self.batch.__setstate__(state["batch"])
 
-    def state_dict(self):
-        return dataclasses.asdict(self)
-
-    @classmethod
-    def load_state_dict(cls, state_dict):
-        return cls(
-            epoch=Progress.load_state_dict(state_dict["epoch"]),
-            batch=Progress.load_state_dict(state_dict["batch"]),
-        )
-
-
-@dataclass
-class ValLoopProgress(LoopProgress):
-    """
-    Track loop progress during execution.
-    These counters are local to a trainer rank. By default, they are not globally synced across all ranks.
-
-    Args:
-        epoch: Tracks epochs progress.
-        batch: Tracks batch progress.
-        dataloader_idx: Tracks current dataloader index.
-    """
-    dataloader_idx: int = field(default_factory=int)
-
-    @classmethod
-    def load_state_dict(cls, state_dict):
-        epoch = Progress.load_state_dict(state_dict.pop("epoch"))
-        batch = Progress.load_state_dict(state_dict.pop("batch"))
-        return cls(
-            epoch=epoch,
-            batch=batch,
-            **state_dict,
-        )
-
 
 @dataclass
 class OptimizerProgress(_DataclassStateDictMixin):
@@ -265,22 +194,11 @@
         optimizer: Tracks optimizer progress.
         scheduler: Tracks scheduler progress.
     """
-<<<<<<< HEAD
-    optimizer: Progress = field(
-        default_factory=partial(Progress.from_defaults, ready=0, started=0, processed=None, completed=0)
-    )
-    scheduler: Progress = field(
-        default_factory=partial(Progress.from_defaults, ready=0, started=None, processed=None, completed=0)
-    )
-    zero_grad: Progress = field(
-        default_factory=partial(Progress.from_defaults, ready=0, started=0, processed=None, completed=0)
-    )
-=======
 
     # TODO: support for multiple optimizers
+    optimizer_idx: int = 0
     optimizer: OptimizerProgress = field(default_factory=OptimizerProgress)
     scheduler: Progress = field(default_factory=lambda: Progress.from_defaults(started=None, processed=None))
->>>>>>> 571a810a
 
     @property
     def optimizer_steps(self) -> int:
@@ -291,29 +209,12 @@
         return self.scheduler.total.completed
 
     def reset_on_epoch(self) -> None:
-<<<<<<< HEAD
-        self.optimizer.current.reset()
-        self.scheduler.current.reset()
-        self.zero_grad.current.reset()
-
-    def state_dict(self):
-        return dataclasses.asdict(self)
-
-    @classmethod
-    def load_state_dict(cls, state_dict):
-        return cls(
-            optimizer=Progress.load_state_dict(state_dict["optimizer"]),
-            scheduler=Progress.load_state_dict(state_dict["scheduler"]),
-            zero_grad=Progress.load_state_dict(state_dict["zero_grad"]),
-        )
-=======
         self.optimizer.reset_on_epoch()
         self.scheduler.current.reset()
 
     def __setstate__(self, state: dict) -> None:
         self.optimizer.__setstate__(state["optimizer"])
         self.scheduler.__setstate__(state["scheduler"])
->>>>>>> 571a810a
 
 
 @dataclass
@@ -325,56 +226,7 @@
     Args:
         epoch: Tracks epochs progress.
     """
-
-<<<<<<< HEAD
-    def state_dict(self):
-        return dataclasses.asdict(self)
-
-    @classmethod
-    def load_state_dict(cls, state_dict):
-        return cls(
-            total=Tracker.load_state_dict(state_dict["total"]),
-            current=Tracker.load_state_dict(state_dict["current"]),
-            optimization=OptimizationProgress.load_state_dict(state_dict["optimization"]),
-        )
-
-
-@dataclass
-class TrainBatchLoopProgress(Progress):
-    """
-    Extends ``Progress`` with optimization specific attributes
-
-    Args:
-        optimizer_idx: Tracks current batch optimizer_idx
-    """
-    optimizer_idx: Optional[int] = field(default_factory=int)
-    should_check_val: Optional[bool] = field(default_factory=bool)
-
-    def state_dict(self):
-        return dataclasses.asdict(self)
-
-    @classmethod
-    def load_state_dict(cls, state_dict):
-        total = Tracker.load_state_dict(state_dict.pop("total"))
-        current = Tracker.load_state_dict(state_dict.pop("current"))
-        return cls(
-            total=total,
-            current=current,
-            **state_dict,
-        )
-
-
-@dataclass
-class TrainingLoopProgress(LoopProgress):
-
-    epoch: TrainingProgress = field(default_factory=TrainingProgress)
-    batch: TrainBatchLoopProgress = field(default_factory=TrainBatchLoopProgress)
-
-    def reset_on_epoch(self) -> None:
-        # override to avoid resetting `epoch.current`
-        self.batch.current.reset()
-        self.epoch.optimization.reset_on_epoch()
-=======
+    dataloader_idx: int = 0
     epoch: EpochProgress = field(default_factory=EpochProgress)
 
     def increment_epoch_completed(self) -> None:
@@ -387,35 +239,8 @@
 
     def __setstate__(self, state: dict) -> None:
         self.epoch.__setstate__(state["epoch"])
->>>>>>> 571a810a
-
-    def state_dict(self):
-        return dataclasses.asdict(self)
-
-<<<<<<< HEAD
-    @classmethod
-    def load_state_dict(cls, state_dict):
-        return cls(
-            epoch=TrainingProgress.load_state_dict(state_dict["epoch"]),
-            batch=TrainBatchLoopProgress.load_state_dict(state_dict["batch"]),
-        )
-
-
-@dataclass
-class FitLoopProgress:
-    train: TrainingLoopProgress = field(default_factory=TrainingLoopProgress)
-    val: ValLoopProgress = field(default_factory=ValLoopProgress)
-
-    def state_dict(self):
-        return dataclasses.asdict(self)
-
-    @classmethod
-    def load_state_dict(cls, state_dict):
-        return cls(
-            train=TrainingLoopProgress.load_state_dict(state_dict["train"]),
-            val=ValLoopProgress.load_state_dict(state_dict["val"])
-        )
-=======
+
+
 @dataclass
 class TrainingEpochProgress(EpochProgress):
     """
@@ -452,5 +277,4 @@
     def reset_on_epoch(self) -> None:
         # do not reset `epoch.current` as it should track the number of epochs this `fit` call
         self.epoch.reset_on_epoch()
-        self.epoch.optim.reset_on_epoch()
->>>>>>> 571a810a
+        self.epoch.optim.reset_on_epoch()