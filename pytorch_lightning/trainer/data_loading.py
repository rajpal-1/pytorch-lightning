--- conflicted
+++ resolved
@@ -337,10 +337,7 @@
             The dataloader
         """
         dataloader = dataloader_fx()
-<<<<<<< HEAD
-=======
-
->>>>>>> ac2b0f0f
+
         if self.accelerator_backend is not None:
             self.accelerator_backend.barrier('get_dataloaders')
         return dataloader