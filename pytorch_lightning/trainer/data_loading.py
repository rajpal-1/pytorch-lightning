# Copyright The PyTorch Lightning team.
#
# Licensed under the Apache License, Version 2.0 (the "License");
# you may not use this file except in compliance with the License.
# You may obtain a copy of the License at
#
#     http://www.apache.org/licenses/LICENSE-2.0
#
# Unless required by applicable law or agreed to in writing, software
# distributed under the License is distributed on an "AS IS" BASIS,
# WITHOUT WARRANTIES OR CONDITIONS OF ANY KIND, either express or implied.
# See the License for the specific language governing permissions and
# limitations under the License.
import multiprocessing
import os
from abc import ABC
from copy import deepcopy
from typing import Any, Callable, Collection, List, Optional, Tuple, Union

from torch.utils.data import DataLoader, RandomSampler, Sampler, SequentialSampler
from torch.utils.data.distributed import DistributedSampler

import pytorch_lightning as pl
from pytorch_lightning.accelerators import Accelerator
from pytorch_lightning.overrides.distributed import UnrepeatedDistributedSampler
from pytorch_lightning.trainer.connectors.accelerator_connector import AcceleratorConnector
from pytorch_lightning.trainer.states import RunningStage
from pytorch_lightning.trainer.supporters import CombinedLoader, CycleIterator
from pytorch_lightning.utilities import rank_zero_warn
from pytorch_lightning.utilities.apply_func import apply_to_collection
from pytorch_lightning.utilities.auto_restart import _add_capture_metadata_collate
from pytorch_lightning.utilities.data import (
    _auto_add_worker_init_fn,
    _replace_dataloader_init_method,
    _update_dataloader,
    has_iterable_dataset,
    has_len_all_ranks,
)
from pytorch_lightning.utilities.enums import _StrategyType
from pytorch_lightning.utilities.exceptions import MisconfigurationException
from pytorch_lightning.utilities.imports import _fault_tolerant_training
from pytorch_lightning.utilities.model_helpers import is_overridden


class TrainerDataLoadingMixin(ABC):

    # this is just a summary on variables used in this abstract class,
    #  the proper values/initialisation should be done in child class
    val_check_interval: float
    tpu_local_core_rank: int
    train_dataloader: DataLoader
    num_training_batches: Union[int, float]
    val_check_batch: float
    val_dataloaders: Optional[List[DataLoader]]
    num_val_batches: List[Union[int, float]]
    test_dataloaders: Optional[List[DataLoader]]
    num_test_batches: List[Union[int, float]]
    limit_train_batches: Union[int, float]
    log_every_n_steps: int
    overfit_batches: Union[int, float]
    distributed_sampler_kwargs: dict
    accelerator: Accelerator
    call_hook: Callable
    _accelerator_connector: AcceleratorConnector

    def _worker_check(self, dataloader: DataLoader, name: str) -> None:
        if not isinstance(dataloader, DataLoader):
            return

        using_spawn = self._accelerator_connector._distrib_type == _StrategyType.DDP_SPAWN
        num_cpus = multiprocessing.cpu_count()

        # ddp_spawn + num_workers > 0 don't mix! tell the user
        if dataloader.num_workers > 0 and using_spawn:
            # checks for the attr persistent_workers available in pytorch >= 1.7
            if hasattr(dataloader, "persistent_workers"):
                if not dataloader.persistent_workers:
                    rank_zero_warn(
                        "num_workers>0, persistent_workers=False, and strategy=ddp_spawn"
                        " may result in data loading bottlenecks."
                        " Consider setting persistent_workers=True"
                        " (this is a limitation of Python .spawn() and PyTorch)"
                    )
            else:
                rank_zero_warn(
                    "num_workers>0 and strategy=ddp_spawn do not mix well"
                    " and may result in data loading bottlenecks."
                    " Consider setting strategy=ddp to use num_workers>0"
                    " (this is a limitation of Python .spawn() and PyTorch)"
                )

        elif dataloader.num_workers == 0 and using_spawn:
            # checks for the attr persistent_workers available in pytorch >= 1.7
            if hasattr(dataloader, "persistent_workers"):
                if not dataloader.persistent_workers:
                    rank_zero_warn(
                        "strategy=ddp_spawn and num_workers=0 may result in data loading bottlenecks."
                        " Consider setting num_workers>0 and persistent_workers=True"
                    )
            else:
                rank_zero_warn(
                    "strategy=ddp_spawn and num_workers=0 may result in data loading bottlenecks."
                    " Consider setting strategy=ddp and set num_workers>0"
                )

        elif dataloader.num_workers <= 2 < num_cpus and not using_spawn:
            # if changed, update the `filterwarnings` snippet in 'speed.html#num-workers'
            rank_zero_warn(
                f"The dataloader, {name}, does not have many workers which may be a bottleneck."
                " Consider increasing the value of the `num_workers` argument`"
                f" (try {num_cpus} which is the number of cpus on this machine)"
                " in the `DataLoader` init to improve performance."
            )

    def _requires_distributed_sampler(self, dataloader) -> bool:
        return (
            self._accelerator_connector.replace_sampler_ddp
            and self._accelerator_connector.is_distributed
            and not isinstance(dataloader.sampler, DistributedSampler)
            and not has_iterable_dataset(dataloader)
        )

    def prepare_dataloader(self, dataloader: Any, shuffle: bool, mode: Optional[RunningStage] = None) -> Any:
        """This function handles to following functionalities:

        - Injecting a `DistributedDataSampler` into the `DataLoader` if on a distributed environment
        - Wrapping the datasets and samplers into fault-tolerant components
        """
        if isinstance(dataloader, CombinedLoader):
            # apply `prepare_dataloader` on all the collection of loaders
            dataloader.loaders = apply_to_collection(
                dataloader.loaders, (DataLoader, CycleIterator), self.prepare_dataloader, shuffle, mode=mode
            )
            # the length need to recomputed across all dataloaders in case of special behavior.
            dataloader._apply_cycle_iterator_length()
            return dataloader

        # don't do anything if it's not a dataloader
        if not isinstance(dataloader, (DataLoader, CycleIterator)):
            return dataloader

        cycle_iterator: Optional[CycleIterator] = None

        if isinstance(dataloader, CycleIterator):
            cycle_iterator = dataloader
            dataloader = dataloader.loader

        if (
            _fault_tolerant_training()  # injects components to track the state
            or self._requires_distributed_sampler(dataloader)  # sets the distributed sampler
            or mode == RunningStage.PREDICTING  # to track indices for the predictions
            or self._accelerator_connector.use_ipu  # IPUs use a custom `DataLoader`
        ):
            sampler = self._resolve_sampler(dataloader, shuffle=shuffle, mode=mode)
            dataloader = _update_dataloader(dataloader, sampler, mode=mode)

        if cycle_iterator is not None:
            cycle_iterator.loader = dataloader
            return cycle_iterator

        return dataloader

    def _resolve_sampler(self, dataloader: DataLoader, shuffle: bool, mode: Optional[RunningStage] = None) -> Sampler:
        if self._requires_distributed_sampler(dataloader):
            if not isinstance(dataloader.sampler, (SequentialSampler, RandomSampler)):
                raise MisconfigurationException(
                    "You seem to have configured a sampler in your DataLoader. This will be replaced "
                    " by `DistributedSampler` since `replace_sampler_ddp` is True and you are using"
                    " distributed training. Either remove the sampler from your DataLoader or set"
                    " `replace_sampler_ddp=False` if you want to use your custom sampler."
                )
            return self._get_distributed_sampler(
                dataloader, shuffle, mode=mode, overfit_batches=self.overfit_batches, **self.distributed_sampler_kwargs
            )

        return dataloader.sampler

    @staticmethod
    def _get_distributed_sampler(
        dataloader: DataLoader,
        shuffle: bool,
        overfit_batches: Union[int, float],
        mode: Optional[RunningStage] = None,
        **kwargs: Any,
    ) -> DistributedSampler:
        """This function is used to created the distributed sampler injected within the user DataLoader."""
        kwargs["shuffle"] = shuffle and not overfit_batches
        kwargs.setdefault("seed", int(os.getenv("PL_GLOBAL_SEED", 0)))
        cls = UnrepeatedDistributedSampler if mode == RunningStage.PREDICTING else DistributedSampler
        sampler = cls(dataloader.dataset, **kwargs)
        return sampler

    def reset_train_dataloader(self, model: Optional["pl.LightningModule"] = None) -> None:
        """Resets the train dataloader and initialises required variables (number of batches, when to validate,
        etc.).

        Args:
            model: The `LightningModule` if calling this outside of the trainer scope.
        """
        self.train_dataloader = self.request_dataloader(RunningStage.TRAINING, model=model)

        if self.overfit_batches > 0:
            self.train_dataloader = self._resolve_overfit_batches(self.train_dataloader)

        # automatically add samplers
        self.train_dataloader = apply_to_collection(
            self.train_dataloader, DataLoader, self.prepare_dataloader, shuffle=True, mode=RunningStage.TRAINING
        )

        # check the workers recursively
        apply_to_collection(self.train_dataloader, DataLoader, self._worker_check, "train_dataloader")

        # add worker_init_fn for correct seeding in worker processes
        apply_to_collection(self.train_dataloader, DataLoader, _auto_add_worker_init_fn, rank=self.global_rank)

        # add collate_fn to collect metadata for fault tolerant training
        if _fault_tolerant_training():
            apply_to_collection(self.train_dataloader, DataLoader, _add_capture_metadata_collate)

        # wrap the sequence of train loaders to a CombinedLoader object for computing the num_training_batches
        self.train_dataloader = CombinedLoader(self.train_dataloader, self._data_connector.multiple_trainloader_mode)

        module = model or self.lightning_module or self.datamodule
        self.num_training_batches = (
            len(self.train_dataloader)
            if has_len_all_ranks(self.train_dataloader, self.training_type_plugin, module)
            else float("inf")
        )

        if isinstance(self.limit_train_batches, int) or self.limit_train_batches == 0.0:
            self.num_training_batches = min(self.num_training_batches, int(self.limit_train_batches))
        elif self.num_training_batches != float("inf"):
            self.num_training_batches = int(self.num_training_batches * self.limit_train_batches)
        elif self.limit_train_batches != 1.0:
            raise MisconfigurationException(
                "When using an IterableDataset for `limit_train_batches`,"
                " `Trainer(limit_train_batches)` must be `0.0`, `1.0` or an int. An int k specifies"
                " `num_training_batches` to use."
            )

        # determine when to check validation
        # if int passed in, val checks that often
        # otherwise, it checks in [0, 1.0] % range of a training epoch
        if isinstance(self.val_check_interval, int):
            self.val_check_batch = self.val_check_interval
            if self.val_check_batch > self.num_training_batches:
                raise ValueError(
                    f"`val_check_interval` ({self.val_check_interval}) must be less than or equal "
                    f"to the number of the training batches ({self.num_training_batches}). "
                    "If you want to disable validation set `limit_val_batches` to 0.0 instead."
                )
        else:
            if not has_len_all_ranks(self.train_dataloader, self.training_type_plugin, module):
                if self.val_check_interval == 1.0:
                    self.val_check_batch = float("inf")
                else:
                    raise MisconfigurationException(
                        "When using an IterableDataset for `train_dataloader`,"
                        " `Trainer(val_check_interval)` must be `1.0` or an int. An int k specifies"
                        " checking validation every k training batches."
                    )
            else:
                self.val_check_batch = int(self.num_training_batches * self.val_check_interval)
                self.val_check_batch = max(1, self.val_check_batch)

        if self.logger and self.num_training_batches < self.log_every_n_steps:
            rank_zero_warn(
                f"The number of training samples ({self.num_training_batches}) is smaller than the logging interval"
                f" Trainer(log_every_n_steps={self.log_every_n_steps}). Set a lower value for log_every_n_steps if"
                " you want to see logs for the training epoch."
            )

    def _reset_eval_dataloader(
        self, mode: RunningStage, model: Optional["pl.LightningModule"] = None
    ) -> Tuple[List[Union[int, float]], List[DataLoader]]:
        """Generic method to reset a dataloader for evaluation.

        Args:
            mode: The running stage of the ``Trainer``
            model: The ``LightningModule`` if calling this outside of the trainer scope.

        Returns:
            Tuple (num_batches, dataloaders)
        """
        assert mode.evaluating or mode == RunningStage.PREDICTING

        # always get the loaders first so we can count how many there are
        dataloaders = self.request_dataloader(mode, model=model)

        if not isinstance(dataloaders, list):
            dataloaders = [dataloaders]

        # when overfitting, use the training loader as val and test
        # duplicate it the numb of times needed to match the train loaders
        if self.overfit_batches > 0:
            train_dataloader = self.request_dataloader(RunningStage.TRAINING, model=model)
            dataloaders = [deepcopy(train_dataloader) for _ in range(len(dataloaders))]

        for loader_i in range(len(dataloaders)):
            loader = dataloaders[loader_i]

            if hasattr(loader, "sampler") and not isinstance(loader.sampler, SequentialSampler):
                # when overfitting, the dataloader should not have sampler
                if self.overfit_batches > 0 and mode.evaluating:
                    rank_zero_warn(
                        "You requested to overfit but enabled val/test dataloader shuffling."
                        " We are turning it off for you."
                    )
                    dataloaders[loader_i] = _update_dataloader(loader, SequentialSampler(loader.dataset), mode=mode)
                else:
                    rank_zero_warn(
                        f"Your `{mode.dataloader_prefix}_dataloader` has `shuffle=True`,"
                        "it is strongly recommended that you turn this off for val/test/predict dataloaders."
                    )

        if any(dl is None for dl in dataloaders):
            rank_zero_warn("One of given dataloaders is None and it will be skipped.")

        # add samplers
        dataloaders = [self.prepare_dataloader(dl, False, mode=mode) for dl in dataloaders if dl is not None]

        # add worker_init_fn for correct seeding in worker processes
        apply_to_collection(dataloaders, dtype=DataLoader, function=_auto_add_worker_init_fn, rank=self.global_rank)

        loader_num_batches = []

        # determine number of batches
        # datasets could be none, 1 or 2+
        module = model or self.lightning_module or self.datamodule
        if len(dataloaders) != 0:
            for i, dataloader in enumerate(dataloaders):
                num_batches = (
                    len(dataloader)
                    if has_len_all_ranks(dataloader, self.training_type_plugin, module)
                    else float("inf")
                )
                self._worker_check(dataloader, f"{mode.dataloader_prefix}_dataloader {i}")

                # percent or num_steps
                limit_eval_batches = getattr(self, f"limit_{mode.dataloader_prefix}_batches")

                # limit num batches either as a percent or num steps
                if isinstance(limit_eval_batches, int) or limit_eval_batches == 0.0:
                    num_batches = min(num_batches, int(limit_eval_batches))
                elif num_batches != float("inf"):
                    num_batches = int(num_batches * limit_eval_batches)
                elif limit_eval_batches != 1.0:
                    raise MisconfigurationException(
                        f"When using an IterableDataset for `limit_{mode}_batches`,"
                        f" `Trainer(limit_{mode.dataloader_prefix}_batches)` must be `0.0`, `1.0` or an int. An int k"
                        f" specifies `num_{mode.dataloader_prefix}_batches` to use."
                    )

                if num_batches == 0 and limit_eval_batches > 0.0 and isinstance(limit_eval_batches, float):
                    min_pct = 1.0 / len(dataloader)
                    raise MisconfigurationException(
                        f"you requested to check {limit_eval_batches} of the `{mode.dataloader_prefix}_dataloader` but"
                        f" {limit_eval_batches}*{num_batches} < 1. Please increase the"
                        f" `limit_{mode.dataloader_prefix}_batches` flag. Try at least"
                        f" `limit_{mode.dataloader_prefix}_batches={min_pct}`"
                    )

                loader_num_batches.append(num_batches)

        return loader_num_batches, dataloaders

    def reset_val_dataloader(self, model: Optional["pl.LightningModule"] = None) -> None:
        """Resets the validation dataloader and determines the number of batches.

        Args:
            model: The `LightningModule` if called outside of the trainer scope.
        """
        source = self._data_connector._val_dataloader_source
        pl_module = self.lightning_module or model
        has_step = is_overridden("validation_step", pl_module)
        if source.is_defined() and has_step:
            self.num_val_batches, self.val_dataloaders = self._reset_eval_dataloader(
                RunningStage.VALIDATING, model=pl_module
            )

    def reset_test_dataloader(self, model: Optional["pl.LightningModule"] = None) -> None:
        """Resets the test dataloader and determines the number of batches.

        Args:
            model: The `LightningModule` if called outside of the trainer scope.
        """
        source = self._data_connector._test_dataloader_source
        pl_module = self.lightning_module or model
        has_step = is_overridden("test_step", pl_module)
        if source.is_defined() and has_step:
            self.num_test_batches, self.test_dataloaders = self._reset_eval_dataloader(
                RunningStage.TESTING, model=pl_module
            )

    def reset_predict_dataloader(self, model: Optional["pl.LightningModule"] = None) -> None:
        """Resets the predict dataloader and determines the number of batches.

        Args:
            model: The `LightningModule` if called outside of the trainer scope.
        """
        source = self._data_connector._predict_dataloader_source
        pl_module = self.lightning_module or model
        if source.is_defined():
            self.num_predict_batches, self.predict_dataloaders = self._reset_eval_dataloader(
                RunningStage.PREDICTING, model=pl_module
            )

    def reset_train_val_dataloaders(self, model: Optional["pl.LightningModule"] = None) -> None:
        """Resets train and val dataloaders if none are attached to the trainer.

        The val dataloader must be initialized before training loop starts, as the training loop
        inspects the val dataloader to determine whether to run the evaluation loop.

        Args:
            model: The `LightningModule` if called outside of the trainer scope.
        """
        if self.train_dataloader is None:
            self.reset_train_dataloader(model=model)
        if self.val_dataloaders is None:
            self.reset_val_dataloader(model=model)

    def request_dataloader(
        self, stage: RunningStage, model: Optional["pl.LightningModule"] = None
    ) -> Union[DataLoader, List[DataLoader]]:
        """Requests a dataloader from the given model by calling dataloader hooks corresponding to the given stage.

        Returns:
            The requested dataloader
        """
        source = getattr(self._data_connector, f"_{stage.dataloader_prefix}_dataloader_source")

        hook = f"{stage.dataloader_prefix}_dataloader"
<<<<<<< HEAD
        self._call_lightning_module_hook("on_" + hook, pl_module=model)
        dataloader = source.dataloader()
=======
        self.call_hook("on_" + hook, pl_module=model)
        with _replace_dataloader_init_method():
            # under this context manager, the arguments passed to `DataLoader.__init__` will be captured and saved as
            # attributes on the instance in case the dataloader needs to be re-instantiated later by Ligtning
            dataloader = source.dataloader()
>>>>>>> 30ec4815
        if isinstance(dataloader, tuple):
            dataloader = list(dataloader)
        self.training_type_plugin.barrier("get_dataloaders")
        return dataloader

    @staticmethod
    def _resolve_overfit_batches(dataloader: Collection[DataLoader]) -> Collection[DataLoader]:
        all_have_sequential_sampler = True

        def resolve_has_no_sequential_sampler(dataloader: DataLoader):
            nonlocal all_have_sequential_sampler
            all_have_sequential_sampler = all_have_sequential_sampler & isinstance(
                dataloader.sampler, SequentialSampler
            )

        apply_to_collection(dataloader, DataLoader, resolve_has_no_sequential_sampler)

        if not all_have_sequential_sampler:
            rank_zero_warn(
                "You requested to overfit but enabled training dataloader shuffling."
                " We are turning off the training dataloader shuffling for you."
            )

            def replace_sampler(dataloader: DataLoader) -> DataLoader:
                return _update_dataloader(dataloader, SequentialSampler(dataloader.dataset), mode=RunningStage.TRAINING)

            dataloader = apply_to_collection(dataloader, DataLoader, replace_sampler)

        return dataloader<|MERGE_RESOLUTION|>--- conflicted
+++ resolved
@@ -430,16 +430,11 @@
         source = getattr(self._data_connector, f"_{stage.dataloader_prefix}_dataloader_source")
 
         hook = f"{stage.dataloader_prefix}_dataloader"
-<<<<<<< HEAD
         self._call_lightning_module_hook("on_" + hook, pl_module=model)
-        dataloader = source.dataloader()
-=======
-        self.call_hook("on_" + hook, pl_module=model)
         with _replace_dataloader_init_method():
             # under this context manager, the arguments passed to `DataLoader.__init__` will be captured and saved as
             # attributes on the instance in case the dataloader needs to be re-instantiated later by Ligtning
             dataloader = source.dataloader()
->>>>>>> 30ec4815
         if isinstance(dataloader, tuple):
             dataloader = list(dataloader)
         self.training_type_plugin.barrier("get_dataloaders")
