--- conflicted
+++ resolved
@@ -474,17 +474,7 @@
         if isinstance(dataloader, tuple):
             dataloader = list(dataloader)
         self.accelerator.barrier('get_dataloaders')
-<<<<<<< HEAD
         return dataloader
-=======
-        return dataloader
-
-    def _flatten_dl_only(self, dataloaders):
-        # handles user error when they return:
-        # `return dl1, dl2` vs `return (dl1, dl2)`
-        if isinstance(dataloaders, tuple) and all(isinstance(x, Iterable) for x in dataloaders):
-            return list(dataloaders)
-        return dataloaders
 
     @staticmethod
     def _add_sampler_metadata_collate(dataloader: DataLoader) -> None:
@@ -493,5 +483,4 @@
         """
         dataloader.collate_fn = partial(
             _sampler_metadata_collate, dataset=dataloader.dataset, default_collate=dataloader.collate_fn
-        )
->>>>>>> 999ef5cb
+        )