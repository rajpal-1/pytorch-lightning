--- conflicted
+++ resolved
@@ -18,12 +18,8 @@
 from functools import partial
 from typing import Any, Callable, Collection, Dict, List, Optional, Tuple, Union
 
-<<<<<<< HEAD
-from torch.utils.data import DataLoader, RandomSampler, SequentialSampler
-=======
 from torch.utils.data import BatchSampler, DataLoader, RandomSampler, Sampler, SequentialSampler
 from torch.utils.data.dataset import IterableDataset
->>>>>>> f14a47a0
 from torch.utils.data.distributed import DistributedSampler
 
 import pytorch_lightning as pl
@@ -41,11 +37,6 @@
     FastForwardSampler,
 )
 from pytorch_lightning.utilities.data import has_iterable_dataset, has_len
-<<<<<<< HEAD
-from pytorch_lightning.utilities.debugging import InternalDebugger
-from pytorch_lightning.utilities.distributed import replace_sampler
-=======
->>>>>>> f14a47a0
 from pytorch_lightning.utilities.exceptions import MisconfigurationException
 from pytorch_lightning.utilities.imports import _fault_tolerant_training
 from pytorch_lightning.utilities.model_helpers import is_overridden
@@ -113,13 +104,6 @@
                     " Consider setting accelerator=ddp and set num_workers>0"
                 )
 
-<<<<<<< HEAD
-    def auto_add_sampler(self, dataloader: DataLoader, shuffle: bool) -> DataLoader:
-        # don't do anything if it's not a dataloader
-        is_dataloader = isinstance(dataloader, DataLoader)
-        # don't manipulate iterable datasets
-        is_iterable_ds = has_iterable_dataset(dataloader)
-=======
         elif dataloader.num_workers <= 2 < num_cpus and not using_spawn:
             rank_zero_warn(
                 f"The dataloader, {name}, does not have many workers which may be a bottleneck."
@@ -142,7 +126,6 @@
 
     def prepare_dataloader(self, dataloader: Any, shuffle: bool, mode: Optional[RunningStage] = None) -> Any:
         """This function handles to following functionalities:
->>>>>>> f14a47a0
 
         - Injecting a `DistributedDataSampler` into the `DataLoader` if on a distributed environment
         - Wrapping the datasets and samplers into fault-tolerant components
@@ -182,12 +165,6 @@
                 dataloader, shuffle, mode=mode, overfit_batches=self.overfit_batches, **self.distributed_sampler_kwargs
             )
 
-<<<<<<< HEAD
-            # replace with distributed sampler
-            sampler = self._get_distributed_sampler(dataloader, shuffle)
-            dataloader = replace_sampler(dataloader, sampler)
-
-=======
         return dataloader.sampler
 
     @staticmethod
@@ -319,7 +296,6 @@
         dl_kwargs = TrainerDataLoadingMixin._get_dataloader_init_kwargs(dataloader, sampler, mode=mode)
         dl_cls = type(dataloader)
         dataloader = dl_cls(**dl_kwargs)
->>>>>>> f14a47a0
         return dataloader
 
     @staticmethod
@@ -347,21 +323,7 @@
         self.train_dataloader = self.request_dataloader(RunningStage.TRAINING, model=model)
 
         if self.overfit_batches > 0:
-<<<<<<< HEAD
-            if hasattr(self.train_dataloader, 'sampler') and isinstance(self.train_dataloader.sampler, RandomSampler):
-                rank_zero_warn(
-                    'You requested to overfit but enabled training dataloader shuffling.'
-                    ' We are turning it off for you.'
-                )
-                self.train_dataloader = replace_sampler(
-                    self.train_dataloader, SequentialSampler(self.train_dataloader.dataset)
-                )
-
-        # debugging
-        self.dev_debugger.track_load_dataloader_call('train_dataloader', dataloaders=[self.train_dataloader])
-=======
             self.train_dataloader = self._resolve_overfit_batches(self.train_dataloader)
->>>>>>> f14a47a0
 
         # automatically add samplers
         self.train_dataloader = apply_to_collection(
@@ -466,11 +428,6 @@
                     dataloaders[loader_i] = self._update_dataloader(
                         loader, SequentialSampler(loader.dataset), mode=mode
                     )
-<<<<<<< HEAD
-                    dataloaders[loader_i] = replace_sampler(loader, SequentialSampler(loader.dataset))
-
-=======
->>>>>>> f14a47a0
                 else:
                     rank_zero_warn(
                         f"Your `{mode.dataloader_prefix}_dataloader` has `shuffle=True`,"
