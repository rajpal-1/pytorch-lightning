# Copyright The PyTorch Lightning team.
#
# Licensed under the Apache License, Version 2.0 (the "License");
# you may not use this file except in compliance with the License.
# You may obtain a copy of the License at
#
#     http://www.apache.org/licenses/LICENSE-2.0
#
# Unless required by applicable law or agreed to in writing, software
# distributed under the License is distributed on an "AS IS" BASIS,
# WITHOUT WARRANTIES OR CONDITIONS OF ANY KIND, either express or implied.
# See the License for the specific language governing permissions and
# limitations under the License.
import inspect
import multiprocessing
import os
from abc import ABC
from copy import deepcopy
from functools import partial
from typing import Any, Callable, Dict, Iterable, List, Optional, Tuple, Union

from torch.utils.data import BatchSampler, DataLoader, RandomSampler, SequentialSampler
from torch.utils.data.distributed import DistributedSampler

from pytorch_lightning.accelerators import Accelerator
from pytorch_lightning.core import LightningModule
from pytorch_lightning.overrides.distributed import IndexBatchSamplerWrapper, UnrepeatedDistributedSampler
from pytorch_lightning.trainer.connectors.accelerator_connector import AcceleratorConnector
from pytorch_lightning.trainer.states import RunningStage
from pytorch_lightning.trainer.supporters import CombinedLoader
from pytorch_lightning.utilities import _TORCH_GREATER_EQUAL_1_6, rank_zero_warn
from pytorch_lightning.utilities.apply_func import apply_to_collection
from pytorch_lightning.utilities.data import has_iterable_dataset, has_len
from pytorch_lightning.utilities.debugging import InternalDebugger
from pytorch_lightning.utilities.exceptions import MisconfigurationException
from pytorch_lightning.utilities.model_helpers import is_overridden
from pytorch_lightning.utilities.seed import pl_worker_init_function


class TrainerDataLoadingMixin(ABC):

    # this is just a summary on variables used in this abstract class,
    #  the proper values/initialisation should be done in child class
    val_check_interval: float
    tpu_local_core_rank: int
    train_dataloader: DataLoader
    num_training_batches: Union[int, float]
    val_check_batch: float
    val_dataloaders: Optional[List[DataLoader]]
    num_val_batches: List[Union[int, float]]
    test_dataloaders: Optional[List[DataLoader]]
    num_test_batches: List[Union[int, float]]
    limit_train_batches: Union[int, float]
    overfit_batches: Union[int, float]
    distributed_sampler_kwargs: dict
    accelerator: Accelerator
    accelerator_connector: AcceleratorConnector
    dev_debugger: InternalDebugger
    call_hook: Callable

    def _worker_check(self, dataloader: DataLoader, name: str) -> None:
        if not isinstance(dataloader, DataLoader):
            return

        using_spawn = self.accelerator_connector.distributed_backend == "ddp_spawn"
        num_cpus = multiprocessing.cpu_count()

        # ddp_spawn + num_workers > 0 don't mix! tell the user
        if dataloader.num_workers > 0 and using_spawn:
            # checks for the attr persistent_workers available in pytorch >= 1.7
            if hasattr(dataloader, "persistent_workers"):
                if not dataloader.persistent_workers:
                    rank_zero_warn(
                        'num_workers>0, persistent_workers=False, and accelerator=ddp_spawn'
                        ' may result in data loading bottlenecks.'
                        ' Consider setting persistent_workers=True'
                        ' (this is a limitation of Python .spawn() and PyTorch)'
                    )
            else:
                rank_zero_warn(
                    'num_workers>0 and accelerator=ddp_spawn do not mix well'
                    ' and may result in data loading bottlenecks.'
                    ' Consider setting accelerator=ddp to use num_workers>0'
                    ' (this is a limitation of Python .spawn() and PyTorch)'
                )

        elif dataloader.num_workers == 0 and using_spawn:
            # checks for the attr persistent_workers available in pytorch >= 1.7
            if hasattr(dataloader, "persistent_workers"):
                if not dataloader.persistent_workers:
                    rank_zero_warn(
                        'accelerator=ddp_spawn and num_workers=0 may result in data loading bottlenecks.'
                        ' Consider setting num_workers>0 and persistent_workers=True'
                    )
            else:
                rank_zero_warn(
                    'accelerator=ddp_spawn and num_workers=0 may result in data loading bottlenecks.'
                    ' Consider setting accelerator=ddp and set num_workers>0'
                )

        elif dataloader.num_workers <= 2 < num_cpus and not using_spawn:
            rank_zero_warn(
                f'The dataloader, {name}, does not have many workers which may be a bottleneck.'
                ' Consider increasing the value of the `num_workers` argument`'
                f' (try {num_cpus} which is the number of cpus on this machine)'
                f' in the `DataLoader` init to improve performance.'
            )

    def auto_add_worker_init_fn(self, dataloader: DataLoader) -> None:
        if int(os.environ.get("PL_SEED_WORKERS", 0)) and dataloader.worker_init_fn is None:
            dataloader.worker_init_fn = partial(pl_worker_init_function, rank=self.global_rank)

    def auto_add_sampler(
        self, dataloader: DataLoader, shuffle: bool, mode: Optional[RunningStage] = None
    ) -> DataLoader:
        # don't do anything if it's not a dataloader
        is_dataloader = isinstance(dataloader, DataLoader)
        # don't manipulate iterable datasets
        is_iterable_ds = has_iterable_dataset(dataloader)

        if isinstance(dataloader, CombinedLoader):
            dataloader.loaders = apply_to_collection(dataloader.loaders, DataLoader, self.auto_add_sampler, shuffle)
            return dataloader

        if not is_dataloader or is_iterable_ds:
            return dataloader

        need_dist_sampler = self.accelerator_connector.is_distributed and not isinstance(
            dataloader.sampler, DistributedSampler
        )
        if self.accelerator_connector.replace_sampler_ddp and need_dist_sampler:
            if not isinstance(dataloader.sampler, (SequentialSampler, RandomSampler)):
                raise MisconfigurationException(
                    'You seem to have configured a sampler in your DataLoader. This will be replaced '
                    ' by `DistributedSampler` since `replace_sampler_ddp` is True and you are using'
                    ' distributed training. Either remove the sampler from your DataLoader or set'
                    ' `replace_sampler_ddp`=False if you want to use your custom sampler.'
                )

            # replace with distributed sampler
            sampler = self._get_distributed_sampler(dataloader, shuffle, mode=mode)
            dataloader = self.replace_sampler(dataloader, sampler, mode=mode)

        return dataloader

    @staticmethod
    def _resolve_batch_sampler(dl_args, dataloader, sampler, mode: Optional[RunningStage] = None) -> Dict[str, Any]:
        batch_sampler = getattr(dataloader, "batch_sampler")
        is_predicting = mode == RunningStage.PREDICTING
        # checking the batch sampler type is different than PyTorch default.
        if (batch_sampler is not None and type(batch_sampler) is not BatchSampler) or is_predicting:
            batch_sampler = type(batch_sampler)(
                sampler,
                batch_size=batch_sampler.batch_size,
                drop_last=(False if is_predicting else batch_sampler.drop_last),
            )
            if is_predicting:
                batch_sampler = IndexBatchSamplerWrapper(batch_sampler)
            dl_args['batch_sampler'] = batch_sampler
            dl_args['batch_size'] = 1
            dl_args['shuffle'] = False
            dl_args['sampler'] = None
            dl_args['drop_last'] = False
        else:
            dl_args['sampler'] = sampler
            dl_args['shuffle'] = False
            dl_args['batch_sampler'] = None

        return dl_args

    def replace_sampler(self, dataloader: DataLoader, sampler, mode: Optional[RunningStage] = None) -> DataLoader:
        skip_keys = ('sampler', 'batch_sampler', 'dataset_kind')
        skip_signature_keys = ('args', 'kwargs', 'self')

        attrs = {k: v for k, v in vars(dataloader).items() if not k.startswith("_")}

        params = set(inspect.signature(dataloader.__init__).parameters)
        contains_dataset = True

        if type(dataloader) is not DataLoader:
            contains_dataset = "dataset" in params
            params.update(inspect.signature(DataLoader.__init__).parameters)

        dl_args = {name: attrs[name] for name in params if name in attrs and name not in skip_keys}

        dl_args = self._resolve_batch_sampler(dl_args, dataloader, sampler, mode=mode)

        multiprocessing_context = dataloader.multiprocessing_context
        dl_args['multiprocessing_context'] = multiprocessing_context

        missing_kwargs = params.difference(skip_signature_keys).difference(dl_args)
        if missing_kwargs:
            """
            Example:
            class CustomDataLoader(DataLoader):
                def __init__(self, num_features, dataset, *args, **kwargs):
                    self.num_features = num_features
                    super().__init__(dataset, *args, **kwargs)
            """
            dataloader_cls_name = dataloader.__class__.__name__
            raise MisconfigurationException(
                f"Trying to inject DistributedSampler within {dataloader_cls_name} class."
                "This would fail as your DataLoader doesn't expose all its __init__ parameters as attributes. "
                f"Missing attributes are {missing_kwargs}. "
                f"HINT: If you wrote the {dataloader_cls_name} class, add the `__init__` arguments as attributes or ",
                "manually add DistributedSampler as "
                f"{dataloader_cls_name}(dataset, ..., sampler=DistributedSampler(dataset, ...)).",
            )

        if not contains_dataset:
            dl_args.pop('dataset')

        dataloader = type(dataloader)(**dl_args)
        dataloader.multiprocessing_context = multiprocessing_context
        return dataloader

    def _get_distributed_sampler(
        self, dataloader: DataLoader, shuffle: bool, mode: Optional[RunningStage] = None
    ) -> DistributedSampler:
        kwargs = self.distributed_sampler_kwargs
        kwargs["shuffle"] = shuffle and not self.overfit_batches
        if _TORCH_GREATER_EQUAL_1_6:
            kwargs.setdefault("seed", int(os.getenv("PL_GLOBAL_SEED", 0)))
        cls = UnrepeatedDistributedSampler if mode == RunningStage.PREDICTING else DistributedSampler
        sampler = cls(dataloader.dataset, **kwargs)
        return sampler

    def reset_train_dataloader(self, model: LightningModule) -> None:
        """Resets the train dataloader and initialises required variables
        (number of batches, when to validate, etc.).

        Args:
            model: The current `LightningModule`
        """
        self.train_dataloader = self.request_dataloader(model, "train")

        if self.overfit_batches > 0:
            if hasattr(self.train_dataloader, 'sampler') and isinstance(self.train_dataloader.sampler, RandomSampler):
                rank_zero_warn(
                    'You requested to overfit but enabled training dataloader shuffling.'
                    ' We are turning off the training dataloader shuffling for you.'
                )
                self.train_dataloader = self.replace_sampler(
                    self.train_dataloader, SequentialSampler(self.train_dataloader.dataset)
                )

        # debugging
        self.dev_debugger.track_load_dataloader_call('train_dataloader', dataloaders=[self.train_dataloader])

        # automatically add samplers
        self.train_dataloader = apply_to_collection(
            self.train_dataloader, DataLoader, self.auto_add_sampler, shuffle=True
        )

        # check the workers recursively
        apply_to_collection(self.train_dataloader, DataLoader, self._worker_check, 'train dataloader')

        # add worker_init_fn for correct seeding in worker processes
        apply_to_collection(self.train_dataloader, DataLoader, self.auto_add_worker_init_fn)

        # wrap the sequence of train loaders to a CombinedLoader object for computing the num_training_batches
        self.train_dataloader = CombinedLoader(self.train_dataloader, self.data_connector.multiple_trainloader_mode)

<<<<<<< HEAD
        # todo (sean): should be the accelerator, not the training type plugin
        self.train_dataloader = self.accelerator.training_type_plugin.on_reset_train_dataloader(self.train_dataloader)
=======
        # allow accelerator to modify dataloader
        self.train_dataloader = self.accelerator.on_reset_train_dataloader(self.train_dataloader)
>>>>>>> ea71cf4a

        self.num_training_batches = len(self.train_dataloader) if has_len(self.train_dataloader) else float('inf')

        if isinstance(self.limit_train_batches, int) or self.limit_train_batches == 0.0:
            self.num_training_batches = min(self.num_training_batches, int(self.limit_train_batches))
        elif self.num_training_batches != float('inf'):
            self.num_training_batches = int(self.num_training_batches * self.limit_train_batches)
        elif self.limit_train_batches != 1.0:
            raise MisconfigurationException(
                'When using an IterableDataset for `limit_train_batches`,'
                ' `Trainer(limit_train_batches)` must be `0.0`, `1.0` or an int. An int k specifies'
                ' `num_training_batches` to use.'
            )

        # determine when to check validation
        # if int passed in, val checks that often
        # otherwise, it checks in [0, 1.0] % range of a training epoch
        if isinstance(self.val_check_interval, int):
            self.val_check_batch = self.val_check_interval
            if self.val_check_batch > self.num_training_batches:
                raise ValueError(
                    f'`val_check_interval` ({self.val_check_interval}) must be less than or equal '
                    f'to the number of the training batches ({self.num_training_batches}). '
                    'If you want to disable validation set `limit_val_batches` to 0.0 instead.'
                )
        else:
            if not has_len(self.train_dataloader):
                if self.val_check_interval == 1.0:
                    self.val_check_batch = float('inf')
                else:
                    raise MisconfigurationException(
                        'When using an IterableDataset for `train_dataloader`,'
                        ' `Trainer(val_check_interval)` must be `1.0` or an int. An int k specifies'
                        ' checking validation every k training batches.'
                    )
            else:
                self.val_check_batch = int(self.num_training_batches * self.val_check_interval)
                self.val_check_batch = max(1, self.val_check_batch)

    def _reset_eval_dataloader(
        self,
        model: LightningModule,
        mode: str,
    ) -> Tuple[List[Union[int, float]], List[DataLoader]]:
        """Generic method to reset a dataloader for evaluation.

        Args:
            model: The current `LightningModule`
            mode: Either `'val'`, `'test'` or `'predict'`

        Returns:
            Tuple (num_batches, dataloaders)
        """
        # always get the loaders first so we can count how many there are
        loader_name = f'{mode}_dataloader'
        dataloaders = self.request_dataloader(model, mode)

        if not isinstance(dataloaders, list):
            dataloaders = [dataloaders]

        # when overfitting use the training loader as val and test
        # duplicate it the numb of times needed to match the train loaders
        if self.overfit_batches > 0:
            num_loaders = len(dataloaders)
            train_dataloader = self.request_dataloader(model, 'train')
            dataloaders = [deepcopy(train_dataloader) for _ in range(num_loaders)]

        self.dev_debugger.track_load_dataloader_call(loader_name, dataloaders=dataloaders)

        for loader_i in range(len(dataloaders)):
            loader = dataloaders[loader_i]

            # shuffling in val and test set is bad practice
            modes = ('val', 'test', 'predict')
            if mode in modes and hasattr(loader, 'sampler') and isinstance(loader.sampler, RandomSampler):

                # when overfitting, the dataloader should not have sampler
                if self.overfit_batches > 0 and mode != 'predict':
                    rank_zero_warn(
                        'You requested to overfit but enabled val/test dataloader shuffling.'
                        ' We are turning it off for you.'
                    )
                    dataloaders[loader_i] = self.replace_sampler(loader, SequentialSampler(loader.dataset))

                else:
                    rank_zero_warn(
                        f'Your {mode}_dataloader has `shuffle=True`, it is best practice to turn'
                        ' this off for val/test/predict dataloaders.'
                    )

        if any([dl is None for dl in dataloaders]):
            rank_zero_warn("One of given dataloaders is None and it will be skipped.")

        # add samplers
        dataloaders = [
            self.auto_add_sampler(dl, shuffle=False, mode=self.state.stage) for dl in dataloaders if dl is not None
        ]

        # add worker_init_fn for correct seeding in worker processes
        apply_to_collection(dataloaders, dtype=DataLoader, function=self.auto_add_worker_init_fn)

<<<<<<< HEAD
        hook_name = f"on_reset_{mode}_dataloader"
        # todo (sean): should be the accelerator, not the training type plugin
        dataloaders = getattr(self.accelerator.training_type_plugin, hook_name)(dataloaders)
=======
        # allow accelerator to modify dataloader
        hook_name = f"on_reset_{mode}_dataloader"
        dataloaders = getattr(self.accelerator, hook_name)(dataloaders)
>>>>>>> ea71cf4a

        loader_num_batches = []

        # determine number of batches
        # datasets could be none, 1 or 2+
        if len(dataloaders) != 0:
            for i, dataloader in enumerate(dataloaders):
                num_batches = len(dataloader) if has_len(dataloader) else float('inf')
                self._worker_check(dataloader, f'{mode} dataloader {i}')

                # percent or num_steps
                limit_eval_batches = getattr(self, f'limit_{mode}_batches')

                # limit num batches either as a percent or num steps
                if isinstance(limit_eval_batches, int) or limit_eval_batches == 0.0:
                    num_batches = min(num_batches, int(limit_eval_batches))
                elif num_batches != float('inf'):
                    num_batches = int(num_batches * limit_eval_batches)
                elif limit_eval_batches != 1.0:
                    raise MisconfigurationException(
                        'When using an IterableDataset for `limit_{mode}_batches`,'
                        f' `Trainer(limit_{mode}_batches)` must be `0.0`, `1.0` or an int. An int k specifies'
                        f' `num_{mode}_batches` to use.'
                    )

                if num_batches == 0 and limit_eval_batches > 0.0 and isinstance(limit_eval_batches, float):
                    min_pct = 1.0 / len(dataloader)
                    raise MisconfigurationException(
                        f'you requested to check {limit_eval_batches} of the {mode} dataloader but'
                        f' {limit_eval_batches}*{num_batches} < 1. Please increase the limit_{mode}_batches.'
                        f' Try at least limit_{mode}_batches={min_pct}'
                    )

                loader_num_batches.append(num_batches)

        return loader_num_batches, dataloaders

    def reset_val_dataloader(self, model: LightningModule) -> None:
        """Resets the validation dataloader and determines the number of batches.

        Args:
            model: The current `LightningModule`
        """
        has_loader = is_overridden('val_dataloader', model)
        has_step = is_overridden('validation_step', model)
        if has_loader and has_step:
            self.num_val_batches, self.val_dataloaders = self._reset_eval_dataloader(model, 'val')

    def reset_test_dataloader(self, model) -> None:
        """Resets the test dataloader and determines the number of batches.

        Args:
            model: The current `LightningModule`
        """
        has_loader = is_overridden('test_dataloader', model)
        has_step = is_overridden('test_step', model)
        if has_loader and has_step:
            self.num_test_batches, self.test_dataloaders = self._reset_eval_dataloader(model, 'test')

    def reset_predict_dataloader(self, model) -> None:
        """Resets the predict dataloader and determines the number of batches.

        Args:
            model: The current `LightningModule`
        """
        has_loader = is_overridden('predict_dataloader', model)
        if has_loader:
            self.num_predict_batches, self.predict_dataloaders = self._reset_eval_dataloader(model, 'predict')

    def request_dataloader(self, model: LightningModule, stage: str) -> DataLoader:
        """Handles downloading data in the GPU or TPU case.

        Args:
            dataloader_fx: The bound dataloader getter

        Returns:
            The dataloader
        """
        self.call_hook(f"on_{stage}_dataloader")
        dataloader: DataLoader = getattr(model, f'{stage}_dataloader')()
        dataloader = self._flatten_dl_only(dataloader)
        self.accelerator.barrier('get_dataloaders')
        return dataloader

    def _flatten_dl_only(self, dataloaders):
        # handles user error when they return:
        # return dl1, dl2  vs  return (dl1, dl2)
        if isinstance(dataloaders, tuple):
            all_dls = [isinstance(x, Iterable) for x in dataloaders]
            all_dls = all(all_dls)
            if all_dls:
                dataloaders = list(dataloaders)

        return dataloaders<|MERGE_RESOLUTION|>--- conflicted
+++ resolved
@@ -261,13 +261,8 @@
         # wrap the sequence of train loaders to a CombinedLoader object for computing the num_training_batches
         self.train_dataloader = CombinedLoader(self.train_dataloader, self.data_connector.multiple_trainloader_mode)
 
-<<<<<<< HEAD
-        # todo (sean): should be the accelerator, not the training type plugin
-        self.train_dataloader = self.accelerator.training_type_plugin.on_reset_train_dataloader(self.train_dataloader)
-=======
         # allow accelerator to modify dataloader
         self.train_dataloader = self.accelerator.on_reset_train_dataloader(self.train_dataloader)
->>>>>>> ea71cf4a
 
         self.num_training_batches = len(self.train_dataloader) if has_len(self.train_dataloader) else float('inf')
 
@@ -369,15 +364,9 @@
         # add worker_init_fn for correct seeding in worker processes
         apply_to_collection(dataloaders, dtype=DataLoader, function=self.auto_add_worker_init_fn)
 
-<<<<<<< HEAD
-        hook_name = f"on_reset_{mode}_dataloader"
-        # todo (sean): should be the accelerator, not the training type plugin
-        dataloaders = getattr(self.accelerator.training_type_plugin, hook_name)(dataloaders)
-=======
         # allow accelerator to modify dataloader
         hook_name = f"on_reset_{mode}_dataloader"
         dataloaders = getattr(self.accelerator, hook_name)(dataloaders)
->>>>>>> ea71cf4a
 
         loader_num_batches = []
 
