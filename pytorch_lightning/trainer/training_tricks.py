# Copyright The PyTorch Lightning team.
#
# Licensed under the Apache License, Version 2.0 (the "License");
# you may not use this file except in compliance with the License.
# You may obtain a copy of the License at
#
#     http://www.apache.org/licenses/LICENSE-2.0
#
# Unless required by applicable law or agreed to in writing, software
# distributed under the License is distributed on an "AS IS" BASIS,
# WITHOUT WARRANTIES OR CONDITIONS OF ANY KIND, either express or implied.
# See the License for the specific language governing permissions and
# limitations under the License.

import logging
from abc import ABC

import torch
from torch import Tensor

from pytorch_lightning.core.lightning import LightningModule

EPSILON = 1e-6
EPSILON_FP16 = 1e-5
log = logging.getLogger(__name__)


class TrainerTrainingTricksMixin(ABC):

    # this is just a summary on variables used in this abstract class,
    #  the proper values/initialisation should be done in child class
    lightning_module: LightningModule
<<<<<<< HEAD
    progress_bar_callback: ...
    on_gpu: bool
=======
>>>>>>> cbca6cd3

    def print_nan_gradients(self) -> None:
        model = self.lightning_module
        for param in model.parameters():
            if (param.grad is not None) and torch.isnan(param.grad.float()).any():
                log.info(param, param.grad)

    def detect_nan_tensors(self, loss: Tensor) -> None:
        model = self.lightning_module

        # check if loss is nan
        if not torch.isfinite(loss).all():
            raise ValueError('The loss returned in `training_step` is nan or inf.')
        # check if a network weight is nan
        for name, param in model.named_parameters():
            if not torch.isfinite(param).all():
                self.print_nan_gradients()
                raise ValueError(
                    f'Detected nan and/or inf values in `{name}`.'
                    ' Check your forward pass for numerically unstable operations.'
                )<|MERGE_RESOLUTION|>--- conflicted
+++ resolved
@@ -30,11 +30,6 @@
     # this is just a summary on variables used in this abstract class,
     #  the proper values/initialisation should be done in child class
     lightning_module: LightningModule
-<<<<<<< HEAD
-    progress_bar_callback: ...
-    on_gpu: bool
-=======
->>>>>>> cbca6cd3
 
     def print_nan_gradients(self) -> None:
         model = self.lightning_module
