import math
import sys
from abc import ABC, abstractmethod
import gc
import os
from typing import Optional

import torch
from torch import Tensor
from torch.utils.data import DataLoader

from pytorch_lightning import _logger as log
from pytorch_lightning.core.lightning import LightningModule
from pytorch_lightning.callbacks import GradientAccumulationScheduler
from pytorch_lightning.utilities.exceptions import MisconfigurationException
from pytorch_lightning.utilities.memory import is_oom_error, garbage_collection_cuda

EPSILON = 1e-6
EPSILON_FP16 = 1e-5


class TrainerTrainingTricksMixin(ABC):

    # this is just a summary on variables used in this abstract class,
    #  the proper values/initialisation should be done in child class
    gradient_clip_val: ...
    precision: ...
    on_gpu: bool

    @abstractmethod
    def get_model(self):
        """Warning: this is just empty shell for code implemented in other class."""

    @abstractmethod
    def save_checkpoint(self, *args):
        """Warning: this is just empty shell for code implemented in other class."""

    @abstractmethod
    def restore(self, *args):
        """Warning: this is just empty shell for code implemented in other class."""

    @abstractmethod
    def fit(self, *args):
        """Warning: this is just empty shell for code implemented in other class."""

    def clip_gradients(self):

        # this code is a modification of torch.nn.utils.clip_grad_norm_
        # with TPU support based on https://github.com/pytorch/xla/blob/master/TROUBLESHOOTING.md
        if self.gradient_clip_val > 0:
            model = self.get_model()
            parameters = model.parameters()
            max_norm = float(self.gradient_clip_val)
            norm_type = float(2.0)
            if isinstance(parameters, torch.Tensor):
                parameters = [parameters]
            parameters = list(filter(lambda p: p.grad is not None, parameters))
            if norm_type == math.inf:
                total_norm = max(p.grad.data.abs().max() for p in parameters)
            else:
                device = parameters[0].device
                total_norm = torch.zeros([], device=device if parameters else None)
                for p in parameters:
                    param_norm = p.grad.data.pow(norm_type).sum()
                    total_norm.add_(param_norm)
                total_norm = (total_norm ** (1. / norm_type))
            eps = EPSILON_FP16 if self.precision == 16 else EPSILON
            clip_coef = torch.tensor(max_norm, device=device) / (total_norm + eps)
            for p in parameters:
                p.grad.data.mul_(torch.where(clip_coef < 1, clip_coef, torch.tensor(1., device=device)))

    def print_nan_gradients(self) -> None:
        model = self.get_model()
        for param in model.parameters():
            if (param.grad is not None) and torch.isnan(param.grad.float()).any():
                log.info(param, param.grad)

    def detect_nan_tensors(self, loss: Tensor) -> None:
        model = self.get_model()

        # check if loss is nan
        if not torch.isfinite(loss).all():
            raise ValueError(
                'The loss returned in `training_step` is nan or inf.'
            )
        # check if a network weight is nan
        for name, param in model.named_parameters():
            if not torch.isfinite(param).all():
                self.print_nan_gradients()
                raise ValueError(
                    f'Detected nan and/or inf values in `{name}`.'
                    ' Check your forward pass for numerically unstable operations.'
                )

    def configure_accumulated_gradients(self, accumulate_grad_batches):
        if isinstance(accumulate_grad_batches, dict):
            self.accumulation_scheduler = GradientAccumulationScheduler(accumulate_grad_batches)
        elif isinstance(accumulate_grad_batches, int):
            schedule = {1: accumulate_grad_batches}
            self.accumulation_scheduler = GradientAccumulationScheduler(schedule)
        else:
            raise TypeError("Gradient accumulation supports only int and dict types")

    def scale_batch_size(self,
                         model: LightningModule,
                         train_dataloader: Optional[DataLoader] = None,
                         mode: str = 'power',
                         steps_per_trial: int = 3,
                         init_val: int = 2,
                         max_trials: int = 25,
                         batch_arg_name: str = 'batch_size'):
        r"""
        Will iteratively try to find the largest batch size for a given model
        that does not give an out of memory (OOM) error.

        Args:
            model: Model to fit.

            mode: string setting the search mode. Either `power` or `binsearch`.
                If mode is `power` we keep multiplying the batch size by 2, until
                we get an OOM error. If mode is 'binsearch', we will initially
                also keep multiplying by 2 and after encountering an OOM error
                do a binary search between the last successful batch size and the
                batch size that failed.

            steps_per_trial: number of steps to run with a given batch size.
                Idealy 1 should be enough to test if a OOM error occurs,
                however in practise a few are needed

            init_val: initial batch size to start the search with

            max_trials: max number of increase in batch size done before
               algorithm is terminated

        """
        # Arguments we adjust during the batch size finder, save for restoring
        self.__scale_batch_dump_params()

        # Set to values that are required by the algorithm
        self.__scale_batch_reset_params(model, steps_per_iter)

        # Save initial model, that is loaded after batch size is found
        save_path = os.path.join(self.default_root_dir, 'temp_model.ckpt')
        self.save_checkpoint(str(save_path))

<<<<<<< HEAD
        # Initially we just double in size until an OOM is encountered
        new_size = _adjust_batch_size(self, value=init_val)  # initially set to init_val
        if mode=='power':
            new_size = _run_power_scaling(self, model, train_dataloader, new_size, max_iters)
        elif mode=='binsearch':
            new_size = _run_binsearch_scaling(self, model, train_dataloader, new_size, max_iters)
        else:
            raise ValueError('mode in method `scale_batch_size` can only be `power` or `binsearch')
=======
        def _search_loop(new_size, low, high, count, phase):
            while True:
                garbage_collection_cuda()
                self.global_step = 0  # reset after each try
                try:
                    # Try fit
                    self.fit(model)
                except RuntimeError as exception:
                    # Only these errors should trigger an adjustment
                    if is_oom_error(exception):
                        garbage_collection_cuda()
                        high = new_size
                        if phase == 'binsearch':
                            if high - low <= 1:
                                break
                            new_size = (high + low) // 2
                        elif mode != 'binsearch':
                            if new_size <= 1:
                                break
                            new_size = int(new_size * 0.5)

                        log.debug(f'Batch size {getattr(model.hparams, batch_arg_name)} failed,'
                                  f' trying batch size {new_size}')
                        setattr(model.hparams, batch_arg_name, new_size)

                        if phase != 'binsearch':
                            break
                    else:
                        raise  # some other error not memory related
                else:
                    count += 1
                    if count > max_trials:
                        break
                    # Adjust batch size
                    low = new_size
                    if phase == 'binsearch':
                        new_size = (high + low) // 2
                    else:
                        new_size = new_size * 2

                    log.debug(f'Batch size {getattr(model.hparams, batch_arg_name)} succeeded,'
                              f' trying batch size {new_size}')
                    setattr(model.hparams, batch_arg_name, new_size)
            return new_size, low, high, count

        if not hasattr(model.hparams, batch_arg_name):
            raise MisconfigurationException(f'Field {batch_arg_name} not found in `model.hparams`')
        # Initially we just double in size until an OOM is encountered
        setattr(model.hparams, batch_arg_name, init_val)  # initially set to init_val
        new_size, low, high, count = _search_loop(new_size=init_val, low=1, high=None, count=0, phase='power')

        # If in binsearch mode, further refine the search for optimal batch size
        if mode == 'binsearch':
            _search_loop(new_size, low, high, count, phase='binsearch')
>>>>>>> a71417e2

        garbage_collection_cuda()
        log.info(f'Finished batch size finder, will continue with full run using batch size {new_size}')

        # Restore initial state of model
        self.restore(str(save_path), on_gpu=self.on_gpu)
        os.remove(save_path)

        # Finish by resetting variables so trainer is ready to fit model
        self.__scale_batch_restore_params()

        return new_size

    def __scale_batch_dump_params(self):
        # Prevent going into infinite loop
        self.__dumped_params = {
            'max_steps': self.max_steps,
            'weights_summary': self.weights_summary,
            'logger': self.logger,
            'callbacks': self.callbacks,
            'checkpoint_callback': self.checkpoint_callback,
            'early_stop_callback': self.early_stop_callback,
            'enable_early_stop': self.enable_early_stop,
            'auto_scale_batch_size': self.auto_scale_batch_size,
            'train_percent_check': self.overfit_pct,
            'model': self.model,
        }

    def __scale_batch_reset_params(self, model, steps_per_iter):
        self.auto_scale_batch_size = None  # prevent recursion
        self.max_steps = steps_per_iter  # take few steps
        self.weights_summary = None  # not needed before full run
        self.logger = None  # not needed before full run
        self.callbacks = []  # not needed before full run
        self.checkpoint_callback = False  # required for saving
        self.early_stop_callback = None
        self.enable_early_stop = False
        self.train_percent_check = 1.0
        self.optimizers, self.schedulers = [], []  # required for saving
        self.model = model  # required for saving

    def __scale_batch_restore_params(self):
        self.max_steps = self.__dumped_params['max_steps']
        self.weights_summary = self.__dumped_params['weights_summary']
        self.logger = self.__dumped_params['logger']
        self.callbacks = self.__dumped_params['callbacks']
        self.checkpoint_callback = self.__dumped_params['checkpoint_callback']
        self.auto_scale_batch_size = self.__dumped_params['auto_scale_batch_size']
        self.early_stop_callback = self.__dumped_params['early_stop_callback']
        self.enable_early_stop = self.__dumped_params['enable_early_stop']
        self.train_percent_check = self.__dumped_params['train_percent_check']
        self.model = self.__dumped_params['model']
<<<<<<< HEAD
        del self.__dumped_params


def _adjust_batch_size(trainer,
                       factor: float = 1.0,
                       value: Optional[int] = None,
                       desc: str = None):
    """ Function for adjusting the batch size. It is expected that the user
        has provided a model that has a hparam field called `batch_size` i.e.
        `model.hparams.batch_size` should exist.

    Args:
        trainer: instance of pytorch_lightning.Trainer

        factor: value which the old batch size is multiplied by to get the
            new batch size

        value: if a value is given, will override the batch size with this value.
            Note that the value of `factor` will not have an effect in this case

        desc: either `succeeded` or `failed`. Used purely for logging

    """
    model = trainer.get_model()    
    if hasattr(model.hparams, 'batch_size'):
        batch_size = getattr(model.hparams, 'batch_size')
        if value:
            setattr(model.hparams, 'batch_size', value)
            new_size = value
            if desc:
                log.info(f'Batch size {batch_size} {desc}, trying batch size {new_size}')
        else:
            if batch_size > 1:
                new_size = int(batch_size * factor)
                if desc:
                    log.info(f'Batch size {batch_size} {desc}, trying batch size {new_size}')
                setattr(model.hparams, 'batch_size', new_size)
            else:
                raise ValueError('Could not reduce batch size any further')
    else:
        raise MisconfigurationException(
            f'Field {batch_size} not found in model.hparams')
    return new_size


def _run_power_scaling(trainer, model, new_size, max_iters):
    count = 0
    while True:
        garbage_collection_cuda()
        trainer.global_step = 0  # reset after each try
        try:
            # Try fit
            trainer.fit(model)
            count += 1
            if count > max_iters:
                break
            # Double in size
            new_size = _adjust_batch_size(trainer, factor=2.0, name='succeeded')
        except RuntimeError as exception:
            # Only these errors should trigger an adjustment
            if is_oom_error(exception):
                # If we fail in power mode, half the size and return
                garbage_collection_cuda()
                new_size = _adjust_batch_size(trainer, factor=0.5, name='failed')
                break
            else:
                raise  # some other error not memory related
    return new_size            
    
    
def _run_binsearch_scaling(trainer, model, new_size, max_iters):
    high = None
    count = 0
    while True:
        garbage_collection_cuda()
        trainer.global_step = 0  # reset after each try
        try:
            # Try fit
            trainer.fit(model)
            count += 1
            if count > max_iters:
                break
            # Double in size
            low = new_size
            if high:
                midval = (high + low) // 2
                new_size = _adjust_batch_size(trainer, value=midval, string='succeeded')
            else:
                new_size = _adjust_batch_size(trainer, factor=2.0, name='succeeded')
        except RuntimeError as exception:
            # Only these errors should trigger an adjustment
            if is_oom_error(exception):
                # If we fail in power mode, half the size and return
                garbage_collection_cuda()
                high = new_size
                if high - low <= 1:
                    break
                midval = (high + low) // 2
                new_size = _adjust_batch_size(trainer, value=midval, string='failed')
            else:
                raise  # some other error not memory related
=======
        del self.__dumped_params
>>>>>>> a71417e2
<|MERGE_RESOLUTION|>--- conflicted
+++ resolved
@@ -103,7 +103,6 @@
 
     def scale_batch_size(self,
                          model: LightningModule,
-                         train_dataloader: Optional[DataLoader] = None,
                          mode: str = 'power',
                          steps_per_trial: int = 3,
                          init_val: int = 2,
@@ -137,77 +136,26 @@
         self.__scale_batch_dump_params()
 
         # Set to values that are required by the algorithm
-        self.__scale_batch_reset_params(model, steps_per_iter)
+        self.__scale_batch_reset_params(model, steps_per_trial)
 
         # Save initial model, that is loaded after batch size is found
         save_path = os.path.join(self.default_root_dir, 'temp_model.ckpt')
         self.save_checkpoint(str(save_path))
 
-<<<<<<< HEAD
+        if not hasattr(model.hparams, batch_arg_name):
+            raise MisconfigurationException(f'Field {batch_arg_name} not found in `model.hparams`')
+
+        if self.progress_bar_callback:
+            self.progress_bar_callback.disable()
+
         # Initially we just double in size until an OOM is encountered
         new_size = _adjust_batch_size(self, value=init_val)  # initially set to init_val
-        if mode=='power':
-            new_size = _run_power_scaling(self, model, train_dataloader, new_size, max_iters)
-        elif mode=='binsearch':
-            new_size = _run_binsearch_scaling(self, model, train_dataloader, new_size, max_iters)
+        if mode == 'power':
+            new_size = _run_power_scaling(self, model, new_size, batch_arg_name, max_trials)
+        elif mode == 'binsearch':
+            new_size = _run_binsearch_scaling(self, model, new_size, batch_arg_name, max_trials)
         else:
             raise ValueError('mode in method `scale_batch_size` can only be `power` or `binsearch')
-=======
-        def _search_loop(new_size, low, high, count, phase):
-            while True:
-                garbage_collection_cuda()
-                self.global_step = 0  # reset after each try
-                try:
-                    # Try fit
-                    self.fit(model)
-                except RuntimeError as exception:
-                    # Only these errors should trigger an adjustment
-                    if is_oom_error(exception):
-                        garbage_collection_cuda()
-                        high = new_size
-                        if phase == 'binsearch':
-                            if high - low <= 1:
-                                break
-                            new_size = (high + low) // 2
-                        elif mode != 'binsearch':
-                            if new_size <= 1:
-                                break
-                            new_size = int(new_size * 0.5)
-
-                        log.debug(f'Batch size {getattr(model.hparams, batch_arg_name)} failed,'
-                                  f' trying batch size {new_size}')
-                        setattr(model.hparams, batch_arg_name, new_size)
-
-                        if phase != 'binsearch':
-                            break
-                    else:
-                        raise  # some other error not memory related
-                else:
-                    count += 1
-                    if count > max_trials:
-                        break
-                    # Adjust batch size
-                    low = new_size
-                    if phase == 'binsearch':
-                        new_size = (high + low) // 2
-                    else:
-                        new_size = new_size * 2
-
-                    log.debug(f'Batch size {getattr(model.hparams, batch_arg_name)} succeeded,'
-                              f' trying batch size {new_size}')
-                    setattr(model.hparams, batch_arg_name, new_size)
-            return new_size, low, high, count
-
-        if not hasattr(model.hparams, batch_arg_name):
-            raise MisconfigurationException(f'Field {batch_arg_name} not found in `model.hparams`')
-        # Initially we just double in size until an OOM is encountered
-        setattr(model.hparams, batch_arg_name, init_val)  # initially set to init_val
-        new_size, low, high, count = _search_loop(new_size=init_val, low=1, high=None, count=0, phase='power')
-
-        # If in binsearch mode, further refine the search for optimal batch size
-        if mode == 'binsearch':
-            _search_loop(new_size, low, high, count, phase='binsearch')
->>>>>>> a71417e2
 
         garbage_collection_cuda()
         log.info(f'Finished batch size finder, will continue with full run using batch size {new_size}')
@@ -218,6 +166,8 @@
 
         # Finish by resetting variables so trainer is ready to fit model
         self.__scale_batch_restore_params()
+        if self.progress_bar_callback:
+            self.progress_bar_callback.enable()
 
         return new_size
 
@@ -232,13 +182,13 @@
             'early_stop_callback': self.early_stop_callback,
             'enable_early_stop': self.enable_early_stop,
             'auto_scale_batch_size': self.auto_scale_batch_size,
-            'train_percent_check': self.overfit_pct,
+            'train_percent_check': self.train_percent_check,
             'model': self.model,
         }
 
-    def __scale_batch_reset_params(self, model, steps_per_iter):
+    def __scale_batch_reset_params(self, model, steps_per_trial):
         self.auto_scale_batch_size = None  # prevent recursion
-        self.max_steps = steps_per_iter  # take few steps
+        self.max_steps = steps_per_trial  # take few steps
         self.weights_summary = None  # not needed before full run
         self.logger = None  # not needed before full run
         self.callbacks = []  # not needed before full run
@@ -260,11 +210,11 @@
         self.enable_early_stop = self.__dumped_params['enable_early_stop']
         self.train_percent_check = self.__dumped_params['train_percent_check']
         self.model = self.__dumped_params['model']
-<<<<<<< HEAD
         del self.__dumped_params
 
 
 def _adjust_batch_size(trainer,
+                       batch_arg_name: str = 'batch_size',
                        factor: float = 1.0,
                        value: Optional[int] = None,
                        desc: str = None):
@@ -275,6 +225,8 @@
     Args:
         trainer: instance of pytorch_lightning.Trainer
 
+        batch_arg_name: field where batch_size is stored in `model.hparams`
+
         factor: value which the old batch size is multiplied by to get the
             new batch size
 
@@ -284,29 +236,24 @@
         desc: either `succeeded` or `failed`. Used purely for logging
 
     """
-    model = trainer.get_model()    
-    if hasattr(model.hparams, 'batch_size'):
-        batch_size = getattr(model.hparams, 'batch_size')
-        if value:
-            setattr(model.hparams, 'batch_size', value)
-            new_size = value
-            if desc:
-                log.info(f'Batch size {batch_size} {desc}, trying batch size {new_size}')
-        else:
-            if batch_size > 1:
-                new_size = int(batch_size * factor)
-                if desc:
-                    log.info(f'Batch size {batch_size} {desc}, trying batch size {new_size}')
-                setattr(model.hparams, 'batch_size', new_size)
-            else:
-                raise ValueError('Could not reduce batch size any further')
+    model = trainer.get_model()
+    batch_size = getattr(model.hparams, batch_arg_name)
+    if value:
+        setattr(model.hparams, batch_arg_name, value)
+        new_size = value
+        if desc:
+            log.info(f'Batch size {batch_size} {desc}, trying batch size {new_size}')
     else:
-        raise MisconfigurationException(
-            f'Field {batch_size} not found in model.hparams')
+        new_size = int(batch_size * factor)
+        if desc:
+            log.info(f'Batch size {batch_size} {desc}, trying batch size {new_size}')
+        setattr(model.hparams, batch_arg_name, new_size)
     return new_size
 
 
-def _run_power_scaling(trainer, model, new_size, max_iters):
+def _run_power_scaling(trainer, model, new_size, batch_arg_name, max_trials):
+    """ Batch scaling mode where the size is doubled at each iteration until an
+        OOM error is encountered. """
     count = 0
     while True:
         garbage_collection_cuda()
@@ -315,23 +262,26 @@
             # Try fit
             trainer.fit(model)
             count += 1
-            if count > max_iters:
+            if count > max_trials:
                 break
             # Double in size
-            new_size = _adjust_batch_size(trainer, factor=2.0, name='succeeded')
+            new_size = _adjust_batch_size(trainer, batch_arg_name, factor=2.0, desc='succeeded')
         except RuntimeError as exception:
             # Only these errors should trigger an adjustment
             if is_oom_error(exception):
                 # If we fail in power mode, half the size and return
                 garbage_collection_cuda()
-                new_size = _adjust_batch_size(trainer, factor=0.5, name='failed')
+                new_size = _adjust_batch_size(trainer, batch_arg_name, factor=0.5, desc='failed')
                 break
             else:
                 raise  # some other error not memory related
-    return new_size            
-    
-    
-def _run_binsearch_scaling(trainer, model, new_size, max_iters):
+    return new_size
+
+
+def _run_binsearch_scaling(trainer, model, new_size, batch_arg_name, max_trials):
+    """ Batch scaling mode where the size is initially is doubled at each iteration
+        until an OOM error is encountered. Hereafter, the batch size is further
+        refined using a binary search """
     high = None
     count = 0
     while True:
@@ -341,27 +291,27 @@
             # Try fit
             trainer.fit(model)
             count += 1
-            if count > max_iters:
+            if count > max_trials:
                 break
             # Double in size
             low = new_size
             if high:
+                if high - low <= 2:
+                    break
                 midval = (high + low) // 2
-                new_size = _adjust_batch_size(trainer, value=midval, string='succeeded')
+                new_size = _adjust_batch_size(trainer, batch_arg_name, value=midval, desc='succeeded')
             else:
-                new_size = _adjust_batch_size(trainer, factor=2.0, name='succeeded')
+                new_size = _adjust_batch_size(trainer, batch_arg_name, factor=2.0, desc='succeeded')
         except RuntimeError as exception:
             # Only these errors should trigger an adjustment
             if is_oom_error(exception):
                 # If we fail in power mode, half the size and return
                 garbage_collection_cuda()
                 high = new_size
-                if high - low <= 1:
+                if high - low <= 2:
                     break
                 midval = (high + low) // 2
-                new_size = _adjust_batch_size(trainer, value=midval, string='failed')
+                new_size = _adjust_batch_size(trainer, value=midval, desc='failed')
             else:
                 raise  # some other error not memory related
-=======
-        del self.__dumped_params
->>>>>>> a71417e2
+    return new_size