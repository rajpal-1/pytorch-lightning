--- conflicted
+++ resolved
@@ -111,12 +111,8 @@
         sync_batchnorm: bool = False,
         benchmark: Optional[bool] = None,
         replace_sampler_ddp: bool = True,
-<<<<<<< HEAD
         deterministic: Union[bool, _LITERAL_WARN] = False,
-=======
-        deterministic: bool = False,
         auto_select_gpus: bool = False,
->>>>>>> 77a02234
         num_processes: Optional[int] = None,  # deprecated
         tpu_cores: Optional[Union[List[int], str, int]] = None,  # deprecated
         ipus: Optional[int] = None,  # deprecated
