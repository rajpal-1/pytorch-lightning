# Copyright The PyTorch Lightning team.
#
# Licensed under the Apache License, Version 2.0 (the "License");
# you may not use this file except in compliance with the License.
# You may obtain a copy of the License at
#
#     http://www.apache.org/licenses/LICENSE-2.0
#
# Unless required by applicable law or agreed to in writing, software
# distributed under the License is distributed on an "AS IS" BASIS,
# WITHOUT WARRANTIES OR CONDITIONS OF ANY KIND, either express or implied.
# See the License for the specific language governing permissions and
# limitations under the License.

import logging
import os
from typing import List, Optional, Sequence, Union
from weakref import proxy

import torch

from pytorch_lightning.accelerators.accelerator import Accelerator
from pytorch_lightning.accelerators.cpu import CPUAccelerator
from pytorch_lightning.accelerators.gpu import GPUAccelerator
from pytorch_lightning.accelerators.ipu import IPUAccelerator
from pytorch_lightning.accelerators.tpu import TPUAccelerator
from pytorch_lightning.plugins import (
    ApexMixedPrecisionPlugin,
    CheckpointIO,
    DataParallelPlugin,
    DDP2Plugin,
    DDPFullyShardedPlugin,
    DDPPlugin,
    DDPShardedPlugin,
    DDPSpawnPlugin,
    DDPSpawnShardedPlugin,
    DeepSpeedPlugin,
    DeepSpeedPrecisionPlugin,
    DoublePrecisionPlugin,
    FullyShardedNativeMixedPrecisionPlugin,
    HorovodPlugin,
    IPUPlugin,
    IPUPrecisionPlugin,
    NativeMixedPrecisionPlugin,
    PrecisionPlugin,
    ShardedNativeMixedPrecisionPlugin,
    SingleDevicePlugin,
    SingleTPUPlugin,
    TPUBf16PrecisionPlugin,
    TPUPrecisionPlugin,
    TPUSpawnPlugin,
    TrainingTypePlugin,
    TrainingTypePluginsRegistry,
)
from pytorch_lightning.plugins.environments import (
    ClusterEnvironment,
    KubeflowEnvironment,
    LightningEnvironment,
    LSFEnvironment,
    SLURMEnvironment,
    TorchElasticEnvironment,
)
from pytorch_lightning.utilities import (
    AMPType,
    device_parser,
    DeviceType,
    DistributedType,
    rank_zero_deprecation,
    rank_zero_info,
    rank_zero_warn,
)
from pytorch_lightning.utilities.enums import PrecisionType
from pytorch_lightning.utilities.exceptions import MisconfigurationException
from pytorch_lightning.utilities.imports import (
    _HOROVOD_AVAILABLE,
    _IPU_AVAILABLE,
    _TORCH_GREATER_EQUAL_1_7,
    _TORCH_GREATER_EQUAL_1_8,
    _TPU_AVAILABLE,
)

if _HOROVOD_AVAILABLE:
    import horovod.torch as hvd

log = logging.getLogger(__name__)


class AcceleratorConnector:
    def __init__(
        self,
        num_processes,
        devices,
        tpu_cores,
        ipus,
        accelerator,
        strategy: Optional[Union[str, TrainingTypePlugin]],
        gpus,
        gpu_ids,
        num_nodes,
        sync_batchnorm,
        benchmark,
        replace_sampler_ddp,
        deterministic: bool,
        precision,
        amp_type,
        amp_level,
        plugins,
    ):
        # initialization
        self._device_type = DeviceType.CPU
        self._distrib_type = None
        self._accelerator_type = None

        self.strategy = strategy.lower() if isinstance(strategy, str) else strategy
        # TODO: Rename this to something else once all the distributed flags are moved to strategy
        self.distributed_backend = accelerator

        self._init_deterministic(deterministic)

        self.num_processes = num_processes
        self.devices = devices
        # `gpus` is the input passed to the Trainer, whereas `gpu_ids` is a list of parsed gpu ids.
        self.gpus = gpus
        self.parallel_device_ids = gpu_ids
        self.tpu_cores = tpu_cores
        self.ipus = ipus
        self.num_nodes = num_nodes
        self.sync_batchnorm = sync_batchnorm
        self.benchmark = benchmark
        self.replace_sampler_ddp = replace_sampler_ddp
        if not PrecisionType.supported_type(precision):
            raise MisconfigurationException(
                f"Precision {repr(precision)} is invalid. Allowed precision values: {PrecisionType.supported_types()}"
            )
        self.precision = precision
        self.amp_type = amp_type.lower() if isinstance(amp_type, str) else None
        self.amp_level = amp_level
        self._is_slurm_managing_tasks = False

        self._precision_plugin: Optional[PrecisionPlugin] = None
        self._training_type_plugin: Optional[TrainingTypePlugin] = None
        self._cluster_environment: Optional[ClusterEnvironment] = None
        self._checkpoint_io: Optional[CheckpointIO] = None

        plugins = plugins if plugins is not None else []

        if isinstance(plugins, str):
            plugins = [plugins]

        if not isinstance(plugins, Sequence):
            plugins = [plugins]

        self.plugins = plugins

        self._handle_accelerator_and_strategy()

        self._validate_accelerator_and_devices()

        self._warn_if_devices_flag_ignored()

        self.select_accelerator_type()

        if self.strategy is not None:
            self._set_training_type_plugin()
        else:
            self.set_distributed_mode()

        self.handle_given_plugins()
        self._set_distrib_type_if_training_type_plugin_passed()

        self._configure_slurm_ddp()
        self._cluster_environment = self.select_cluster_environment()

        self.update_device_type_if_ipu_plugin()
        self.update_device_type_if_training_type_plugin_passed()

        self._validate_accelerator_type()
        self._set_devices_if_none()

        self._training_type_plugin_resolved = False
        self.accelerator = self.select_accelerator()

        # benchmarking
        # TODO: should this be moved to GPU accelerator?
        torch.backends.cudnn.benchmark = self.benchmark

        self.replace_sampler_ddp = replace_sampler_ddp

    def _init_deterministic(self, deterministic: bool) -> None:
        self.deterministic = deterministic
        if _TORCH_GREATER_EQUAL_1_8:
            torch.use_deterministic_algorithms(deterministic)
        elif _TORCH_GREATER_EQUAL_1_7:
            torch.set_deterministic(deterministic)
        else:  # the minimum version Lightning supports is PyTorch 1.6
            torch._set_deterministic(deterministic)
        if deterministic:
            # fixing non-deterministic part of horovod
            # https://github.com/PyTorchLightning/pytorch-lightning/pull/1572/files#r420279383
            os.environ["HOROVOD_FUSION_THRESHOLD"] = str(0)
            # https://docs.nvidia.com/cuda/cublas/index.html#cublasApi_reproducibility
            os.environ["CUBLAS_WORKSPACE_CONFIG"] = ":4096:8"

    def select_accelerator_type(self) -> None:
        if self.distributed_backend == "auto":
            if self.has_tpu:
                self._accelerator_type = DeviceType.TPU
            elif self.has_ipu:
                self._accelerator_type = DeviceType.IPU
            elif self.has_gpu:
                self._accelerator_type = DeviceType.GPU
            else:
                self._set_devices_to_cpu_num_processes()
                self._accelerator_type = DeviceType.CPU
        elif self.distributed_backend == DeviceType.TPU:
            if not self.has_tpu:
                msg = "TPUs are not available" if not _TPU_AVAILABLE else "you didn't pass `tpu_cores` to `Trainer`"
                raise MisconfigurationException(f"You passed `accelerator='tpu'`, but {msg}.")
            self._accelerator_type = DeviceType.TPU
        elif self.distributed_backend == DeviceType.IPU:
            if not self.has_ipu:
                msg = "IPUs are not available" if not _IPU_AVAILABLE else "you didn't pass `ipus` to `Trainer`"
                raise MisconfigurationException(f"You passed `accelerator='ipu'`, but {msg}.")
            self._accelerator_type = DeviceType.IPU
        elif self.distributed_backend == DeviceType.GPU:
            if not self.has_gpu:
                msg = "you didn't pass `gpus` to `Trainer`" if torch.cuda.is_available() else "GPUs are not available"
                raise MisconfigurationException(f"You passed `accelerator='gpu'`, but {msg}.")
            self._accelerator_type = DeviceType.GPU
        elif self.distributed_backend == DeviceType.CPU:
            self._set_devices_to_cpu_num_processes()
            self._accelerator_type = DeviceType.CPU

        if self.distributed_backend in self.accelerator_types:
            self.distributed_backend = None

    def _validate_accelerator_and_devices(self) -> None:
        if self.distributed_backend not in self.accelerator_types and self.devices is not None:
            raise MisconfigurationException(
                f"You passed `devices={self.devices}` but haven't specified"
                " `accelerator=('auto'|'tpu'|'gpu'|'ipu'|'cpu')` for the devices mapping,"
                f" got `accelerator={self.distributed_backend!r}`."
            )

    def _validate_accelerator_type(self) -> None:
        if self._accelerator_type and self._accelerator_type != self._device_type:
            # internal error: should not happen.
            raise ValueError(
                f"Mismatch between the requested accelerator type ({self._accelerator_type})"
                f" and assigned device type ({self._device_type})."
            )
        self._accelerator_type = self._device_type

    def _warn_if_devices_flag_ignored(self) -> None:
        if self.devices is None:
            return
        devices_warning = f"The flag `devices={self.devices}` will be ignored, as you have set"
        if self.distributed_backend in ("auto", DeviceType.TPU):
            if self.tpu_cores is not None:
                rank_zero_warn(f"{devices_warning} `tpu_cores={self.tpu_cores}`")
        elif self.distributed_backend in ("auto", DeviceType.IPU):
            if self.ipus is not None:
                rank_zero_warn(f"{devices_warning} `ipus={self.ipus}`")
        elif self.distributed_backend in ("auto", DeviceType.GPU):
            if self.gpus is not None:
                rank_zero_warn(f"{devices_warning} `gpus={self.gpus}`")
        elif self.distributed_backend in ("auto", DeviceType.CPU):
            if self.num_processes != 1:
                rank_zero_warn(f"{devices_warning} `num_processes={self.num_processes}`")

    def _set_devices_if_none(self) -> None:
        if self.devices is not None:
            return
        if self._accelerator_type == DeviceType.TPU:
            self.devices = self.tpu_cores
        elif self._accelerator_type == DeviceType.IPU:
            self.devices = self.ipus
        elif self._accelerator_type == DeviceType.GPU:
            self.devices = self.gpus
        elif self._accelerator_type == DeviceType.CPU:
            self.devices = self.num_processes

    def _handle_accelerator_and_strategy(self) -> None:
        deprecated_types = [t for t in DistributedType if t not in (DistributedType.TPU_SPAWN, DistributedType.DDP_CPU)]
        if self.distributed_backend is not None and self.distributed_backend in deprecated_types:
            rank_zero_deprecation(
                f"Passing `Trainer(accelerator={self.distributed_backend!r})` has been deprecated"
                f" in v1.5 and will be removed in v1.7. Use `Trainer(strategy={self.distributed_backend!r})` instead."
            )
            if self.strategy is not None:
                raise MisconfigurationException(
                    f"You have passed `Trainer(strategy={self.strategy!r})` but have"
                    f" also passed `Trainer(accelerator={self.distributed_backend!r})`."
                    f" HINT: Use just `Trainer(strategy={self.strategy!r})` instead."
                )
        if self.strategy == DistributedType.TPU_SPAWN:
            raise MisconfigurationException(
                "`Trainer(strategy='tpu_spawn')` is not a valid strategy,"
                " you can use `Trainer(strategy='ddp_spawn', accelerator='tpu')` instead."
            )
        if self.strategy == DistributedType.DDP_CPU:
            raise MisconfigurationException(
                "`Trainer(strategy='ddp_cpu')` is not a valid strategy,"
                " you can use `Trainer(strategy='ddp'|'ddp_spawn', accelerator='cpu')` instead."
            )

    def _set_training_type_plugin(self) -> None:
        if isinstance(self.strategy, str) and self.strategy in TrainingTypePluginsRegistry:
            self._training_type_plugin = TrainingTypePluginsRegistry.get(self.strategy)
        if isinstance(self.strategy, str):
            self.set_distributed_mode(self.strategy)
        elif isinstance(self.strategy, TrainingTypePlugin):
            self._training_type_plugin = self.strategy

    def handle_given_plugins(self) -> None:

        for plug in self.plugins:
            if self.strategy is not None and self._is_plugin_training_type(plug):
                raise MisconfigurationException(
                    f"You have passed `Trainer(strategy={self.strategy!r})`"
                    f" and you can only specify one training type plugin, but you have passed {plug} as a plugin."
                )
            if self._is_plugin_training_type(plug):
                rank_zero_deprecation(
                    f"Passing {plug} `strategy` to the `plugins` flag in Trainer has been deprecated"
                    f" in v1.5 and will be removed in v1.7. Use `Trainer(strategy={plug})` instead."
                )

        training_type = self._training_type_plugin or None
        checkpoint = None
        precision = None
        cluster_environment = None

        for plug in self.plugins:
            if isinstance(plug, str) and plug in TrainingTypePluginsRegistry:
                if training_type is None:
                    training_type = TrainingTypePluginsRegistry.get(plug)
                else:
                    raise MisconfigurationException(
                        "You can only specify one precision and one training type plugin."
                        " Found more than 1 training type plugin:"
                        f' {TrainingTypePluginsRegistry[plug]["plugin"]} registered to {plug}'
                    )
            if isinstance(plug, str):
                # Reset the distributed type as the user has overridden training type
                # via the plugins argument
                self._distrib_type = None
                self.set_distributed_mode(plug)

            elif isinstance(plug, TrainingTypePlugin):
                if training_type is None:
                    training_type = plug

                else:
                    raise MisconfigurationException(
                        "You can only specify one training type plugin."
                        f" Available: {type(training_type).__name__}, given: {type(plug).__name__}"
                    )
            elif isinstance(plug, PrecisionPlugin):
                if precision is None:
                    precision = plug
                else:
                    raise MisconfigurationException(
                        "You can only specify one precision plugin."
                        f" Available: {type(precision).__name__}, given: {type(plug).__name__}"
                    )
            elif isinstance(plug, CheckpointIO):
                if checkpoint is None:
                    checkpoint = plug
                else:
                    raise MisconfigurationException(
                        "You can only specify one checkpoint plugin."
                        f" Available: {type(checkpoint).__name__}, given: {type(plug).__name__}"
                    )
            elif isinstance(plug, ClusterEnvironment):
                if cluster_environment is None:
                    cluster_environment = plug
                else:
                    raise MisconfigurationException(
                        "You can only specify one cluster environment. Found more than 1 cluster environment plugin"
                    )
            else:
                raise MisconfigurationException(
                    f"Found invalid type for plugin {plug}. Expected a precision or training type plugin."
                )

        self._training_type_plugin = training_type
        self._precision_plugin = precision
        self._checkpoint_io = checkpoint
        self._cluster_environment = cluster_environment

    @property
    def accelerator_types(self) -> List[str]:
        return ["auto"] + list(DeviceType)

    @property
    def precision_plugin(self) -> PrecisionPlugin:
        if self._precision_plugin is None:
            self._precision_plugin = self.select_precision_plugin()
        return self._precision_plugin

    @property
    def training_type_plugin(self) -> TrainingTypePlugin:
        if self._training_type_plugin_resolved:
            # avoid calling `resolve_training_type_plugin` multiple times
            return self._training_type_plugin
        if self._training_type_plugin is None:
            self._training_type_plugin = self.select_training_type_plugin()
        self._training_type_plugin = self.resolve_training_type_plugin(self._training_type_plugin)
        # attach checkpoint plugin to the training type plugin
        if self._checkpoint_io is not None:
            self._training_type_plugin.checkpoint_io = self._checkpoint_io
        self._training_type_plugin_resolved = True

        return self._training_type_plugin

    @property
    def cluster_environment(self) -> ClusterEnvironment:
        if self._cluster_environment is None:
            self._cluster_environment = self.select_cluster_environment()
        return self._cluster_environment

    @property
    def has_cpu(self) -> bool:
        return True

    @property
    def use_cpu(self) -> bool:
        return self._accelerator_type == DeviceType.CPU

    @property
    def has_gpu(self) -> bool:
        # Here, we are not checking for GPU availability, but instead if User has passed
        # `gpus` to Trainer for training.
        gpus = self.parallel_device_ids
        if gpus is not None and len(gpus) > 0:
            return True
        return self._map_devices_to_accelerator(DeviceType.GPU)

    @property
    def use_gpu(self) -> bool:
        return self._accelerator_type == DeviceType.GPU and self.has_gpu

    @property
    def has_tpu(self) -> bool:
        # Here, we are not checking for TPU availability, but instead if User has passed
        # `tpu_cores` to Trainer for training.
        if self.tpu_cores is not None:
            return True
        return self._map_devices_to_accelerator(DeviceType.TPU)

    @property
    def use_tpu(self) -> bool:
        return self._accelerator_type == DeviceType.TPU and self.has_tpu

    @property
    def tpu_id(self) -> Optional[int]:
        if self.use_tpu and isinstance(self.tpu_cores, list):
            return self.tpu_cores[0]
        return None

    @property
    def has_ipu(self) -> bool:
        # Here, we are not checking for IPU availability, but instead if User has passed
        # `ipus` to Trainer for training.
        if self.ipus is not None or isinstance(self._training_type_plugin, IPUPlugin):
            return True
        return self._map_devices_to_accelerator(DeviceType.IPU)

    @property
    def use_ipu(self) -> bool:
        return self._accelerator_type == DeviceType.IPU and self.has_ipu

    def _set_devices_to_cpu_num_processes(self) -> None:
        if self.num_processes == 1:
            self._map_devices_to_accelerator(DeviceType.CPU)

    def _map_devices_to_accelerator(self, accelerator: str) -> bool:
        if self.devices is None:
            return False
        if accelerator == DeviceType.TPU and _TPU_AVAILABLE:
            if self.devices == "auto":
                self.devices = TPUAccelerator.auto_device_count()
            self.tpu_cores = device_parser.parse_tpu_cores(self.devices)
            return True
        if accelerator == DeviceType.IPU and _IPU_AVAILABLE:
            if self.devices == "auto":
                self.devices = IPUAccelerator.auto_device_count()
            self.ipus = self.devices
            return True
        if accelerator == DeviceType.GPU and torch.cuda.is_available():
            if self.devices == "auto":
                self.devices = GPUAccelerator.auto_device_count()
            self.gpus = self.devices
            self.parallel_device_ids = device_parser.parse_gpu_ids(self.devices)
            return True
        if accelerator == DeviceType.CPU:
            if self.devices == "auto":
                self.devices = CPUAccelerator.auto_device_count()
            if not isinstance(self.devices, int):
                raise MisconfigurationException(
                    "The flag `devices` must be an int with `accelerator='cpu'`,"
                    f" got `devices={self.devices}` instead."
                )
            self.num_processes = self.devices
            return True
        return False

    @property
    def use_dp(self) -> bool:
        return self._distrib_type == DistributedType.DP

    @property
    def use_ddp(self) -> bool:
        return self._distrib_type in (
            DistributedType.DDP,
            DistributedType.DDP_SPAWN,
            DistributedType.DDP_SHARDED,
            DistributedType.DDP_SHARDED_SPAWN,
            DistributedType.DDP_FULLY_SHARDED,
            DistributedType.DEEPSPEED,
            DistributedType.TPU_SPAWN,
        )

    @property
    def use_ddp2(self) -> bool:
        return self._distrib_type == DistributedType.DDP2

    @property
    def use_horovod(self) -> bool:
        return self._distrib_type == DistributedType.HOROVOD

    @property
    def use_deepspeed(self) -> bool:
        return self._distrib_type == DistributedType.DEEPSPEED

    @property
    def _is_sharded_training_type(self) -> bool:
        return isinstance(self.training_type_plugin, (DDPShardedPlugin, DDPSpawnShardedPlugin))

    @property
    def _is_fully_sharded_training_type(self) -> bool:
        return isinstance(self.training_type_plugin, DDPFullyShardedPlugin)

    @property
    def is_distributed(self) -> bool:
        # Used for custom plugins.
        # Custom plugins should implement is_distributed property.
        if hasattr(self.training_type_plugin, "is_distributed") and not self.use_tpu:
            return self.training_type_plugin.is_distributed
        is_distributed = self.use_ddp or self.use_ddp2 or self.use_horovod
        if self.use_tpu:
            is_distributed |= self.training_type_plugin.is_distributed
        return is_distributed

    @property
    def num_gpus(self) -> int:
        gpus = self.parallel_device_ids
        if gpus is None:
            return 0
        return len(gpus)

    @property
    def num_ipus(self) -> int:
        if isinstance(self.ipus, int):
            return self.ipus
        if isinstance(self._training_type_plugin, IPUPlugin):
            return self._training_type_plugin.replication_factor
        return 0

    @property
    def parallel_devices(self) -> List[Union[torch.device, int]]:
        if self.use_gpu:
            devices = [torch.device("cuda", i) for i in self.parallel_device_ids]
        elif self.use_tpu:
            # explicitly don't make a tpu device here!
            # https://github.com/PyTorchLightning/pytorch-lightning/issues/3169
            if isinstance(self.tpu_cores, int):
                devices = list(range(self.tpu_cores))
        elif self.use_ipu:
            devices = list(range(self.num_ipus))
        else:
            devices = [torch.device("cpu")] * self.num_processes
        return devices

    @property
    def root_gpu(self) -> Optional[int]:
        return (
            self.accelerator.root_device.index
            if not isinstance(self.accelerator, (IPUAccelerator, TPUAccelerator))
            else None
        )

    @staticmethod
    def _is_plugin_training_type(plugin: Union[str, TrainingTypePlugin]) -> bool:
        if isinstance(plugin, str) and (plugin in TrainingTypePluginsRegistry or plugin in list(DistributedType)):
            return True
        return isinstance(plugin, TrainingTypePlugin)

    @property
    def is_training_type_in_plugins(self) -> bool:
        return any(
            (isinstance(plug, str) and plug in TrainingTypePluginsRegistry) or isinstance(plug, TrainingTypePlugin)
            for plug in self.plugins
        )

    def select_precision_plugin(self) -> PrecisionPlugin:
        # set precision type
        self.amp_type = AMPType.from_str(self.amp_type)

        # validation for all plugins
        if self.amp_level is not None and self.amp_type != AMPType.APEX:
            raise MisconfigurationException(
                f"You have asked for `amp_level={self.amp_level!r}` but it's only supported with `amp_backend='apex'`."
            )

        if self.use_ipu:
            if self.precision not in (16, 32):
                raise MisconfigurationException(
                    f"`Trainer(accelerator='ipu', precision={self.precision!r})` is not supported."
                )
            return IPUPrecisionPlugin(self.precision)
        if self.use_tpu:
            if self.precision == 32:
                return TPUPrecisionPlugin()
            elif self.precision == 64:
                raise MisconfigurationException(
                    "`Trainer(accelerator='tpu', precision=64)` is not implemented."
                    " Please, open an issue in `https://github.com/PyTorchLightning/pytorch-lightning/issues`"
                    " requesting this feature."
                )
            elif self.precision in (16, "bf16"):
                if self.precision == 16:
                    # this is not deprecated to ease transition between accelerator environments
                    rank_zero_warn(
                        f"You passed `Trainer(accelerator='tpu', precision=16)` but {self.amp_type.value} AMP"
                        f" is not supported with TPUs. Using `precision='bf16'` instead."
                    )
                return TPUBf16PrecisionPlugin()

        if self._distrib_type == DistributedType.DEEPSPEED or isinstance(self._training_type_plugin, DeepSpeedPlugin):
            return DeepSpeedPrecisionPlugin(self.precision)

        if self.precision == 32:
            return PrecisionPlugin()
        if self.precision == 64:
            return DoublePrecisionPlugin()

        # maybe convert the precision value
        if self.precision == 16 and self.use_cpu:
            if self.amp_type == AMPType.APEX:
                # apex was explicitly passed, not a good idea to silently switch to native AMP
                raise MisconfigurationException(
                    "You passed `Trainer(accelerator='cpu', precision=16, amp_type='apex')`"
                    " but apex AMP not supported on CPU."
                )
            # this automatic switch is to ease transition between accelerator environments
            rank_zero_warn(
                "You passed `Trainer(accelerator='cpu', precision=16)` but native AMP is not supported on CPU."
                " Using `precision='bf16'` instead."
            )
            self.precision = "bf16"

        if self.precision in (16, "bf16"):
            if self.precision == "bf16" and self.amp_type != AMPType.NATIVE:
                raise MisconfigurationException(
                    f"You passed `Trainer(amp_type={self.amp_type.value!r}, precision='bf16')` but it's not supported."
                    " Try using `amp_type='native'` instead."
                )

            rank_zero_info(
                f"Using 16bit {self.amp_type.value} Automatic Mixed Precision (AMP)"
                if self.precision == 16
                else "Using bfloat16 Automatic Mixed Precision (AMP)"
            )

            if self.amp_type == AMPType.NATIVE:
                device = "cpu" if self.use_cpu else "cuda"

                if self._is_sharded_training_type:
                    return ShardedNativeMixedPrecisionPlugin(self.precision, device)
                if self._is_fully_sharded_training_type:
                    return FullyShardedNativeMixedPrecisionPlugin(self.precision, device)
                return NativeMixedPrecisionPlugin(self.precision, device)

            if self.amp_type == AMPType.APEX:
                if self._is_sharded_training_type or self._is_fully_sharded_training_type:
                    raise MisconfigurationException(
                        "Sharded plugins are not supported with apex, please switch to `amp_backend='native'`."
                    )
                self.amp_level = self.amp_level or "O2"
                return ApexMixedPrecisionPlugin(self.amp_level)

        raise RuntimeError("No precision set")

    def select_training_type_plugin(self) -> TrainingTypePlugin:
        if (
            isinstance(self.distributed_backend, Accelerator)
            and self.distributed_backend.training_type_plugin is not None
        ):
            plugin = self.distributed_backend.training_type_plugin
        elif self.use_ddp2:
            plugin = DDP2Plugin(parallel_devices=self.parallel_devices, cluster_environment=self.cluster_environment)
        elif self.use_ddp and self.use_deepspeed:
            plugin = DeepSpeedPlugin(
                cluster_environment=self.select_cluster_environment(), parallel_devices=self.parallel_devices
            )
        elif self.use_ddp:
            use_slurm_ddp = self.use_ddp and self._is_slurm_managing_tasks
            use_torchelastic_ddp = self.use_ddp and TorchElasticEnvironment.is_using_torchelastic()
            use_kubeflow_ddp = self.use_ddp and KubeflowEnvironment.is_using_kubeflow()
            use_ddp_spawn = self._distrib_type == DistributedType.DDP_SPAWN
            use_ddp_cpu_spawn = use_ddp_spawn and self.use_cpu
            use_tpu_spawn = self.use_tpu and self._distrib_type == DistributedType.TPU_SPAWN
            use_ddp_cpu_torch_elastic = use_ddp_cpu_spawn and TorchElasticEnvironment.is_using_torchelastic()
            use_ddp_cpu_kubeflow = use_ddp_cpu_spawn and KubeflowEnvironment.is_using_kubeflow()
            use_ddp_cpu_slurm = use_ddp_cpu_spawn and self._is_slurm_managing_tasks
            use_ddp_sharded = self._distrib_type == DistributedType.DDP_SHARDED
            use_ddp_sharded_spawn = self._distrib_type == DistributedType.DDP_SHARDED_SPAWN
            use_ddp_fully_sharded = self._distrib_type == DistributedType.DDP_FULLY_SHARDED

            if use_tpu_spawn:
                ddp_plugin_cls = TPUSpawnPlugin
            elif use_ddp_sharded:
                ddp_plugin_cls = DDPShardedPlugin
            elif use_ddp_sharded_spawn:
                ddp_plugin_cls = DDPSpawnShardedPlugin
            elif (
                use_ddp_cpu_slurm
                or use_slurm_ddp
                or use_ddp_cpu_torch_elastic
                or use_torchelastic_ddp
                or use_kubeflow_ddp
                or use_ddp_cpu_kubeflow
            ):
                ddp_plugin_cls = DDPPlugin
            elif use_ddp_spawn or use_ddp_cpu_spawn:
                ddp_plugin_cls = DDPSpawnPlugin
            elif use_ddp_fully_sharded:
                ddp_plugin_cls = DDPFullyShardedPlugin
            else:
                ddp_plugin_cls = DDPPlugin

            plugin = ddp_plugin_cls(
                parallel_devices=self.parallel_devices, cluster_environment=self.cluster_environment
            )
        elif self.use_dp:
            plugin = DataParallelPlugin(parallel_devices=self.parallel_devices)
        elif self.use_horovod:
            plugin = HorovodPlugin(parallel_devices=self.parallel_devices)
        elif self.use_tpu and isinstance(self.tpu_cores, list):
            plugin = SingleTPUPlugin(self.tpu_id)
        elif self.use_ipu:
            plugin = IPUPlugin(parallel_devices=self.parallel_devices)
        else:
            single_gpu_ordinal = device_parser.determine_root_gpu_device(self.parallel_device_ids)
            plugin = SingleDevicePlugin(device=torch.device(f"cuda:{single_gpu_ordinal}" if self.use_gpu else "cpu"))
        return plugin

    def resolve_training_type_plugin(self, training_type: TrainingTypePlugin) -> TrainingTypePlugin:
        # necessary for when the user has passed in a plugin
        if hasattr(training_type, "parallel_devices") and getattr(training_type, "parallel_devices") is None:
            training_type.parallel_devices = self.parallel_devices
            if hasattr(training_type, "num_processes"):
                training_type.num_processes = len(self.parallel_devices)

        if hasattr(training_type, "cluster_environment") and getattr(training_type, "cluster_environment") is None:
            # transfer ownership of the cluster environment to the training type
            training_type.cluster_environment = self.cluster_environment
            self._cluster_environment = proxy(self.cluster_environment)

        if hasattr(training_type, "num_nodes"):
            # set num_nodes for training_type from trainer setting
            training_type.num_nodes = self.num_nodes

        if hasattr(training_type, "sync_batchnorm"):
            # set sync_batchnorm for training_type from trainer setting
            training_type.sync_batchnorm = self.sync_batchnorm

        return training_type

    def select_accelerator(self) -> Accelerator:
        if isinstance(self.distributed_backend, Accelerator):
            # custom accelerator from user
            if self._precision_plugin is not None or self._training_type_plugin is not None:
                # plugins also specified by user
                rank_zero_warn(
                    "Specified `Precision` and `TrainingType` plugins will be ignored,"
                    " since an `Accelerator` instance was provided."
                )
            return self.distributed_backend

        if self.use_gpu:
            acc_cls = GPUAccelerator
        elif self.use_tpu:
            acc_cls = TPUAccelerator
        elif self.use_ipu:
            acc_cls = IPUAccelerator
        else:
            acc_cls = CPUAccelerator
        # as precision_plugin is dependent on training_type_plugin, make sure
        # that we first select training_type_plugin, then precision_plugin
        accelerator = acc_cls(training_type_plugin=self.training_type_plugin, precision_plugin=self.precision_plugin)
        # transfer ownership of the plugins to the accelerator
        self._training_type_plugin = proxy(self.training_type_plugin)
        self._precision_plugin = proxy(self.precision_plugin)

        return accelerator

    def select_cluster_environment(self) -> ClusterEnvironment:
        if self._cluster_environment is not None:
            return self._cluster_environment
        if self._is_slurm_managing_tasks:
            env = SLURMEnvironment()
        elif TorchElasticEnvironment.is_using_torchelastic():
            env = TorchElasticEnvironment()
        elif KubeflowEnvironment.is_using_kubeflow():
            env = KubeflowEnvironment()
        elif LSFEnvironment.is_using_lsf():
            env = LSFEnvironment()
        else:
            env = LightningEnvironment()
        return env

    def set_distributed_mode(self, strategy: Optional[str] = None):

        if strategy is None and self.is_training_type_in_plugins:
            return

        if strategy is not None and strategy in TrainingTypePluginsRegistry:
            self.distributed_backend = TrainingTypePluginsRegistry[strategy]["distributed_backend"]
        elif strategy is not None:
            self.distributed_backend = strategy

        if isinstance(self.distributed_backend, Accelerator):
            return

        is_cpu_accelerator_type = self._accelerator_type and self._accelerator_type == DeviceType.CPU
        _use_cpu = is_cpu_accelerator_type or self.distributed_backend and "cpu" in self.distributed_backend

        if self.distributed_backend is None:
            if self.has_horovodrun():
                self._set_horovod_backend()
            elif self.num_gpus == 0 and self.num_nodes > 1:
                self._distrib_type = DistributedType.DDP
            elif self.num_gpus == 0 and self.num_processes > 1:
                self.distributed_backend = DistributedType.DDP_SPAWN
            elif self.num_gpus > 1 and not _use_cpu:
                rank_zero_warn(
                    "You requested multiple GPUs but did not specify a backend, e.g."
                    ' `Trainer(strategy="dp"|"ddp"|"ddp2")`. Setting `strategy="ddp_spawn"` for you.'
                )
                self.distributed_backend = DistributedType.DDP_SPAWN

        # special case with DDP on CPUs
        if self.distributed_backend == DistributedType.DDP_CPU:
            if _TPU_AVAILABLE:
                raise MisconfigurationException(
                    "`accelerator='ddp_cpu'` is not supported on TPU machines. "
                    "Learn more: https://github.com/PyTorchLightning/pytorch-lightning/issues/7810"
                )
            if self.num_processes == 1 and self.num_nodes > 1:
                self._distrib_type = DistributedType.DDP
            else:
                self._distrib_type = DistributedType.DDP_SPAWN
            if self.num_gpus > 0:
                rank_zero_warn(
                    "You requested one or more GPUs, but set `accelerator='ddp_cpu'`. Training will not use GPUs."
                )
                self.parallel_device_ids = None
            if self.num_processes is None:
                # define the max CPU available
                self.num_processes = os.cpu_count()
        # special case with TPUs
        elif self.has_tpu and not _use_cpu:
            self._device_type = DeviceType.TPU
            if isinstance(self.tpu_cores, int):
                self._distrib_type = DistributedType.TPU_SPAWN
        elif self.has_ipu and not _use_cpu:
            self._device_type = DeviceType.IPU
        elif self.distributed_backend and self._distrib_type is None:
            self._distrib_type = DistributedType(self.distributed_backend)

        if self.num_gpus > 0 and not _use_cpu:
            self._device_type = DeviceType.GPU

        _gpu_distrib_types = (DistributedType.DP, DistributedType.DDP, DistributedType.DDP_SPAWN, DistributedType.DDP2)
        # DP and DDP2 cannot run without GPU
        if self.num_gpus == 0 and self._distrib_type in _gpu_distrib_types and not _use_cpu:

            if (self.num_nodes and self.num_nodes > 1) or (self.num_processes and self.num_processes > 1):
                if self._distrib_type in (DistributedType.DP, DistributedType.DDP2):
                    rank_zero_warn(
                        f"{self._distrib_type.value!r} is not supported on CPUs, hence setting `strategy='ddp'`."
                    )
                    self._distrib_type = DistributedType.DDP
            else:
                rank_zero_warn("You are running on single node with no parallelization, so distributed has no effect.")
                self._distrib_type = None

        # finished configuring self._distrib_type, check ipython environment
        self.check_interactive_compatibility()

        # for DDP overwrite nb processes by requested GPUs
        if self._device_type == DeviceType.GPU and self._distrib_type in (
            DistributedType.DDP,
            DistributedType.DDP_SPAWN,
        ):
            self.num_processes = self.num_gpus

        if self._device_type == DeviceType.GPU and self._distrib_type == DistributedType.DDP2:
            self.num_processes = self.num_nodes

        # Horovod is an extra case...
        if self.distributed_backend == DistributedType.HOROVOD:
            self._set_horovod_backend()

        using_valid_distributed = self.use_ddp or self.use_ddp2
        if self.num_nodes > 1 and not using_valid_distributed:
            # throw error to force user to choose a supported distributed type such as ddp or ddp2
            raise MisconfigurationException(
                "Your chosen strategy does not support `num_nodes > 1`. Please set `strategy=('ddp'|'ddp2')`."
            )

    def _set_horovod_backend(self):
        self.check_horovod()
        self._distrib_type = DistributedType.HOROVOD

        # Initialize Horovod to get rank / size info
        hvd.init()
        if self.has_gpu:
            # Horovod assigns one local GPU per process
            self.parallel_device_ids = list(range(hvd.local_size()))
        else:
            self.num_processes = hvd.local_size()

    def check_interactive_compatibility(self):
        """Raises a `MisconfigurationException` if the accelerator and/or plugin is not compatible with an
        interactive environment."""
        from pytorch_lightning.utilities import _IS_INTERACTIVE

        if _IS_INTERACTIVE and self._distrib_type is not None and not self._distrib_type.is_interactive_compatible():
            raise MisconfigurationException(
                f"`Trainer(strategy={self._distrib_type.value!r})` or"
                f" `Trainer(accelerator={self._distrib_type.value!r})` is not compatible with an interactive"
                " environment. Run your code as a script, or choose one of the compatible backends:"
                f" {', '.join(DistributedType.interactive_compatible_types())}."
                " In case you are spawning processes yourself, make sure to include the Trainer"
                " creation inside the worker function."
            )

    def check_horovod(self):
        """Raises a `MisconfigurationException` if the Trainer is not configured correctly for Horovod."""
        if not _HOROVOD_AVAILABLE:
            raise MisconfigurationException(
                'Requested `accelerator="horovod"`, but Horovod is not installed.'
                "Install with \n $HOROVOD_WITH_PYTORCH=1 pip install horovod[pytorch]"
            )

        if self.num_gpus > 1 or self.num_nodes > 1:
            raise MisconfigurationException(
                "Horovod does not support setting num_nodes / num_gpus explicitly. Use "
                "horovodrun / mpirun to configure the number of processes."
            )

    @staticmethod
    def has_horovodrun() -> bool:
        """Returns True if running with `horovodrun` using Gloo or OpenMPI."""
        return _HOROVOD_AVAILABLE and ("OMPI_COMM_WORLD_RANK" in os.environ or "HOROVOD_RANK" in os.environ)

    def update_device_type_if_ipu_plugin(self) -> None:
        # This allows the poptorch.Options that are passed into the IPUPlugin to be the source of truth,
        # which gives users the flexibility to not have to pass `ipus` flag directly to Trainer
        if isinstance(self._training_type_plugin, IPUPlugin) and self._device_type != DeviceType.IPU:
            self._device_type = DeviceType.IPU

    def update_device_type_if_training_type_plugin_passed(self) -> None:
        if isinstance(self.strategy, TrainingTypePlugin) or any(
            isinstance(plug, TrainingTypePlugin) for plug in self.plugins
        ):
            if self._accelerator_type is not None:
                if self.use_ipu:
                    self._device_type = DeviceType.IPU
                elif self.use_tpu:
                    self._device_type = DeviceType.TPU
                elif self.use_gpu:
                    self._device_type = DeviceType.GPU
            else:
                if self.has_ipu:
                    self._device_type = DeviceType.IPU
                elif self.has_tpu:
                    self._device_type = DeviceType.TPU
                elif self.has_gpu:
                    self._device_type = DeviceType.GPU

<<<<<<< HEAD
    @property
    def is_slurm_managing_tasks(self) -> bool:
        rank_zero_deprecation(
            "`AcceleratorConnector.is_slurm_managing_tasks` was deprecated in v1.5 and will be removed in v1.6."
        )
        return self._is_slurm_managing_tasks

    @is_slurm_managing_tasks.setter
    def is_slurm_managing_tasks(self, value: bool) -> bool:
        rank_zero_deprecation(
            "`AcceleratorConnector.is_slurm_managing_tasks` was deprecated in v1.5 and will be removed in v1.6."
        )
        self._is_slurm_managing_tasks = value
=======
    def configure_slurm_ddp(self) -> None:
        rank_zero_deprecation(
            "`AcceleratorConnector.configure_slurm_ddp()` was deprecated in v1.5 and will be removed in v1.6."
        )
        self._configure_slurm_ddp()
>>>>>>> 348fc4b4

    def _configure_slurm_ddp(self):
        # extract SLURM flag vars
        # whenever we have the correct number of tasks, we let slurm manage processes
        # otherwise we launch the required number of processes
        if self.use_ddp or self.use_ddp2:
            num_requested_gpus = self.num_gpus * self.num_nodes
            num_slurm_tasks = 0
            try:
                num_slurm_tasks = int(os.environ["SLURM_NTASKS"])
                self._is_slurm_managing_tasks = num_slurm_tasks == num_requested_gpus

                # enable slurm cpu
                if num_requested_gpus == 0:
                    self._is_slurm_managing_tasks = num_slurm_tasks == self.num_processes

                # in interactive mode we don't manage tasks
                job_name = os.environ["SLURM_JOB_NAME"]
                if job_name == "bash":
                    self._is_slurm_managing_tasks = False

            except Exception:
                # likely not on slurm, so set the slurm managed flag to false
                self._is_slurm_managing_tasks = False

        # notify user the that slurm is managing tasks
        if self._is_slurm_managing_tasks:
            rank_zero_info("Multi-processing is handled by Slurm.")

    def _set_distrib_type_if_training_type_plugin_passed(self):
        # This is required as when `TrainingTypePlugin` instance is passed to either `strategy`
        # or `plugins` flag, `AcceleratorConnector.set_distributed_mode` is not required to be
        # called and `_distrib_type` is not set.
        if self._distrib_type is not None:
            return
        if self._training_type_plugin is not None:
            self._distrib_type = getattr(self._training_type_plugin, "distributed_backend", None)<|MERGE_RESOLUTION|>--- conflicted
+++ resolved
@@ -993,28 +993,6 @@
                 elif self.has_gpu:
                     self._device_type = DeviceType.GPU
 
-<<<<<<< HEAD
-    @property
-    def is_slurm_managing_tasks(self) -> bool:
-        rank_zero_deprecation(
-            "`AcceleratorConnector.is_slurm_managing_tasks` was deprecated in v1.5 and will be removed in v1.6."
-        )
-        return self._is_slurm_managing_tasks
-
-    @is_slurm_managing_tasks.setter
-    def is_slurm_managing_tasks(self, value: bool) -> bool:
-        rank_zero_deprecation(
-            "`AcceleratorConnector.is_slurm_managing_tasks` was deprecated in v1.5 and will be removed in v1.6."
-        )
-        self._is_slurm_managing_tasks = value
-=======
-    def configure_slurm_ddp(self) -> None:
-        rank_zero_deprecation(
-            "`AcceleratorConnector.configure_slurm_ddp()` was deprecated in v1.5 and will be removed in v1.6."
-        )
-        self._configure_slurm_ddp()
->>>>>>> 348fc4b4
-
     def _configure_slurm_ddp(self):
         # extract SLURM flag vars
         # whenever we have the correct number of tasks, we let slurm manage processes
