# Copyright The PyTorch Lightning team.
#
# Licensed under the Apache License, Version 2.0 (the "License");
# you may not use this file except in compliance with the License.
# You may obtain a copy of the License at
#
#     http://www.apache.org/licenses/LICENSE-2.0
#
# Unless required by applicable law or agreed to in writing, software
# distributed under the License is distributed on an "AS IS" BASIS,
# WITHOUT WARRANTIES OR CONDITIONS OF ANY KIND, either express or implied.
# See the License for the specific language governing permissions and
# limitations under the License.

import logging
import os
from typing import List, Optional, Sequence, Union

import torch

from pytorch_lightning.accelerators.accelerator import Accelerator
from pytorch_lightning.accelerators.cpu import CPUAccelerator
from pytorch_lightning.accelerators.gpu import GPUAccelerator
from pytorch_lightning.accelerators.tpu import TPUAccelerator
from pytorch_lightning.plugins import (
    ApexMixedPrecisionPlugin,
    DataParallelPlugin,
    DDP2Plugin,
    DDPPlugin,
    DDPShardedPlugin,
    DDPSMPlugin,
    DDPSpawnPlugin,
    DDPSpawnShardedPlugin,
    DeepSpeedPlugin,
    DeepSpeedPrecisionPlugin,
    DoublePrecisionPlugin,
    HorovodPlugin,
    NativeMixedPrecisionPlugin,
    PrecisionPlugin,
    ShardedNativeMixedPrecisionPlugin,
    SingleDevicePlugin,
    SingleTPUPlugin,
    TPUHalfPrecisionPlugin,
    TPUSpawnPlugin,
    TrainingTypePlugin,
)
from pytorch_lightning.plugins.environments import (
    ClusterEnvironment,
    LightningEnvironment,
    SLURMEnvironment,
    SMDistributedEnvironment,
    TorchElasticEnvironment,
)
from pytorch_lightning.tuner.auto_gpu_select import pick_multiple_gpus
from pytorch_lightning.utilities import (
    _APEX_AVAILABLE,
    _HOROVOD_AVAILABLE,
    _NATIVE_AMP_AVAILABLE,
    _TPU_AVAILABLE,
    AMPType,
    device_parser,
    DeviceType,
    DistributedType,
    rank_zero_only,
)
from pytorch_lightning.utilities.distributed import rank_zero_info, rank_zero_warn
from pytorch_lightning.utilities.exceptions import MisconfigurationException

if _HOROVOD_AVAILABLE:
    import horovod.torch as hvd

log = logging.getLogger(__name__)


class AcceleratorConnector(object):

    def __init__(
        self,
        num_processes,
        tpu_cores,
        distributed_backend,
        auto_select_gpus,
        gpus,
        num_nodes,
        sync_batchnorm,
        benchmark,
        replace_sampler_ddp,
        deterministic,
        precision,
        amp_type,
        amp_level,
        plugins,
    ):
        # initialization
        self._device_type = DeviceType.CPU
        self._distrib_type = None

        self.num_processes = num_processes
        self.tpu_cores = device_parser.parse_tpu_cores(tpu_cores)
        self.distributed_backend = distributed_backend
        self.auto_select_gpus = auto_select_gpus
        self.gpus = gpus
        self.num_nodes = num_nodes
        self.sync_batchnorm = sync_batchnorm
        self.benchmark = benchmark
        self.replace_sampler_ddp = replace_sampler_ddp
        self.deterministic = deterministic
        self.precision = precision
        self.amp_type = amp_type.lower() if isinstance(amp_type, str) else None
        self.amp_level = amp_level
        self.is_slurm_managing_tasks = False

        self._precision_plugin: Optional[PrecisionPlugin] = None
        self._training_type_plugin: Optional[TrainingTypePlugin] = None
        self._cluster_environment: Optional[ClusterEnvironment] = None

        # init the default rank if exists
        # we need to call this here or NVIDIA flags and other messaging in init will show on all ranks
        # this way we only show it on rank 0
        if "LOCAL_RANK" in os.environ:
            rank_zero_only.rank = int(os.environ["LOCAL_RANK"])

        # for gpus allow int, string and gpu list
        if auto_select_gpus and isinstance(gpus, int):
            self.gpus = pick_multiple_gpus(gpus)

        self.parallel_device_ids = device_parser.parse_gpu_ids(self.gpus)

        self.set_distributed_mode()
        self.configure_slurm_ddp()

        self.handle_given_plugins(plugins)

        self.accelerator = self.select_accelerator()

        # override dist backend when using tpus
        if self.on_tpu:
            self.distributed_backend = "tpu"

        # init flags for SLURM+DDP to work
        self.world_size = 1
        self.interactive_ddp_procs = []
        self.global_rank = 0

        # benchmarking
        # TODO: should this be moved to GPU accelerator?
        torch.backends.cudnn.benchmark = self.benchmark

        # determinism for cudnn
        # TODO: should this be moved to GPU accelerator?
        torch.backends.cudnn.deterministic = deterministic
        if deterministic:
            # fixing non-deterministic part of horovod
            # https://github.com/PyTorchLightning/pytorch-lightning/pull/1572/files#r420279383
            os.environ["HOROVOD_FUSION_THRESHOLD"] = str(0)

        self.replace_sampler_ddp = replace_sampler_ddp

    def handle_given_plugins(
        self, plugins: Optional[Union[ClusterEnvironment, TrainingTypePlugin, PrecisionPlugin, Sequence]]
    ):
        plugins = plugins if plugins is not None else []

        if isinstance(plugins, str):
            plugins = [plugins]

        if not isinstance(plugins, Sequence):
            plugins = [plugins]

        training_type = None
        precision = None
        cluster_environment = None

        for plug in plugins:
            if isinstance(plug, str):
                # Reset the distributed type as the user has overridden training type
                # via the plugins argument
                self._distrib_type = None
                self.set_distributed_mode(plug)

            elif isinstance(plug, TrainingTypePlugin):
                if training_type is None:
                    training_type = plug

                else:
                    raise MisconfigurationException(
                        'You can only specify one precision and one training type plugin.'
                        f' Found more than 1 training type plugin: {type(plug).__name__}'
                    )
            elif isinstance(plug, PrecisionPlugin):
                if precision is None:
                    precision = plug
                else:
                    raise MisconfigurationException(
                        'You can only specify one precision and one training type plugin.'
                        f' Found more than 1 precision plugin: {type(plug).__name__}'
                    )

            elif isinstance(plug, ClusterEnvironment):
                if cluster_environment is None:
                    cluster_environment = plug
                else:
                    raise MisconfigurationException(
                        'You can only specify one cluster environment. Found more than 1 cluster environment plugin'
                    )
            else:
                raise MisconfigurationException(
                    f'Found invalid type for plugin {plug}. Expected a precision or training type plugin.'
                )

        self._training_type_plugin = training_type
        self._precision_plugin = precision
        self._cluster_environment = cluster_environment or self.select_cluster_environment()

    @property
    def precision_plugin(self) -> PrecisionPlugin:
        if self._precision_plugin is None:
            self._precision_plugin = self.select_precision_plugin()
        return self._precision_plugin

    @property
    def training_type_plugin(self) -> TrainingTypePlugin:
        if self._training_type_plugin is None:
            self._training_type_plugin = self.select_training_type_plugin()
        else:
            self._training_type_plugin = self.resolve_training_type_plugin(self._training_type_plugin)

        return self._training_type_plugin

    @property
    def cluster_environment(self) -> ClusterEnvironment:
        return self._cluster_environment

    @property
    def on_cpu(self) -> bool:
        return self._device_type == DeviceType.CPU

    @property
    def on_tpu(self) -> bool:
        return self.tpu_cores is not None

    @property
    def tpu_id(self) -> Optional[int]:
        if self.on_tpu and isinstance(self.tpu_cores, list):
            return self.tpu_cores[0]

        return None

    @property
    def on_gpu(self) -> bool:
        gpus = self.parallel_device_ids
        return gpus is not None and len(gpus) > 0 and torch.cuda.is_available()

    @property
    def use_dp(self) -> bool:
        return self._distrib_type == DistributedType.DP

    @property
    def use_ddp(self) -> bool:
        return self._distrib_type in (
            DistributedType.DDP, DistributedType.DDP_SPAWN, DistributedType.DDP_SHARDED,
            DistributedType.DDP_SHARDED_SPAWN, DistributedType.DEEPSPEED
        )

    @property
    def use_ddp2(self) -> bool:
        return self._distrib_type == DistributedType.DDP2

    @property
    def use_horovod(self) -> bool:
        return self._distrib_type == DistributedType.HOROVOD

    @property
    def use_deepspeed(self) -> bool:
        return self._distrib_type == DistributedType.DEEPSPEED

    @property
    def use_smdistributed(self) -> bool:
        return self.distributed_backend == DistributedType.DDP_SM

    @property
    def is_distributed(self) -> bool:
<<<<<<< HEAD
        is_distributed = self.use_ddp or self.use_ddp2 or self.use_horovod or self.use_smdistributed
=======
        # Used for custom plugins.
        # Custom plugins should implement is_distributed property.
        if hasattr(self.training_type_plugin, 'is_distributed') and not self.on_tpu:
            return self.training_type_plugin.is_distributed
        is_distributed = self.use_ddp or self.use_ddp2 or self.use_horovod
>>>>>>> 495c385a
        if self.on_tpu:
            is_distributed |= self.training_type_plugin.is_distributed
        return is_distributed

    @property
    def num_gpus(self) -> int:
        gpus = self.parallel_device_ids
        if gpus is None:
            return 0
        return len(gpus)

    @property
    def parallel_devices(self) -> List[Union[torch.device, int]]:
        if self.on_gpu:
            devices = [torch.device("cuda", i) for i in self.parallel_device_ids]
        elif self.on_tpu:
            # explicitly don't make a tpu device here!
            # https://github.com/PyTorchLightning/pytorch-lightning/issues/3169
            devices = [i for i in self.parallel_device_ids]
        else:
            devices = [torch.device("cpu")] * self.num_processes
        return devices

    @property
    def root_gpu(self) -> Optional[int]:
        return self.accelerator.root_device.index if not isinstance(self.accelerator, TPUAccelerator) else None

    @property
    def is_using_torchelastic(self) -> bool:
        te_flags_passed = "WORLD_SIZE" in os.environ and ("GROUP_RANK" in os.environ or "NODE_RANK" in os.environ)
        return te_flags_passed

    def select_precision_plugin(self) -> PrecisionPlugin:
        # set precision type
        self.amp_type = AMPType.from_str(self.amp_type)

        if self._distrib_type == DistributedType.DEEPSPEED or isinstance(self._training_type_plugin, DeepSpeedPlugin):
            return DeepSpeedPrecisionPlugin(self.precision)

        if self.precision == 32:
            return PrecisionPlugin()
        elif self.precision == 64:
            return DoublePrecisionPlugin()
        elif self.precision == 16:
            if self.on_tpu:
                return TPUHalfPrecisionPlugin()

            if self.amp_type == AMPType.NATIVE:
                if self.on_cpu:
                    raise MisconfigurationException(
                        "You have asked for native AMP on CPU, but AMP is only available on GPU."
                    )
                elif not _NATIVE_AMP_AVAILABLE:
                    msg = "You have asked for native AMP but your PyTorch version does not support it." \
                          " Consider upgrading with `pip install torch>=1.6`."
                    if _APEX_AVAILABLE:
                        self.amp_type = AMPType.APEX
                        msg += " We will attempt to use NVIDIA Apex for this session."
                        rank_zero_warn(msg)
                    else:
                        raise MisconfigurationException(msg)
                else:
                    log.info("Using native 16bit precision.")
                    if isinstance(self.training_type_plugin, (DDPShardedPlugin, DDPSpawnShardedPlugin)):
                        return ShardedNativeMixedPrecisionPlugin()
                    return NativeMixedPrecisionPlugin()

            if self.amp_type == AMPType.APEX:
                if not _APEX_AVAILABLE:
                    raise MisconfigurationException(
                        "You have asked for Apex AMP but you have not installed it yet."
                        " Install apex first using this guide: https://github.com/NVIDIA/apex#linux"
                    )
                if isinstance(self.training_type_plugin, (DDPShardedPlugin, DDPSpawnShardedPlugin)):
                    raise MisconfigurationException(
                        "Sharded Plugin is not supported with Apex AMP,"
                        " please using native AMP for 16-bit precision."
                    )
                log.info("Using APEX 16bit precision.")
                return ApexMixedPrecisionPlugin(self.amp_level)

        raise NotImplementedError("We only support precisions 64, 32 and 16!")

    def select_training_type_plugin(self) -> TrainingTypePlugin:
        if self.use_ddp2:
            plugin = DDP2Plugin(parallel_devices=self.parallel_devices, cluster_environment=self.cluster_environment)
        elif self.use_ddp and self.use_deepspeed:
            plugin = DeepSpeedPlugin(
                num_nodes=self.num_nodes,
                cluster_environment=self.select_cluster_environment(),
                parallel_devices=self.parallel_devices
            )
        elif self.use_ddp:
            use_slurm_ddp = self.use_ddp and self.is_slurm_managing_tasks
            use_torchelastic_ddp = self.use_ddp and self.is_using_torchelastic
            use_ddp_spawn = self._distrib_type == DistributedType.DDP_SPAWN
            use_ddp_cpu_spawn = self.use_ddp and self.on_cpu
            use_ddp_cpu_torch_elastic = use_ddp_cpu_spawn and self.is_using_torchelastic
            use_ddp_cpu_slurm = use_ddp_cpu_spawn and self.is_slurm_managing_tasks
            use_ddp_sharded = self._distrib_type == DistributedType.DDP_SHARDED
            use_ddp_sharded_spawn = self._distrib_type == DistributedType.DDP_SHARDED_SPAWN

            # TODO: decouple from TE
            # ddp script mode uses the same flags as TE
            if os.environ.get("PL_IN_DDP_SUBPROCESS", False):
                use_torchelastic_ddp = False

            if self.on_tpu:
                ddp_plugin_cls = TPUSpawnPlugin
            elif use_ddp_sharded:
                ddp_plugin_cls = DDPShardedPlugin
            elif use_ddp_sharded_spawn:
                ddp_plugin_cls = DDPSpawnShardedPlugin
            elif use_ddp_cpu_slurm or use_slurm_ddp or use_ddp_cpu_torch_elastic or use_torchelastic_ddp:
                ddp_plugin_cls = DDPPlugin
            elif use_ddp_spawn or use_ddp_cpu_spawn:
                ddp_plugin_cls = DDPSpawnPlugin
            else:
                ddp_plugin_cls = DDPPlugin

            plugin = ddp_plugin_cls(
                parallel_devices=self.parallel_devices,
                num_nodes=self.num_nodes,
                cluster_environment=self.cluster_environment,
                sync_batchnorm=self.sync_batchnorm,
            )
        elif self.use_dp:
            plugin = DataParallelPlugin(parallel_devices=self.parallel_devices)
        elif self.use_horovod:
            plugin = HorovodPlugin(parallel_devices=self.parallel_devices)
        elif self.use_smdistributed:
            plugin = DDPSMPlugin(cluster_environment=self.cluster_environment, sync_batchnorm=self.sync_batchnorm)
        elif self.on_tpu:
            if isinstance(self.tpu_cores, list):
                plugin = SingleTPUPlugin(self.tpu_id)
            else:
                plugin = TPUSpawnPlugin(parallel_devices=list(range(self.tpu_cores)))
        else:
            single_gpu_ordinal = device_parser.determine_root_gpu_device(self.parallel_device_ids)
            plugin = SingleDevicePlugin(device=torch.device(f"cuda:{single_gpu_ordinal}" if self.on_gpu else "cpu"))
        return plugin

    def resolve_training_type_plugin(self, training_type: TrainingTypePlugin) -> TrainingTypePlugin:
        # necessary for when the user has passed in a plugin
        if hasattr(training_type, 'parallel_devices') and not getattr(training_type, 'parallel_devices'):
            training_type.parallel_devices = self.parallel_devices
            if hasattr(training_type, 'num_processes'):
                training_type.num_processes = len(self.parallel_devices)

        if hasattr(training_type, 'cluster_environment') and getattr(training_type, 'cluster_environment') is None:
            training_type.cluster_environment = self.select_cluster_environment()

        if hasattr(training_type, 'num_nodes') and getattr(training_type, 'num_nodes') is None:
            training_type.num_nodes = self.num_nodes

        # Automatically set sync_batchnorm if None.
        # Useful for custom plugins.
        if hasattr(training_type, 'sync_batchnorm') and getattr(training_type, 'sync_batchnorm') is None:
            training_type.sync_batchnorm = self.sync_batchnorm

        return training_type

    def select_accelerator(self) -> Accelerator:
        if isinstance(self.distributed_backend, Accelerator):
            # custom accelerator from user
            if self._precision_plugin is not None or self._training_type_plugin is not None:
                # plugins also specified by user
                rank_zero_warn(
                    'Specified `Precision` and `TrainingType` plugins will be ignored,'
                    ' since an `Accelerator` instance was provided.'
                )
            return self.distributed_backend

        if self.on_gpu:
            acc_cls = GPUAccelerator
        elif self.on_tpu:
            acc_cls = TPUAccelerator
        else:
            acc_cls = CPUAccelerator

        return acc_cls(
            precision_plugin=self.precision_plugin,
            training_type_plugin=self.training_type_plugin,
        )

    def select_cluster_environment(self) -> ClusterEnvironment:
        if self._cluster_environment is not None:
            return self._cluster_environment
        if self.is_slurm_managing_tasks:
            env = SLURMEnvironment()
        elif self.is_using_torchelastic:
            env = TorchElasticEnvironment()
        elif self.use_smdistributed:
            env = SMDistributedEnvironment()
        else:
            env = LightningEnvironment()
        return env

    def set_distributed_mode(self, distributed_backend: Optional[str] = None):

        if distributed_backend is not None:
            self.distributed_backend = distributed_backend

        if isinstance(self.distributed_backend, Accelerator):
            return

        if self.distributed_backend is None:
            if self.has_horovodrun():
                self._set_horovod_backend()
            elif self.num_gpus == 0 and (self.num_nodes > 1 or self.num_processes > 1):
                self._distrib_type = DistributedType.DDP
            elif self.num_gpus > 1:
                rank_zero_warn(
                    'You requested multiple GPUs but did not specify a backend, e.g.'
                    ' `Trainer(accelerator="dp"|"ddp"|"ddp2")`. Setting `accelerator="ddp_spawn"` for you.'
                )
                self.distributed_backend = "ddp_spawn"

        # special case with DDP on CPUs
        if self.distributed_backend == "ddp_cpu":
            self._distrib_type = DistributedType.DDP
            if self.num_gpus > 0:
                rank_zero_warn(
                    'You requested one or more GPUs, but set the backend to `ddp_cpu`. Training will not use GPUs.'
                )
                self.parallel_device_ids = None
            if self.num_processes is None:
                # define the max CPU available
                self.num_processes = os.cpu_count()
        # special case with TPUs
        elif self.distributed_backend == 'tpu' or self.tpu_cores is not None:
            self._device_type = DeviceType.TPU
        elif self.distributed_backend and self._distrib_type is None:
            self._distrib_type = DistributedType(self.distributed_backend)

        # unless you request explicitly for CPU and some GPU are available use them
        _on_cpu = self.distributed_backend and 'cpu' in self.distributed_backend
        if self.num_gpus > 0 and not _on_cpu:
            self._device_type = DeviceType.GPU

        _distrib_types = (DistributedType.DP, DistributedType.DDP, DistributedType.DDP_SPAWN, DistributedType.DDP2)
        # DP and DDP2 cannot run without GPU
        if self.num_gpus == 0 and self._distrib_type in _distrib_types and not _on_cpu:
            rank_zero_warn(
                'You requested distributed training on GPUs, but none is available, so we set backend to `ddp_cpu`.'
            )
            # todo: in some cases it yield in comarison None and int
            if (self.num_nodes and self.num_nodes > 1) or (self.num_processes and self.num_processes > 1):
                self._distrib_type = DistributedType.DDP
            else:
                rank_zero_warn('You are running on single node with no parallelization, so distributed has no effect.')
                self._distrib_type = None

        # finished configuring self._distrib_type, check ipython environment
        self.check_interactive_compatibility()

        # for DDP overwrite nb processes by requested GPUs
        if (
            self._device_type == DeviceType.GPU
            and self._distrib_type in (DistributedType.DDP, DistributedType.DDP_SPAWN)
        ):
            self.num_processes = self.num_gpus

        if (self._device_type == DeviceType.GPU and self._distrib_type == DistributedType.DDP2):
            self.num_processes = self.num_nodes

        # Horovod is an extra case...
        if self.distributed_backend == "horovod":
            self._set_horovod_backend()

        using_valid_distributed = self.use_ddp or self.use_ddp2
        if self.num_nodes > 1 and not using_valid_distributed:
            # throw error to force user to choose a supported distributed type such as ddp or ddp2
            raise MisconfigurationException(
                'Your chosen distributed type does not support num_nodes > 1. '
                'Please set accelerator=ddp or accelerator=ddp2.'
            )

        rank_zero_info(f'GPU available: {torch.cuda.is_available()}, used: {self._device_type == DeviceType.GPU}')
        num_cores = self.tpu_cores if self.tpu_cores is not None else 0
        rank_zero_info(f'TPU available: {_TPU_AVAILABLE}, using: {num_cores} TPU cores')

        if torch.cuda.is_available() and self._device_type != DeviceType.GPU:
            rank_zero_warn(
                "GPU available but not used. Set the gpus flag in your trainer"
                " `Trainer(gpus=1)` or script `--gpus=1`."
            )

    def _set_horovod_backend(self):
        self.check_horovod()
        self._distrib_type = DistributedType.HOROVOD

        # Initialize Horovod to get rank / size info
        hvd.init()
        if self.on_gpu:
            # Horovod assigns one local GPU per process
            self.parallel_device_ids = list(range(hvd.local_size()))
        else:
            self.num_processes = hvd.local_size()

    def check_interactive_compatibility(self):
        """
        Raises a `MisconfigurationException` if the accelerator and/or plugin
        is not compatible with an interactive environment
        """
        from pytorch_lightning.utilities import _IS_INTERACTIVE
        if _IS_INTERACTIVE and self._distrib_type is not None and not self._distrib_type.is_interactive_compatible():
            raise MisconfigurationException(
                f"Selected distributed backend {self._distrib_type} is not compatible with an interactive"
                " environment. Run your code as a script, or choose one of the compatible backends:"
                f" {', '.join(DistributedType.interactive_compatible_types())}"
            )

    def check_horovod(self):
        """Raises a `MisconfigurationException` if the Trainer is not configured correctly for Horovod."""
        if not _HOROVOD_AVAILABLE:
            raise MisconfigurationException(
                'Requested `distributed_backend="horovod"`, but Horovod is not installed.'
                "Install with \n $HOROVOD_WITH_PYTORCH=1 pip install horovod[pytorch]"
            )

        if self.num_gpus > 1 or self.num_nodes > 1:
            raise MisconfigurationException(
                "Horovod does not support setting num_nodes / num_gpus explicitly. Use "
                "horovodrun / mpirun to configure the number of processes."
            )

    @staticmethod
    def has_horovodrun() -> bool:
        """Returns True if running with `horovodrun` using Gloo or OpenMPI."""
        return "OMPI_COMM_WORLD_RANK" in os.environ or "HOROVOD_RANK" in os.environ

    def configure_slurm_ddp(self):
        # extract SLURM flag vars
        # whenever we have the correct number of tasks, we let slurm manage processes
        # otherwise we launch the required number of processes
        if self.use_ddp or self.use_ddp2:
            num_requested_gpus = self.num_gpus * self.num_nodes
            num_slurm_tasks = 0
            try:
                num_slurm_tasks = int(os.environ["SLURM_NTASKS"])
                self.is_slurm_managing_tasks = num_slurm_tasks == num_requested_gpus

                # enable slurm cpu
                if num_requested_gpus == 0:
                    self.is_slurm_managing_tasks = num_slurm_tasks == self.num_processes

                # in interactive mode we don't manage tasks
                job_name = os.environ["SLURM_JOB_NAME"]
                if job_name == "bash":
                    self.is_slurm_managing_tasks = False

            except Exception:
                # likely not on slurm, so set the slurm managed flag to false
                self.is_slurm_managing_tasks = False

        # used for tests only, set this flag to simulate slurm managing a task
        try:
            should_fake = int(os.environ["FAKE_SLURM_MANAGING_TASKS"])
            if should_fake:
                self.is_slurm_managing_tasks = True
        except Exception:
            pass

        # notify user the that slurm is managing tasks
        if self.is_slurm_managing_tasks:
            rank_zero_info("Multi-processing is handled by Slurm.")<|MERGE_RESOLUTION|>--- conflicted
+++ resolved
@@ -280,15 +280,11 @@
 
     @property
     def is_distributed(self) -> bool:
-<<<<<<< HEAD
-        is_distributed = self.use_ddp or self.use_ddp2 or self.use_horovod or self.use_smdistributed
-=======
         # Used for custom plugins.
         # Custom plugins should implement is_distributed property.
         if hasattr(self.training_type_plugin, 'is_distributed') and not self.on_tpu:
             return self.training_type_plugin.is_distributed
-        is_distributed = self.use_ddp or self.use_ddp2 or self.use_horovod
->>>>>>> 495c385a
+        is_distributed = self.use_ddp or self.use_ddp2 or self.use_horovod or self.use_smdistributed
         if self.on_tpu:
             is_distributed |= self.training_type_plugin.is_distributed
         return is_distributed
