# Copyright The PyTorch Lightning team.
#
# Licensed under the Apache License, Version 2.0 (the "License");
# you may not use this file except in compliance with the License.
# You may obtain a copy of the License at
#
#     http://www.apache.org/licenses/LICENSE-2.0
#
# Unless required by applicable law or agreed to in writing, software
# distributed under the License is distributed on an "AS IS" BASIS,
# WITHOUT WARRANTIES OR CONDITIONS OF ANY KIND, either express or implied.
# See the License for the specific language governing permissions and
# limitations under the License.

import logging
import os
from typing import List, Optional, Sequence, Union
from weakref import proxy

import torch

from pytorch_lightning.accelerators.accelerator import Accelerator
from pytorch_lightning.accelerators.cpu import CPUAccelerator
from pytorch_lightning.accelerators.gpu import GPUAccelerator
from pytorch_lightning.accelerators.ipu import IPUAccelerator
from pytorch_lightning.accelerators.tpu import TPUAccelerator
from pytorch_lightning.plugins import (
    ApexMixedPrecisionPlugin,
    CheckpointIO,
    DataParallelPlugin,
    DDP2Plugin,
    DDPFullyShardedPlugin,
    DDPPlugin,
    DDPShardedPlugin,
    DDPSpawnPlugin,
    DDPSpawnShardedPlugin,
    DeepSpeedPlugin,
    DeepSpeedPrecisionPlugin,
    DoublePrecisionPlugin,
    FullyShardedNativeMixedPrecisionPlugin,
    HorovodPlugin,
    IPUPlugin,
    IPUPrecisionPlugin,
    NativeMixedPrecisionPlugin,
    PrecisionPlugin,
    ShardedNativeMixedPrecisionPlugin,
    SingleDevicePlugin,
    SingleTPUPlugin,
    TPUBf16PrecisionPlugin,
    TPUPrecisionPlugin,
    TPUSpawnPlugin,
    TrainingTypePlugin,
    TrainingTypePluginsRegistry,
)
from pytorch_lightning.plugins.environments import (
    ClusterEnvironment,
    KubeflowEnvironment,
    LightningEnvironment,
    LSFEnvironment,
    SLURMEnvironment,
    TorchElasticEnvironment,
)
from pytorch_lightning.utilities import (
    _AcceleratorType,
    _StrategyType,
    AMPType,
    device_parser,
    rank_zero_deprecation,
    rank_zero_info,
    rank_zero_warn,
)
from pytorch_lightning.utilities.enums import PrecisionType
from pytorch_lightning.utilities.exceptions import MisconfigurationException
from pytorch_lightning.utilities.imports import (
    _HOROVOD_AVAILABLE,
    _IPU_AVAILABLE,
    _TORCH_GREATER_EQUAL_1_8,
    _TPU_AVAILABLE,
)

if _HOROVOD_AVAILABLE:
    import horovod.torch as hvd

log = logging.getLogger(__name__)


class AcceleratorConnector:
    def __init__(
        self,
        num_processes,
        devices,
        tpu_cores,
        ipus,
        accelerator,
        strategy: Optional[Union[str, TrainingTypePlugin]],
        gpus,
        gpu_ids,
        num_nodes,
        sync_batchnorm,
        benchmark,
        replace_sampler_ddp,
        deterministic: bool,
        precision,
        amp_type,
        amp_level,
        plugins,
    ):
        # initialization
        self._device_type = _AcceleratorType.CPU
        self._distrib_type = None
        self._accelerator_type = None

        self.strategy = strategy.lower() if isinstance(strategy, str) else strategy
        # TODO: Rename this to something else once all the distributed flags are moved to strategy
        self.distributed_backend = accelerator

        self._init_deterministic(deterministic)

        self.num_processes = num_processes
        self.devices = devices
        # `gpus` is the input passed to the Trainer, whereas `gpu_ids` is a list of parsed gpu ids.
        self.gpus = gpus
        self.parallel_device_ids = gpu_ids
        self.tpu_cores = tpu_cores
        self.ipus = ipus
        self.num_nodes = num_nodes
        self.sync_batchnorm = sync_batchnorm
        self.benchmark = benchmark
        self.replace_sampler_ddp = replace_sampler_ddp
        if not PrecisionType.supported_type(precision):
            raise MisconfigurationException(
                f"Precision {repr(precision)} is invalid. Allowed precision values: {PrecisionType.supported_types()}"
            )
        self.precision = precision
        self.amp_type = amp_type.lower() if isinstance(amp_type, str) else None
        self.amp_level = amp_level

        self._precision_plugin: Optional[PrecisionPlugin] = None
        self._training_type_plugin: Optional[TrainingTypePlugin] = None
        self._cluster_environment: Optional[ClusterEnvironment] = None
        self._checkpoint_io: Optional[CheckpointIO] = None

        plugins = plugins if plugins is not None else []

        if isinstance(plugins, str):
            plugins = [plugins]

        if not isinstance(plugins, Sequence):
            plugins = [plugins]

        self.plugins = plugins

        self._handle_accelerator_and_strategy()

        self._validate_accelerator_and_devices()

        self._warn_if_devices_flag_ignored()

        self.select_accelerator_type()

        if self.strategy is not None:
            self._set_training_type_plugin()
        else:
            self.set_distributed_mode()

        self.handle_given_plugins()
        self._set_distrib_type_if_training_type_plugin_passed()

        self._cluster_environment = self.select_cluster_environment()

        self.update_device_type_if_ipu_plugin()
        self.update_device_type_if_training_type_plugin_passed()

        self._validate_accelerator_type()
        self._set_devices_if_none()

        self.training_type_plugin = self.final_training_type_plugin()
        self.accelerator = self.training_type_plugin.accelerator
        self._check_plugin_compatibility()

        # benchmarking
        # TODO: should this be moved to GPU accelerator?
        torch.backends.cudnn.benchmark = self.benchmark

        self.replace_sampler_ddp = replace_sampler_ddp

    def _init_deterministic(self, deterministic: bool) -> None:
        self.deterministic = deterministic
        if _TORCH_GREATER_EQUAL_1_8:
            torch.use_deterministic_algorithms(deterministic)
        else:
            torch.set_deterministic(deterministic)
        if deterministic:
            # fixing non-deterministic part of horovod
            # https://github.com/PyTorchLightning/pytorch-lightning/pull/1572/files#r420279383
            os.environ["HOROVOD_FUSION_THRESHOLD"] = str(0)
            # https://docs.nvidia.com/cuda/cublas/index.html#cublasApi_reproducibility
            os.environ["CUBLAS_WORKSPACE_CONFIG"] = ":4096:8"

    def select_accelerator_type(self) -> None:
        if self.distributed_backend == "auto":
            if self.has_tpu:
                self._accelerator_type = _AcceleratorType.TPU
            elif self.has_ipu:
                self._accelerator_type = _AcceleratorType.IPU
            elif self.has_gpu:
                self._accelerator_type = _AcceleratorType.GPU
            else:
                self._set_devices_to_cpu_num_processes()
                self._accelerator_type = _AcceleratorType.CPU
        elif self.distributed_backend == _AcceleratorType.TPU:
            if not self.has_tpu:
                msg = "TPUs are not available" if not _TPU_AVAILABLE else "you didn't pass `tpu_cores` to `Trainer`"
                raise MisconfigurationException(f"You passed `accelerator='tpu'`, but {msg}.")
            self._accelerator_type = _AcceleratorType.TPU
        elif self.distributed_backend == _AcceleratorType.IPU:
            if not self.has_ipu:
                msg = "IPUs are not available" if not _IPU_AVAILABLE else "you didn't pass `ipus` to `Trainer`"
                raise MisconfigurationException(f"You passed `accelerator='ipu'`, but {msg}.")
            self._accelerator_type = _AcceleratorType.IPU
        elif self.distributed_backend == _AcceleratorType.GPU:
            if not self.has_gpu:
                msg = "you didn't pass `gpus` to `Trainer`" if torch.cuda.is_available() else "GPUs are not available"
                raise MisconfigurationException(f"You passed `accelerator='gpu'`, but {msg}.")
            self._accelerator_type = _AcceleratorType.GPU
        elif self.distributed_backend == _AcceleratorType.CPU:
            self._set_devices_to_cpu_num_processes()
            self._accelerator_type = _AcceleratorType.CPU

        if self.distributed_backend in self.accelerator_types:
            self.distributed_backend = None

    def _validate_accelerator_and_devices(self) -> None:
        if self.distributed_backend not in self.accelerator_types and self.devices is not None:
            raise MisconfigurationException(
                f"You passed `devices={self.devices}` but haven't specified"
                " `accelerator=('auto'|'tpu'|'gpu'|'ipu'|'cpu')` for the devices mapping,"
                f" got `accelerator={self.distributed_backend!r}`."
            )

    def _validate_accelerator_type(self) -> None:
        if self._accelerator_type and self._accelerator_type != self._device_type:
            # internal error: should not happen.
            raise ValueError(
                f"Mismatch between the requested accelerator type ({self._accelerator_type})"
                f" and assigned device type ({self._device_type})."
            )
        self._accelerator_type = self._device_type

    def _warn_if_devices_flag_ignored(self) -> None:
        if self.devices is None:
            return
        devices_warning = f"The flag `devices={self.devices}` will be ignored, as you have set"
        if self.distributed_backend in ("auto", _AcceleratorType.TPU):
            if self.tpu_cores is not None:
                rank_zero_warn(f"{devices_warning} `tpu_cores={self.tpu_cores}`")
        elif self.distributed_backend in ("auto", _AcceleratorType.IPU):
            if self.ipus is not None:
                rank_zero_warn(f"{devices_warning} `ipus={self.ipus}`")
        elif self.distributed_backend in ("auto", _AcceleratorType.GPU):
            if self.gpus is not None:
                rank_zero_warn(f"{devices_warning} `gpus={self.gpus}`")
        elif self.distributed_backend in ("auto", _AcceleratorType.CPU):
            if self.num_processes != 1:
                rank_zero_warn(f"{devices_warning} `num_processes={self.num_processes}`")

    def _set_devices_if_none(self) -> None:
        if self.devices is not None:
            return
        if self._accelerator_type == _AcceleratorType.TPU:
            self.devices = self.tpu_cores
        elif self._accelerator_type == _AcceleratorType.IPU:
            self.devices = self.ipus
        elif self._accelerator_type == _AcceleratorType.GPU:
            self.devices = self.gpus
        elif self._accelerator_type == _AcceleratorType.CPU:
            self.devices = self.num_processes

    def _handle_accelerator_and_strategy(self) -> None:
        deprecated_types = [t for t in _StrategyType if t not in (_StrategyType.TPU_SPAWN, _StrategyType.DDP_CPU)]
        if self.distributed_backend is not None and self.distributed_backend in deprecated_types:
            rank_zero_deprecation(
                f"Passing `Trainer(accelerator={self.distributed_backend!r})` has been deprecated"
                f" in v1.5 and will be removed in v1.7. Use `Trainer(strategy={self.distributed_backend!r})` instead."
            )
            if self.strategy is not None:
                raise MisconfigurationException(
                    f"You have passed `Trainer(strategy={self.strategy!r})` but have"
                    f" also passed `Trainer(accelerator={self.distributed_backend!r})`."
                    f" HINT: Use just `Trainer(strategy={self.strategy!r})` instead."
                )
        if self.strategy == _StrategyType.TPU_SPAWN:
            raise MisconfigurationException(
                "`Trainer(strategy='tpu_spawn')` is not a valid strategy,"
                " you can use `Trainer(strategy='ddp_spawn', accelerator='tpu')` instead."
            )
        if self.strategy == _StrategyType.DDP_CPU:
            raise MisconfigurationException(
                "`Trainer(strategy='ddp_cpu')` is not a valid strategy,"
                " you can use `Trainer(strategy='ddp'|'ddp_spawn', accelerator='cpu')` instead."
            )

    def _set_training_type_plugin(self) -> None:
        if isinstance(self.strategy, str) and self.strategy in TrainingTypePluginsRegistry:
            self._training_type_plugin = TrainingTypePluginsRegistry.get(self.strategy)
        if isinstance(self.strategy, str):
            self.set_distributed_mode(self.strategy)
        elif isinstance(self.strategy, TrainingTypePlugin):
            self._training_type_plugin = self.strategy

    def handle_given_plugins(self) -> None:

        for plug in self.plugins:
            if self.strategy is not None and self._is_plugin_training_type(plug):
                raise MisconfigurationException(
                    f"You have passed `Trainer(strategy={self.strategy!r})`"
                    f" and you can only specify one training type plugin, but you have passed {plug} as a plugin."
                )
            if self._is_plugin_training_type(plug):
                rank_zero_deprecation(
                    f"Passing {plug} `strategy` to the `plugins` flag in Trainer has been deprecated"
                    f" in v1.5 and will be removed in v1.7. Use `Trainer(strategy={plug})` instead."
                )

        training_type = self._training_type_plugin or None
        checkpoint = None
        precision = None
        cluster_environment = None

        for plug in self.plugins:
            if isinstance(plug, str) and plug in TrainingTypePluginsRegistry:
                if training_type is None:
                    training_type = TrainingTypePluginsRegistry.get(plug)
                else:
                    raise MisconfigurationException(
                        "You can only specify one precision and one training type plugin."
                        " Found more than 1 training type plugin:"
                        f' {TrainingTypePluginsRegistry[plug]["plugin"]} registered to {plug}'
                    )
            if isinstance(plug, str):
                # Reset the distributed type as the user has overridden training type
                # via the plugins argument
                self._distrib_type = None
                self.set_distributed_mode(plug)

            elif isinstance(plug, TrainingTypePlugin):
                if training_type is None:
                    training_type = plug

                else:
                    raise MisconfigurationException(
                        "You can only specify one training type plugin."
                        f" Available: {type(training_type).__name__}, given: {type(plug).__name__}"
                    )
            elif isinstance(plug, PrecisionPlugin):
                if precision is None:
                    precision = plug
                else:
                    raise MisconfigurationException(
                        "You can only specify one precision plugin."
                        f" Available: {type(precision).__name__}, given: {type(plug).__name__}"
                    )
            elif isinstance(plug, CheckpointIO):
                if checkpoint is None:
                    checkpoint = plug
                else:
                    raise MisconfigurationException(
                        "You can only specify one checkpoint plugin."
                        f" Available: {type(checkpoint).__name__}, given: {type(plug).__name__}"
                    )
            elif isinstance(plug, ClusterEnvironment):
                if cluster_environment is None:
                    cluster_environment = plug
                else:
                    raise MisconfigurationException(
                        "You can only specify one cluster environment. Found more than 1 cluster environment plugin"
                    )
            else:
                raise MisconfigurationException(
                    f"Found invalid type for plugin {plug}. Expected a precision or training type plugin."
                )

        self._training_type_plugin = training_type
        self._precision_plugin = precision
        self._checkpoint_io = checkpoint
        self._cluster_environment = cluster_environment

    @property
    def accelerator_types(self) -> List[str]:
        return ["auto"] + list(_AcceleratorType)

    @property
    def precision_plugin(self) -> PrecisionPlugin:
        if self._precision_plugin is None:
            self._precision_plugin = self.select_precision_plugin()
        return self._precision_plugin

    def final_training_type_plugin(self) -> TrainingTypePlugin:
        if self._training_type_plugin is None:
            self._training_type_plugin = self.select_training_type_plugin()
        self._training_type_plugin = self.resolve_training_type_plugin(self._training_type_plugin)
        # attach checkpoint plugin to the training type plugin
        if self._checkpoint_io is not None:
            self._training_type_plugin.checkpoint_io = self._checkpoint_io
<<<<<<< HEAD
        # attach precision plugin to the training type plugin
        precision_plugin = self.precision_plugin
        if precision_plugin is not None:
            self._training_type_plugin.precision_plugin = precision_plugin
        self._training_type_plugin_resolved = True

=======
        if (
            isinstance(self.strategy, TrainingTypePlugin) and self.strategy._precision_plugin is None
        ) or not isinstance(self.strategy, TrainingTypePlugin):
            precision_plugin = self.precision_plugin
            if precision_plugin is not None:
                self._training_type_plugin.precision_plugin = precision_plugin
        if (isinstance(self.strategy, TrainingTypePlugin) and self.strategy.accelerator is None) or not isinstance(
            self.strategy, TrainingTypePlugin
        ):
            self._training_type_plugin.accelerator = self.select_accelerator()
>>>>>>> 46d6fbf1
        return self._training_type_plugin

    @property
    def cluster_environment(self) -> ClusterEnvironment:
        if self._cluster_environment is None:
            self._cluster_environment = self.select_cluster_environment()
        return self._cluster_environment

    @property
    def has_cpu(self) -> bool:
        return True

    @property
    def use_cpu(self) -> bool:
        return self._accelerator_type == _AcceleratorType.CPU

    @property
    def has_gpu(self) -> bool:
        # Here, we are not checking for GPU availability, but instead if User has passed
        # `gpus` to Trainer for training.
        gpus = self.parallel_device_ids
        if gpus is not None and len(gpus) > 0:
            return True
        return self._map_devices_to_accelerator(_AcceleratorType.GPU)

    @property
    def use_gpu(self) -> bool:
        return self._accelerator_type == _AcceleratorType.GPU and self.has_gpu

    @property
    def has_tpu(self) -> bool:
        # Here, we are not checking for TPU availability, but instead if User has passed
        # `tpu_cores` to Trainer for training.
        if self.tpu_cores is not None:
            return True
        return self._map_devices_to_accelerator(_AcceleratorType.TPU)

    @property
    def use_tpu(self) -> bool:
        return self._accelerator_type == _AcceleratorType.TPU and self.has_tpu

    @property
    def tpu_id(self) -> Optional[int]:
        if self.use_tpu and isinstance(self.tpu_cores, list):
            return self.tpu_cores[0]
        return None

    @property
    def has_ipu(self) -> bool:
        # Here, we are not checking for IPU availability, but instead if User has passed
        # `ipus` to Trainer for training.
        if self.ipus is not None or isinstance(self._training_type_plugin, IPUPlugin):
            return True
        return self._map_devices_to_accelerator(_AcceleratorType.IPU)

    @property
    def use_ipu(self) -> bool:
        return self._accelerator_type == _AcceleratorType.IPU and self.has_ipu

    def _set_devices_to_cpu_num_processes(self) -> None:
        if self.num_processes == 1:
            self._map_devices_to_accelerator(_AcceleratorType.CPU)

    def _map_devices_to_accelerator(self, accelerator: str) -> bool:
        if self.devices is None:
            return False
        if accelerator == _AcceleratorType.TPU and _TPU_AVAILABLE:
            if self.devices == "auto":
                self.devices = TPUAccelerator.auto_device_count()
            self.tpu_cores = device_parser.parse_tpu_cores(self.devices)
            return True
        if accelerator == _AcceleratorType.IPU and _IPU_AVAILABLE:
            if self.devices == "auto":
                self.devices = IPUAccelerator.auto_device_count()
            self.ipus = self.devices
            return True
        if accelerator == _AcceleratorType.GPU and torch.cuda.is_available():
            if self.devices == "auto":
                self.devices = GPUAccelerator.auto_device_count()
            self.gpus = self.devices
            self.parallel_device_ids = device_parser.parse_gpu_ids(self.devices)
            return True
        if accelerator == _AcceleratorType.CPU:
            if self.devices == "auto":
                self.devices = CPUAccelerator.auto_device_count()
            if not isinstance(self.devices, int):
                raise MisconfigurationException(
                    "The flag `devices` must be an int with `accelerator='cpu'`,"
                    f" got `devices={self.devices}` instead."
                )
            self.num_processes = self.devices
            return True
        return False

    @property
    def use_dp(self) -> bool:
        return self._distrib_type == _StrategyType.DP

    @property
    def use_ddp(self) -> bool:
        return self._distrib_type in (
            _StrategyType.DDP,
            _StrategyType.DDP_SPAWN,
            _StrategyType.DDP_SHARDED,
            _StrategyType.DDP_SHARDED_SPAWN,
            _StrategyType.DDP_FULLY_SHARDED,
            _StrategyType.DEEPSPEED,
            _StrategyType.TPU_SPAWN,
        )

    @property
    def use_ddp2(self) -> bool:
        return self._distrib_type == _StrategyType.DDP2

    @property
    def use_horovod(self) -> bool:
        return self._distrib_type == _StrategyType.HOROVOD

    @property
    def use_deepspeed(self) -> bool:
        return self._distrib_type == _StrategyType.DEEPSPEED

    @property
    def _is_sharded_training_type(self) -> bool:
        return isinstance(self._training_type_plugin, (DDPShardedPlugin, DDPSpawnShardedPlugin))

    @property
    def _is_fully_sharded_training_type(self) -> bool:
        return isinstance(self._training_type_plugin, DDPFullyShardedPlugin)

    @property
    def is_distributed(self) -> bool:
        # Used for custom plugins.
        # Custom plugins should implement is_distributed property.
        if hasattr(self.training_type_plugin, "is_distributed") and not self.use_tpu:
            return self.training_type_plugin.is_distributed
        is_distributed = self.use_ddp or self.use_ddp2 or self.use_horovod
        if self.use_tpu:
            is_distributed |= self.training_type_plugin.is_distributed
        return is_distributed

    @property
    def num_gpus(self) -> int:
        gpus = self.parallel_device_ids
        if gpus is None:
            return 0
        return len(gpus)

    @property
    def num_ipus(self) -> int:
        if isinstance(self.ipus, int):
            return self.ipus
        if isinstance(self._training_type_plugin, IPUPlugin):
            return self._training_type_plugin.replication_factor
        return 0

    @property
    def parallel_devices(self) -> List[Union[torch.device, int]]:
        if self.use_gpu:
            devices = [torch.device("cuda", i) for i in self.parallel_device_ids]
        elif self.use_tpu:
            # explicitly don't make a tpu device here!
            # https://github.com/PyTorchLightning/pytorch-lightning/issues/3169
            if isinstance(self.tpu_cores, int):
                devices = list(range(self.tpu_cores))
        elif self.use_ipu:
            devices = list(range(self.num_ipus))
        else:
            devices = [torch.device("cpu")] * self.num_processes
        return devices

    @property
    def root_gpu(self) -> Optional[int]:
        return (
            self.training_type_plugin.root_device.index
            if not isinstance(self.accelerator, (IPUAccelerator, TPUAccelerator))
            else None
        )

    @staticmethod
    def _is_plugin_training_type(plugin: Union[str, TrainingTypePlugin]) -> bool:
        if isinstance(plugin, str) and (plugin in TrainingTypePluginsRegistry or plugin in list(_StrategyType)):
            return True
        return isinstance(plugin, TrainingTypePlugin)

    @property
    def is_training_type_in_plugins(self) -> bool:
        return any(
            (isinstance(plug, str) and plug in TrainingTypePluginsRegistry) or isinstance(plug, TrainingTypePlugin)
            for plug in self.plugins
        )

    def select_precision_plugin(self) -> PrecisionPlugin:
        # set precision type
        self.amp_type = AMPType.from_str(self.amp_type)

        # validation for all plugins
        if self.amp_level is not None and self.amp_type != AMPType.APEX:
            raise MisconfigurationException(
                f"You have asked for `amp_level={self.amp_level!r}` but it's only supported with `amp_backend='apex'`."
            )

        if self.use_ipu:
            if self.precision not in (16, 32):
                raise MisconfigurationException(
                    f"`Trainer(accelerator='ipu', precision={self.precision!r})` is not supported."
                )
            return IPUPrecisionPlugin(self.precision)
        if self.use_tpu:
            if self.precision == 32:
                return TPUPrecisionPlugin()
            elif self.precision == 64:
                raise MisconfigurationException(
                    "`Trainer(accelerator='tpu', precision=64)` is not implemented."
                    " Please, open an issue in `https://github.com/PyTorchLightning/pytorch-lightning/issues`"
                    " requesting this feature."
                )
            elif self.precision in (16, "bf16"):
                if self.precision == 16:
                    # this is not deprecated to ease transition between accelerator environments
                    rank_zero_warn(
                        f"You passed `Trainer(accelerator='tpu', precision=16)` but {self.amp_type.value} AMP"
                        f" is not supported with TPUs. Using `precision='bf16'` instead."
                    )
                return TPUBf16PrecisionPlugin()

        if self._distrib_type == _StrategyType.DEEPSPEED or isinstance(self._training_type_plugin, DeepSpeedPlugin):
            return DeepSpeedPrecisionPlugin(self.precision, self.amp_type, self.amp_level)

        if self.precision == 32:
            return PrecisionPlugin()
        if self.precision == 64:
            return DoublePrecisionPlugin()

        # maybe convert the precision value
        if self.precision == 16 and self.use_cpu:
            if self.amp_type == AMPType.APEX:
                # apex was explicitly passed, not a good idea to silently switch to native AMP
                raise MisconfigurationException(
                    "You passed `Trainer(accelerator='cpu', precision=16, amp_type='apex')`"
                    " but apex AMP not supported on CPU."
                )
            # this automatic switch is to ease transition between accelerator environments
            rank_zero_warn(
                "You passed `Trainer(accelerator='cpu', precision=16)` but native AMP is not supported on CPU."
                " Using `precision='bf16'` instead."
            )
            self.precision = "bf16"

        if self.precision in (16, "bf16"):
            if self.precision == "bf16" and self.amp_type != AMPType.NATIVE:
                raise MisconfigurationException(
                    f"You passed `Trainer(amp_type={self.amp_type.value!r}, precision='bf16')` but it's not supported."
                    " Try using `amp_type='native'` instead."
                )

            rank_zero_info(
                f"Using 16bit {self.amp_type.value} Automatic Mixed Precision (AMP)"
                if self.precision == 16
                else "Using bfloat16 Automatic Mixed Precision (AMP)"
            )

            if self.amp_type == AMPType.NATIVE:
                device = "cpu" if self.use_cpu else "cuda"

                if self._is_sharded_training_type:
                    return ShardedNativeMixedPrecisionPlugin(self.precision, device)
                if self._is_fully_sharded_training_type:
                    return FullyShardedNativeMixedPrecisionPlugin(self.precision, device)
                return NativeMixedPrecisionPlugin(self.precision, device)

            if self.amp_type == AMPType.APEX:
                if self._is_sharded_training_type or self._is_fully_sharded_training_type:
                    raise MisconfigurationException(
                        "Sharded plugins are not supported with apex, please switch to `amp_backend='native'`."
                    )
                self.amp_level = self.amp_level or "O2"
                return ApexMixedPrecisionPlugin(self.amp_level)

        raise RuntimeError("No precision set")

    def select_training_type_plugin(self) -> TrainingTypePlugin:
        if (
            isinstance(self.distributed_backend, Accelerator)
            and self.distributed_backend.training_type_plugin is not None
        ):
            plugin = self.distributed_backend.training_type_plugin
        elif self.use_ddp2:
            plugin = DDP2Plugin(parallel_devices=self.parallel_devices, cluster_environment=self.cluster_environment)
        elif self.use_ddp and self.use_deepspeed:
            plugin = DeepSpeedPlugin(
                cluster_environment=self.select_cluster_environment(), parallel_devices=self.parallel_devices
            )
        elif self.use_ddp:
            use_slurm_ddp = self.use_ddp and self._is_slurm_managing_tasks()
            use_torchelastic_ddp = self.use_ddp and TorchElasticEnvironment.detect()
            use_kubeflow_ddp = self.use_ddp and KubeflowEnvironment.detect()
            use_ddp_spawn = self._distrib_type == _StrategyType.DDP_SPAWN
            use_ddp_cpu_spawn = use_ddp_spawn and self.use_cpu
            use_tpu_spawn = self.use_tpu and self._distrib_type == _StrategyType.TPU_SPAWN
            use_ddp_cpu_torch_elastic = use_ddp_cpu_spawn and TorchElasticEnvironment.detect()
            use_ddp_cpu_kubeflow = use_ddp_cpu_spawn and KubeflowEnvironment.detect()
            use_ddp_cpu_slurm = use_ddp_cpu_spawn and self._is_slurm_managing_tasks()
            use_ddp_sharded = self._distrib_type == _StrategyType.DDP_SHARDED
            use_ddp_sharded_spawn = self._distrib_type == _StrategyType.DDP_SHARDED_SPAWN
            use_ddp_fully_sharded = self._distrib_type == _StrategyType.DDP_FULLY_SHARDED

            if use_tpu_spawn:
                ddp_plugin_cls = TPUSpawnPlugin
            elif use_ddp_sharded:
                ddp_plugin_cls = DDPShardedPlugin
            elif use_ddp_sharded_spawn:
                ddp_plugin_cls = DDPSpawnShardedPlugin
            elif (
                use_ddp_cpu_slurm
                or use_slurm_ddp
                or use_ddp_cpu_torch_elastic
                or use_torchelastic_ddp
                or use_kubeflow_ddp
                or use_ddp_cpu_kubeflow
            ):
                ddp_plugin_cls = DDPPlugin
            elif use_ddp_spawn or use_ddp_cpu_spawn:
                ddp_plugin_cls = DDPSpawnPlugin
            elif use_ddp_fully_sharded:
                ddp_plugin_cls = DDPFullyShardedPlugin
            else:
                ddp_plugin_cls = DDPPlugin

            plugin = ddp_plugin_cls(
                parallel_devices=self.parallel_devices, cluster_environment=self.cluster_environment
            )
        elif self.use_dp:
            plugin = DataParallelPlugin(parallel_devices=self.parallel_devices)
        elif self.use_horovod:
            plugin = HorovodPlugin(parallel_devices=self.parallel_devices)
        elif self.use_tpu and isinstance(self.tpu_cores, list):
            plugin = SingleTPUPlugin(self.tpu_id)
        elif self.use_ipu:
            plugin = IPUPlugin(parallel_devices=self.parallel_devices)
        else:
            single_gpu_ordinal = device_parser.determine_root_gpu_device(self.parallel_device_ids)
            plugin = SingleDevicePlugin(device=torch.device(f"cuda:{single_gpu_ordinal}" if self.use_gpu else "cpu"))
        return plugin

    def resolve_training_type_plugin(self, training_type: TrainingTypePlugin) -> TrainingTypePlugin:
        # necessary for when the user has passed in a plugin
        if hasattr(training_type, "parallel_devices") and getattr(training_type, "parallel_devices") is None:
            training_type.parallel_devices = self.parallel_devices
            if hasattr(training_type, "num_processes"):
                training_type.num_processes = len(self.parallel_devices)

        if hasattr(training_type, "cluster_environment") and getattr(training_type, "cluster_environment") is None:
            # transfer ownership of the cluster environment to the training type
            training_type.cluster_environment = self.cluster_environment
            self._cluster_environment = proxy(self.cluster_environment)

        if hasattr(training_type, "num_nodes"):
            # set num_nodes for training_type from trainer setting
            training_type.num_nodes = self.num_nodes

        if hasattr(training_type, "sync_batchnorm"):
            # set sync_batchnorm for training_type from trainer setting
            training_type.sync_batchnorm = self.sync_batchnorm

        return training_type

    def select_accelerator(self) -> Accelerator:
        if isinstance(self.distributed_backend, Accelerator):
            # custom accelerator from user
            if self._precision_plugin is not None or self._training_type_plugin is not None:
                # plugins also specified by user
                rank_zero_warn(
                    "Specified `Precision` and `TrainingType` plugins will be ignored,"
                    " since an `Accelerator` instance was provided."
                )
            return self.distributed_backend

        if self.use_gpu:
            acc_cls = GPUAccelerator
        elif self.use_tpu:
            acc_cls = TPUAccelerator
        elif self.use_ipu:
            acc_cls = IPUAccelerator
        else:
            acc_cls = CPUAccelerator

        accelerator = acc_cls()
        return accelerator

    def select_cluster_environment(self) -> ClusterEnvironment:
        if self._cluster_environment is not None:
            return self._cluster_environment
        if self._is_slurm_managing_tasks():
            rank_zero_info("Multiprocessing is handled by SLURM.")
            return SLURMEnvironment()

        for env_type in (TorchElasticEnvironment, KubeflowEnvironment, LSFEnvironment):
            if env_type.detect():
                return env_type()

        return LightningEnvironment()

    def set_distributed_mode(self, strategy: Optional[str] = None):

        if strategy is None and self.is_training_type_in_plugins:
            return

        if strategy is not None and strategy in TrainingTypePluginsRegistry:
            self.distributed_backend = TrainingTypePluginsRegistry[strategy]["distributed_backend"]
        elif strategy is not None:
            self.distributed_backend = strategy

        if isinstance(self.distributed_backend, Accelerator):
            return

        is_cpu_accelerator_type = self._accelerator_type and self._accelerator_type == _AcceleratorType.CPU
        _use_cpu = is_cpu_accelerator_type or self.distributed_backend and "cpu" in self.distributed_backend

        if self.distributed_backend is None:
            if self.has_horovodrun():
                self._set_horovod_backend()
            elif self.num_gpus == 0 and self.num_nodes > 1:
                self._distrib_type = _StrategyType.DDP
            elif self.num_gpus == 0 and self.num_processes > 1:
                self.distributed_backend = _StrategyType.DDP_SPAWN
            elif self.num_gpus > 1 and not _use_cpu:
                rank_zero_warn(
                    "You requested multiple GPUs but did not specify a backend, e.g."
                    ' `Trainer(strategy="dp"|"ddp"|"ddp2")`. Setting `strategy="ddp_spawn"` for you.'
                )
                self.distributed_backend = _StrategyType.DDP_SPAWN

        # special case with DDP on CPUs
        if self.distributed_backend == _StrategyType.DDP_CPU:
            if _TPU_AVAILABLE:
                raise MisconfigurationException(
                    "`accelerator='ddp_cpu'` is not supported on TPU machines. "
                    "Learn more: https://github.com/PyTorchLightning/pytorch-lightning/issues/7810"
                )
            if self.num_processes == 1 and self.num_nodes > 1:
                self._distrib_type = _StrategyType.DDP
            else:
                self._distrib_type = _StrategyType.DDP_SPAWN
            if self.num_gpus > 0:
                rank_zero_warn(
                    "You requested one or more GPUs, but set `accelerator='ddp_cpu'`. Training will not use GPUs."
                )
                self.parallel_device_ids = None
            if self.num_processes is None:
                # define the max CPU available
                self.num_processes = os.cpu_count()
        # special case with TPUs
        elif self.has_tpu and not _use_cpu:
            self._device_type = _AcceleratorType.TPU
            if isinstance(self.tpu_cores, int):
                self._distrib_type = _StrategyType.TPU_SPAWN
        elif self.has_ipu and not _use_cpu:
            self._device_type = _AcceleratorType.IPU
        elif self.distributed_backend and self._distrib_type is None:
            self._distrib_type = _StrategyType(self.distributed_backend)

        if self.num_gpus > 0 and not _use_cpu:
            self._device_type = _AcceleratorType.GPU

        _gpu_distrib_types = (_StrategyType.DP, _StrategyType.DDP, _StrategyType.DDP_SPAWN, _StrategyType.DDP2)
        # DP and DDP2 cannot run without GPU
        if self.num_gpus == 0 and self._distrib_type in _gpu_distrib_types and not _use_cpu:

            if (self.num_nodes and self.num_nodes > 1) or (self.num_processes and self.num_processes > 1):
                if self._distrib_type in (_StrategyType.DP, _StrategyType.DDP2):
                    rank_zero_warn(
                        f"{self._distrib_type.value!r} is not supported on CPUs, hence setting `strategy='ddp'`."
                    )
                    self._distrib_type = _StrategyType.DDP
            else:
                rank_zero_warn("You are running on single node with no parallelization, so distributed has no effect.")
                self._distrib_type = None

        # finished configuring self._distrib_type, check ipython environment
        self.check_interactive_compatibility()

        # for DDP overwrite nb processes by requested GPUs
        if self._device_type == _AcceleratorType.GPU and self._distrib_type in (
            _StrategyType.DDP,
            _StrategyType.DDP_SPAWN,
        ):
            self.num_processes = self.num_gpus

        if self._device_type == _AcceleratorType.GPU and self._distrib_type == _StrategyType.DDP2:
            self.num_processes = self.num_nodes

        # Horovod is an extra case...
        if self.distributed_backend == _StrategyType.HOROVOD:
            self._set_horovod_backend()

        using_valid_distributed = self.use_ddp or self.use_ddp2
        if self.num_nodes > 1 and not using_valid_distributed:
            # throw error to force user to choose a supported strategy type such as ddp or ddp2
            raise MisconfigurationException(
                "Your chosen strategy does not support `num_nodes > 1`. Please set `strategy=('ddp'|'ddp2')`."
            )

    def _set_horovod_backend(self):
        self.check_horovod()
        self._distrib_type = _StrategyType.HOROVOD

        # Initialize Horovod to get rank / size info
        hvd.init()
        if self.has_gpu:
            # Horovod assigns one local GPU per process
            self.parallel_device_ids = list(range(hvd.local_size()))
        else:
            self.num_processes = hvd.local_size()

    def check_interactive_compatibility(self):
        """Raises a `MisconfigurationException` if the accelerator and/or plugin is not compatible with an
        interactive environment."""
        from pytorch_lightning.utilities import _IS_INTERACTIVE

        if _IS_INTERACTIVE and self._distrib_type is not None and not self._distrib_type.is_interactive_compatible():
            raise MisconfigurationException(
                f"`Trainer(strategy={self._distrib_type.value!r})` or"
                f" `Trainer(accelerator={self._distrib_type.value!r})` is not compatible with an interactive"
                " environment. Run your code as a script, or choose one of the compatible backends:"
                f" {', '.join(_StrategyType.interactive_compatible_types())}."
                " In case you are spawning processes yourself, make sure to include the Trainer"
                " creation inside the worker function."
            )

    def check_horovod(self):
        """Raises a `MisconfigurationException` if the Trainer is not configured correctly for Horovod."""
        if not _HOROVOD_AVAILABLE:
            raise MisconfigurationException(
                'Requested `accelerator="horovod"`, but Horovod is not installed.'
                "Install with \n $HOROVOD_WITH_PYTORCH=1 pip install horovod[pytorch]"
            )

        if self.num_gpus > 1 or self.num_nodes > 1:
            raise MisconfigurationException(
                "Horovod does not support setting num_nodes / num_gpus explicitly. Use "
                "horovodrun / mpirun to configure the number of processes."
            )

    @staticmethod
    def has_horovodrun() -> bool:
        """Returns True if running with `horovodrun` using Gloo or OpenMPI."""
        return _HOROVOD_AVAILABLE and ("OMPI_COMM_WORLD_RANK" in os.environ or "HOROVOD_RANK" in os.environ)

    def update_device_type_if_ipu_plugin(self) -> None:
        # This allows the poptorch.Options that are passed into the IPUPlugin to be the source of truth,
        # which gives users the flexibility to not have to pass `ipus` flag directly to Trainer
        if isinstance(self._training_type_plugin, IPUPlugin) and self._device_type != _AcceleratorType.IPU:
            self._device_type = _AcceleratorType.IPU

    def update_device_type_if_training_type_plugin_passed(self) -> None:
        if isinstance(self.strategy, TrainingTypePlugin) or any(
            isinstance(plug, TrainingTypePlugin) for plug in self.plugins
        ):
            if self._accelerator_type is not None:
                if self.use_ipu:
                    self._device_type = _AcceleratorType.IPU
                elif self.use_tpu:
                    self._device_type = _AcceleratorType.TPU
                elif self.use_gpu:
                    self._device_type = _AcceleratorType.GPU
            else:
                if self.has_ipu:
                    self._device_type = _AcceleratorType.IPU
                elif self.has_tpu:
                    self._device_type = _AcceleratorType.TPU
                elif self.has_gpu:
                    self._device_type = _AcceleratorType.GPU

    def _set_distrib_type_if_training_type_plugin_passed(self):
        # This is required as when `TrainingTypePlugin` instance is passed to either `strategy`
        # or `plugins` flag, `AcceleratorConnector.set_distributed_mode` is not required to be
        # called and `_distrib_type` is not set.
        if self._distrib_type is not None:
            return
        if self._training_type_plugin is not None:
            self._distrib_type = getattr(self._training_type_plugin, "distributed_backend", None)

    def _is_slurm_managing_tasks(self) -> bool:
        """Returns whether we let SLURM manage the processes or not.

        Returns ``True`` if and only if these conditions match:

            - A SLURM cluster is detected
            - A distributed plugin is being used
            - The process is not launching in interactive mode
            - The number of tasks in SLURM matches the requested number of devices and nodes in the Trainer
        """
        if (
            (not self.use_ddp and not self.use_ddp2)
            or not SLURMEnvironment.detect()
            or SLURMEnvironment.job_name() == "bash"  # in interactive mode we don't manage tasks
        ):
            return False

        total_requested_devices = (self.num_gpus or self.num_processes) * self.num_nodes
        num_slurm_tasks = int(os.environ["SLURM_NTASKS"], 0)
        return num_slurm_tasks == total_requested_devices

    def _check_plugin_compatibility(self) -> None:
        """Checks that selected plugins are compatible with each other.

        Raises:
            ValueError: If an invalid combination of Accelerator, TrainingTypePlugin, PrecisionPlugin is found.
        """
        if isinstance(self.accelerator, TPUAccelerator):
            if not isinstance(self.training_type_plugin.precision_plugin, TPUPrecisionPlugin):
                raise ValueError(
                    f"The `TPUAccelerator` can only be used with a `TPUPrecisionPlugin`,"
                    f" found: {self.training_type_plugin.precision_plugin}."
                )
            if not isinstance(self.training_type_plugin, (SingleTPUPlugin, TPUSpawnPlugin)):
                raise ValueError(
                    "The `TPUAccelerator` can only be used with a `SingleTPUPlugin` or `TPUSpawnPlugin`,"
                    f" found {self.training_type_plugin}."
                )<|MERGE_RESOLUTION|>--- conflicted
+++ resolved
@@ -402,14 +402,6 @@
         # attach checkpoint plugin to the training type plugin
         if self._checkpoint_io is not None:
             self._training_type_plugin.checkpoint_io = self._checkpoint_io
-<<<<<<< HEAD
-        # attach precision plugin to the training type plugin
-        precision_plugin = self.precision_plugin
-        if precision_plugin is not None:
-            self._training_type_plugin.precision_plugin = precision_plugin
-        self._training_type_plugin_resolved = True
-
-=======
         if (
             isinstance(self.strategy, TrainingTypePlugin) and self.strategy._precision_plugin is None
         ) or not isinstance(self.strategy, TrainingTypePlugin):
@@ -420,7 +412,6 @@
             self.strategy, TrainingTypePlugin
         ):
             self._training_type_plugin.accelerator = self.select_accelerator()
->>>>>>> 46d6fbf1
         return self._training_type_plugin
 
     @property
