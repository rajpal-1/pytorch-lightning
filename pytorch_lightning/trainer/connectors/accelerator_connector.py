# Copyright The PyTorch Lightning team.
#
# Licensed under the Apache License, Version 2.0 (the "License");
# you may not use this file except in compliance with the License.
# You may obtain a copy of the License at
#
#     http://www.apache.org/licenses/LICENSE-2.0
#
# Unless required by applicable law or agreed to in writing, software
# distributed under the License is distributed on an "AS IS" BASIS,
# WITHOUT WARRANTIES OR CONDITIONS OF ANY KIND, either express or implied.
# See the License for the specific language governing permissions and
# limitations under the License.

import logging
import os
from typing import List, Optional, Sequence, Union

import torch

from pytorch_lightning.accelerators.accelerator import Accelerator
from pytorch_lightning.accelerators.cpu import CPUAccelerator
from pytorch_lightning.accelerators.gpu import GPUAccelerator
from pytorch_lightning.accelerators.ipu import IPUAccelerator
from pytorch_lightning.accelerators.tpu import TPUAccelerator
from pytorch_lightning.plugins import (
    ApexMixedPrecisionPlugin,
    DataParallelPlugin,
    DDP2Plugin,
    DDPPlugin,
    DDPShardedPlugin,
    DDPSpawnPlugin,
    DDPSpawnShardedPlugin,
    DeepSpeedPlugin,
    DeepSpeedPrecisionPlugin,
    DoublePrecisionPlugin,
    HorovodPlugin,
    IPUPlugin,
    IPUPrecisionPlugin,
    NativeMixedPrecisionPlugin,
    PrecisionPlugin,
    ShardedNativeMixedPrecisionPlugin,
    SingleDevicePlugin,
    SingleTPUPlugin,
    TPUHalfPrecisionPlugin,
    TPUSpawnPlugin,
    TrainingTypePlugin,
    TrainingTypePluginsRegistry,
)
from pytorch_lightning.plugins.environments import (
    ClusterEnvironment,
    LightningEnvironment,
    SLURMEnvironment,
    TorchElasticEnvironment,
)
from pytorch_lightning.tuner.auto_gpu_select import pick_multiple_gpus
from pytorch_lightning.utilities import (
    _APEX_AVAILABLE,
    _HOROVOD_AVAILABLE,
    _NATIVE_AMP_AVAILABLE,
    _TPU_AVAILABLE,
    AMPType,
    device_parser,
    DeviceType,
    DistributedType,
)
from pytorch_lightning.utilities.distributed import rank_zero_deprecation, rank_zero_info, rank_zero_warn
from pytorch_lightning.utilities.exceptions import MisconfigurationException

if _HOROVOD_AVAILABLE:
    import horovod.torch as hvd

log = logging.getLogger(__name__)


class AcceleratorConnector(object):

    def __init__(
        self,
        num_processes,
        tpu_cores,
        distributed_backend,
        auto_select_gpus,
        gpus,
        num_nodes,
        sync_batchnorm,
        benchmark,
        replace_sampler_ddp,
        deterministic,
        precision,
        amp_type,
        amp_level,
        plugins,
    ):
        # initialization
        self._device_type = DeviceType.CPU
        self._distrib_type = None

        self.num_processes = num_processes
        self.tpu_cores = device_parser.parse_tpu_cores(tpu_cores)
        self.distributed_backend = distributed_backend
        self.auto_select_gpus = auto_select_gpus
        self.gpus = gpus
        self.num_nodes = num_nodes
        self.sync_batchnorm = sync_batchnorm
        self.benchmark = benchmark
        self.replace_sampler_ddp = replace_sampler_ddp
        self.deterministic = deterministic
        self.precision = precision
        self.amp_type = amp_type.lower() if isinstance(amp_type, str) else None
        self.amp_level = amp_level
        self.is_slurm_managing_tasks = False

        self._precision_plugin: Optional[PrecisionPlugin] = None
        self._training_type_plugin: Optional[TrainingTypePlugin] = None
        self._cluster_environment: Optional[ClusterEnvironment] = None

        plugins = plugins if plugins is not None else []

        if isinstance(plugins, str):
            plugins = [plugins]

        if not isinstance(plugins, Sequence):
            plugins = [plugins]

        self.plugins = plugins

        # for gpus allow int, string and gpu list
        if auto_select_gpus and isinstance(gpus, int):
            self.gpus = pick_multiple_gpus(gpus)

        self.parallel_device_ids = device_parser.parse_gpu_ids(self.gpus)

        self.set_distributed_mode()
        self.configure_slurm_ddp()

        self.handle_given_plugins()

        self._training_type_plugin_resolved = False
        self.accelerator = self.select_accelerator()

        # override dist backend when using tpus
        if self.on_tpu:
            self.distributed_backend = "tpu"

        # init flags for SLURM+DDP to work
        self.world_size = 1
        self.interactive_ddp_procs = []
        self.global_rank = 0

        # benchmarking
        # TODO: should this be moved to GPU accelerator?
        torch.backends.cudnn.benchmark = self.benchmark

        # determinism for cudnn
        # TODO: should this be moved to GPU accelerator?
        torch.backends.cudnn.deterministic = deterministic
        if deterministic:
            # fixing non-deterministic part of horovod
            # https://github.com/PyTorchLightning/pytorch-lightning/pull/1572/files#r420279383
            os.environ["HOROVOD_FUSION_THRESHOLD"] = str(0)

        self.replace_sampler_ddp = replace_sampler_ddp

    def handle_given_plugins(self) -> None:

        training_type = None
        precision = None
        cluster_environment = None

        for plug in self.plugins:
            if isinstance(plug, str) and plug in TrainingTypePluginsRegistry:
                if training_type is None:
                    training_type = TrainingTypePluginsRegistry.get(plug)
                else:
                    raise MisconfigurationException(
                        'You can only specify one precision and one training type plugin.'
                        ' Found more than 1 training type plugin:'
                        f' {TrainingTypePluginsRegistry[plug]["plugin"]} registered to {plug}'
                    )
            if isinstance(plug, str):
                # Reset the distributed type as the user has overridden training type
                # via the plugins argument
                self._distrib_type = None
                self.set_distributed_mode(plug)

            elif isinstance(plug, TrainingTypePlugin):
                if training_type is None:
                    training_type = plug

                else:
                    raise MisconfigurationException(
                        'You can only specify one precision and one training type plugin.'
                        f' Found more than 1 training type plugin: {type(plug).__name__}'
                    )
            elif isinstance(plug, PrecisionPlugin):
                if precision is None:
                    precision = plug
                else:
                    raise MisconfigurationException(
                        'You can only specify one precision and one training type plugin.'
                        f' Found more than 1 precision plugin: {type(plug).__name__}'
                    )

            elif isinstance(plug, ClusterEnvironment):
                if cluster_environment is None:
                    cluster_environment = plug
                else:
                    raise MisconfigurationException(
                        'You can only specify one cluster environment. Found more than 1 cluster environment plugin'
                    )
            else:
                raise MisconfigurationException(
                    f'Found invalid type for plugin {plug}. Expected a precision or training type plugin.'
                )

        self._training_type_plugin = training_type
        self._precision_plugin = precision
        self._cluster_environment = cluster_environment or self.select_cluster_environment()

    @property
    def precision_plugin(self) -> PrecisionPlugin:
        if self._precision_plugin is None:
            self._precision_plugin = self.select_precision_plugin()
        return self._precision_plugin

    @property
    def training_type_plugin(self) -> TrainingTypePlugin:
        if self._training_type_plugin_resolved:
            # avoid calling `resolve_training_type_plugin` multiple times
            return self._training_type_plugin
        if self._training_type_plugin is None:
            self._training_type_plugin = self.select_training_type_plugin()
        self._training_type_plugin = self.resolve_training_type_plugin(self._training_type_plugin)
        self._training_type_plugin_resolved = True

        return self._training_type_plugin

    @property
    def cluster_environment(self) -> ClusterEnvironment:
        return self._cluster_environment

    @property
    def on_cpu(self) -> bool:
        return self._device_type == DeviceType.CPU

    @property
    def on_tpu(self) -> bool:
        return self.tpu_cores is not None

    @property
    def on_ipu(self) -> bool:
        return self._device_type == DeviceType.IPU

    @property
    def tpu_id(self) -> Optional[int]:
        if self.on_tpu and isinstance(self.tpu_cores, list):
            return self.tpu_cores[0]

        return None

    @property
    def on_gpu(self) -> bool:
        gpus = self.parallel_device_ids
        return gpus is not None and len(gpus) > 0 and torch.cuda.is_available()

    @property
    def use_dp(self) -> bool:
        return self._distrib_type == DistributedType.DP

    @property
    def use_ddp(self) -> bool:
        return self._distrib_type in (
            DistributedType.DDP, DistributedType.DDP_SPAWN, DistributedType.DDP_SHARDED,
            DistributedType.DDP_SHARDED_SPAWN, DistributedType.DEEPSPEED, DistributedType.TPU_SPAWN
        )

    @property
    def use_ddp2(self) -> bool:
        return self._distrib_type == DistributedType.DDP2

    @property
    def use_horovod(self) -> bool:
        return self._distrib_type == DistributedType.HOROVOD

    @property
    def use_deepspeed(self) -> bool:
        return self._distrib_type == DistributedType.DEEPSPEED

    @property
    def is_distributed(self) -> bool:
        # Used for custom plugins.
        # Custom plugins should implement is_distributed property.
        if hasattr(self.training_type_plugin, 'is_distributed') and not self.on_tpu:
            return self.training_type_plugin.is_distributed
        is_distributed = self.use_ddp or self.use_ddp2 or self.use_horovod
        if self.on_tpu:
            is_distributed |= self.training_type_plugin.is_distributed
        return is_distributed

    @property
    def num_gpus(self) -> int:
        gpus = self.parallel_device_ids
        if gpus is None:
            return 0
        return len(gpus)

    @property
    def parallel_devices(self) -> List[Union[torch.device, int]]:
        if self.on_gpu:
            devices = [torch.device("cuda", i) for i in self.parallel_device_ids]
        elif self.on_tpu:
            # explicitly don't make a tpu device here!
            # https://github.com/PyTorchLightning/pytorch-lightning/issues/3169
            if isinstance(self.tpu_cores, int):
                devices = list(range(self.tpu_cores))
        else:
            devices = [torch.device("cpu")] * self.num_processes
        return devices

    @property
    def root_gpu(self) -> Optional[int]:
        return self.accelerator.root_device.index if not isinstance(
            self.accelerator, (IPUAccelerator, TPUAccelerator)
        ) else None

    @property
    def is_training_type_in_plugins(self) -> bool:
        return any(isinstance(plug, str) and plug in TrainingTypePluginsRegistry for plug in self.plugins)

    @property
    def is_using_torchelastic(self) -> bool:
        """
        .. deprecated:: v1.3
            Will be removed in v1.5.0.
        Returns:
            ``True`` if the current process was launched using the torchelastic command.
        """
        rank_zero_deprecation(
            "The property `AcceleratorConnector.is_using_torchelastic` was deprecated in v1.3"
            " and will be removed in 1.5. Use `TorchElasticEnvironment.is_using_torchelastic()` instead.",
        )
        return TorchElasticEnvironment.is_using_torchelastic()

    def select_precision_plugin(self) -> PrecisionPlugin:
        # set precision type
        self.amp_type = AMPType.from_str(self.amp_type)

        if self._device_type == DeviceType.IPU:
            return IPUPrecisionPlugin()

        if self._distrib_type == DistributedType.DEEPSPEED or isinstance(self._training_type_plugin, DeepSpeedPlugin):
            return DeepSpeedPrecisionPlugin(self.precision)

        if self.precision == 32:
            return PrecisionPlugin()
        elif self.precision == 64:
            return DoublePrecisionPlugin()
        elif self.precision == 16:
            if self.on_tpu:
                return TPUHalfPrecisionPlugin()

            if self.amp_type == AMPType.NATIVE:
                if self.on_cpu:
                    raise MisconfigurationException(
                        "You have asked for native AMP on CPU, but AMP is only available on GPU."
                    )
                elif not _NATIVE_AMP_AVAILABLE:
                    msg = "You have asked for native AMP but your PyTorch version does not support it." \
                          " Consider upgrading with `pip install torch>=1.6`."
                    if _APEX_AVAILABLE:
                        self.amp_type = AMPType.APEX
                        msg += " We will attempt to use NVIDIA Apex for this session."
                        rank_zero_warn(msg)
                    else:
                        raise MisconfigurationException(msg)
                else:
                    log.info("Using native 16bit precision.")
                    if isinstance(self.training_type_plugin, (DDPShardedPlugin, DDPSpawnShardedPlugin)):
                        return ShardedNativeMixedPrecisionPlugin()
                    return NativeMixedPrecisionPlugin()

            if self.amp_type == AMPType.APEX:
                if not _APEX_AVAILABLE:
                    raise MisconfigurationException(
                        "You have asked for Apex AMP but you have not installed it yet."
                        " Install apex first using this guide: https://github.com/NVIDIA/apex#linux"
                    )
                if isinstance(self.training_type_plugin, (DDPShardedPlugin, DDPSpawnShardedPlugin)):
                    raise MisconfigurationException(
                        "Sharded Plugin is not supported with Apex AMP,"
                        " please using native AMP for 16-bit precision."
                    )
                log.info("Using APEX 16bit precision.")
                return ApexMixedPrecisionPlugin(self.amp_level)

        raise NotImplementedError("We only support precisions 64, 32 and 16!")

    def select_training_type_plugin(self) -> TrainingTypePlugin:
        if self.use_ddp2:
            plugin = DDP2Plugin(
                parallel_devices=self.parallel_devices,
                cluster_environment=self.cluster_environment,
            )
        elif self.use_ddp and self.use_deepspeed:
            plugin = DeepSpeedPlugin(
                cluster_environment=self.select_cluster_environment(), parallel_devices=self.parallel_devices
            )
        elif self.use_ddp:
            use_slurm_ddp = self.use_ddp and self.is_slurm_managing_tasks
            use_torchelastic_ddp = self.use_ddp and TorchElasticEnvironment.is_using_torchelastic()
            use_ddp_spawn = self._distrib_type == DistributedType.DDP_SPAWN
            use_ddp_cpu_spawn = self.use_ddp and self.on_cpu
            use_tpu_spawn = self.on_tpu and self._distrib_type == DistributedType.TPU_SPAWN
            use_ddp_cpu_torch_elastic = use_ddp_cpu_spawn and TorchElasticEnvironment.is_using_torchelastic()
            use_ddp_cpu_slurm = use_ddp_cpu_spawn and self.is_slurm_managing_tasks
            use_ddp_sharded = self._distrib_type == DistributedType.DDP_SHARDED
            use_ddp_sharded_spawn = self._distrib_type == DistributedType.DDP_SHARDED_SPAWN

            # TODO: decouple from TE
            # ddp script mode uses the same flags as TE
            if os.environ.get("PL_IN_DDP_SUBPROCESS", False):
                use_torchelastic_ddp = False

            if use_tpu_spawn:
                ddp_plugin_cls = TPUSpawnPlugin
            elif use_ddp_sharded:
                ddp_plugin_cls = DDPShardedPlugin
            elif use_ddp_sharded_spawn:
                ddp_plugin_cls = DDPSpawnShardedPlugin
            elif use_ddp_cpu_slurm or use_slurm_ddp or use_ddp_cpu_torch_elastic or use_torchelastic_ddp:
                ddp_plugin_cls = DDPPlugin
            elif use_ddp_spawn or use_ddp_cpu_spawn:
                ddp_plugin_cls = DDPSpawnPlugin
            else:
                ddp_plugin_cls = DDPPlugin

            plugin = ddp_plugin_cls(
                parallel_devices=self.parallel_devices,
                cluster_environment=self.cluster_environment,
            )
        elif self.use_dp:
            plugin = DataParallelPlugin(parallel_devices=self.parallel_devices)
        elif self.use_horovod:
            plugin = HorovodPlugin(parallel_devices=self.parallel_devices)
<<<<<<< HEAD
        elif self.on_tpu:
            if isinstance(self.tpu_cores, list):
                plugin = SingleTPUPlugin(self.tpu_id)
            else:
                plugin = TPUSpawnPlugin(parallel_devices=list(range(self.tpu_cores)))
        elif self.on_ipu:
            plugin = IPUPlugin(mixed_precision=self.precision == 32)
=======
        elif self.on_tpu and isinstance(self.tpu_cores, list):
            plugin = SingleTPUPlugin(self.tpu_id)
>>>>>>> d7c44cc6
        else:
            single_gpu_ordinal = device_parser.determine_root_gpu_device(self.parallel_device_ids)
            plugin = SingleDevicePlugin(device=torch.device(f"cuda:{single_gpu_ordinal}" if self.on_gpu else "cpu"))
        return plugin

    def resolve_training_type_plugin(self, training_type: TrainingTypePlugin) -> TrainingTypePlugin:
        # necessary for when the user has passed in a plugin
        if hasattr(training_type, 'parallel_devices') and getattr(training_type, 'parallel_devices') is None:
            training_type.parallel_devices = self.parallel_devices
            if hasattr(training_type, 'num_processes'):
                training_type.num_processes = len(self.parallel_devices)

        if hasattr(training_type, 'cluster_environment') and getattr(training_type, 'cluster_environment') is None:
            training_type.cluster_environment = self.select_cluster_environment()

        if hasattr(training_type, 'num_nodes'):
            # set num_nodes for training_type from trainer setting
            training_type.num_nodes = self.num_nodes

        if hasattr(training_type, 'sync_batchnorm'):
            # set sync_batchnorm for training_type from trainer setting
            training_type.sync_batchnorm = self.sync_batchnorm

        return training_type

    def select_accelerator(self) -> Accelerator:
        if isinstance(self.distributed_backend, Accelerator):
            # custom accelerator from user
            if self._precision_plugin is not None or self._training_type_plugin is not None:
                # plugins also specified by user
                rank_zero_warn(
                    'Specified `Precision` and `TrainingType` plugins will be ignored,'
                    ' since an `Accelerator` instance was provided.'
                )
            return self.distributed_backend

        if self.on_gpu:
            acc_cls = GPUAccelerator
        elif self.on_tpu:
            acc_cls = TPUAccelerator
        elif self.on_ipu:
            acc_cls = IPUAccelerator
        else:
            acc_cls = CPUAccelerator

        return acc_cls(
            precision_plugin=self.precision_plugin,
            training_type_plugin=self.training_type_plugin,
        )

    def select_cluster_environment(self) -> ClusterEnvironment:
        if self._cluster_environment is not None:
            return self._cluster_environment
        if self.is_slurm_managing_tasks:
            env = SLURMEnvironment()
        elif TorchElasticEnvironment.is_using_torchelastic():
            env = TorchElasticEnvironment()
        else:
            env = LightningEnvironment()
        return env

    def set_distributed_mode(self, distributed_backend: Optional[str] = None):

        if distributed_backend is None and self.is_training_type_in_plugins:
            return

        if distributed_backend is not None and distributed_backend in TrainingTypePluginsRegistry:
            self.distributed_backend = TrainingTypePluginsRegistry[distributed_backend]["distributed_backend"]
        elif distributed_backend is not None:
            self.distributed_backend = distributed_backend

        if isinstance(self.distributed_backend, Accelerator):
            return

        if self.distributed_backend is None:
            if self.has_horovodrun():
                self._set_horovod_backend()
            elif self.num_gpus == 0 and (self.num_nodes > 1 or self.num_processes > 1):
                self._distrib_type = DistributedType.DDP
            elif self.num_gpus > 1:
                rank_zero_warn(
                    'You requested multiple GPUs but did not specify a backend, e.g.'
                    ' `Trainer(accelerator="dp"|"ddp"|"ddp2")`. Setting `accelerator="ddp_spawn"` for you.'
                )
                self.distributed_backend = "ddp_spawn"

        # special case with DDP on CPUs
        if self.distributed_backend == "ddp_cpu":
            self._distrib_type = DistributedType.DDP
            if self.num_gpus > 0:
                rank_zero_warn(
                    'You requested one or more GPUs, but set the backend to `ddp_cpu`. Training will not use GPUs.'
                )
                self.parallel_device_ids = None
            if self.num_processes is None:
                # define the max CPU available
                self.num_processes = os.cpu_count()
        # special case with TPUs
        elif self.distributed_backend == 'tpu' or self.tpu_cores is not None:
            self._device_type = DeviceType.TPU
<<<<<<< HEAD
        # special case with IPUs
        elif self.distributed_backend == 'ipu':
            self._device_type = DeviceType.IPU
=======
            if isinstance(self.tpu_cores, int):
                self._distrib_type = DistributedType.TPU_SPAWN
>>>>>>> d7c44cc6
        elif self.distributed_backend and self._distrib_type is None:
            self._distrib_type = DistributedType(self.distributed_backend)

        # unless you request explicitly for CPU and some GPU are available use them
        _on_cpu = self.distributed_backend and 'cpu' in self.distributed_backend
        if self.num_gpus > 0 and not _on_cpu:
            self._device_type = DeviceType.GPU

        _gpu_distrib_types = (DistributedType.DP, DistributedType.DDP, DistributedType.DDP_SPAWN, DistributedType.DDP2)
        # DP and DDP2 cannot run without GPU
        if self.num_gpus == 0 and self._distrib_type in _gpu_distrib_types and not _on_cpu:
            rank_zero_warn(
                'You requested distributed training on GPUs, but none is available, so we set backend to `ddp_cpu`.'
            )
            # todo: in some cases it yield in comparison None and int
            if (self.num_nodes and self.num_nodes > 1) or (self.num_processes and self.num_processes > 1):
                self._distrib_type = DistributedType.DDP
            else:
                rank_zero_warn('You are running on single node with no parallelization, so distributed has no effect.')
                self._distrib_type = None

        # finished configuring self._distrib_type, check ipython environment
        self.check_interactive_compatibility()

        # for DDP overwrite nb processes by requested GPUs
        if (
            self._device_type == DeviceType.GPU
            and self._distrib_type in (DistributedType.DDP, DistributedType.DDP_SPAWN)
        ):
            self.num_processes = self.num_gpus

        if (self._device_type == DeviceType.GPU and self._distrib_type == DistributedType.DDP2):
            self.num_processes = self.num_nodes

        # Horovod is an extra case...
        if self.distributed_backend == "horovod":
            self._set_horovod_backend()

        using_valid_distributed = self.use_ddp or self.use_ddp2
        if self.num_nodes > 1 and not using_valid_distributed:
            # throw error to force user to choose a supported distributed type such as ddp or ddp2
            raise MisconfigurationException(
                'Your chosen distributed type does not support num_nodes > 1. '
                'Please set accelerator=ddp or accelerator=ddp2.'
            )

        rank_zero_info(f'GPU available: {torch.cuda.is_available()}, used: {self._device_type == DeviceType.GPU}')
        num_cores = self.tpu_cores if self.tpu_cores is not None else 0
        rank_zero_info(f'TPU available: {_TPU_AVAILABLE}, using: {num_cores} TPU cores')

        if torch.cuda.is_available() and self._device_type != DeviceType.GPU:
            rank_zero_warn(
                "GPU available but not used. Set the gpus flag in your trainer"
                " `Trainer(gpus=1)` or script `--gpus=1`."
            )

    def _set_horovod_backend(self):
        self.check_horovod()
        self._distrib_type = DistributedType.HOROVOD

        # Initialize Horovod to get rank / size info
        hvd.init()
        if self.on_gpu:
            # Horovod assigns one local GPU per process
            self.parallel_device_ids = list(range(hvd.local_size()))
        else:
            self.num_processes = hvd.local_size()

    def check_interactive_compatibility(self):
        """
        Raises a `MisconfigurationException` if the accelerator and/or plugin
        is not compatible with an interactive environment
        """
        from pytorch_lightning.utilities import _IS_INTERACTIVE
        if _IS_INTERACTIVE and self._distrib_type is not None and not self._distrib_type.is_interactive_compatible():
            raise MisconfigurationException(
                f"Selected distributed backend {self._distrib_type} is not compatible with an interactive"
                " environment. Run your code as a script, or choose one of the compatible backends:"
                f" {', '.join(DistributedType.interactive_compatible_types())}"
            )

    def check_horovod(self):
        """Raises a `MisconfigurationException` if the Trainer is not configured correctly for Horovod."""
        if not _HOROVOD_AVAILABLE:
            raise MisconfigurationException(
                'Requested `distributed_backend="horovod"`, but Horovod is not installed.'
                "Install with \n $HOROVOD_WITH_PYTORCH=1 pip install horovod[pytorch]"
            )

        if self.num_gpus > 1 or self.num_nodes > 1:
            raise MisconfigurationException(
                "Horovod does not support setting num_nodes / num_gpus explicitly. Use "
                "horovodrun / mpirun to configure the number of processes."
            )

    @staticmethod
    def has_horovodrun() -> bool:
        """Returns True if running with `horovodrun` using Gloo or OpenMPI."""
        return "OMPI_COMM_WORLD_RANK" in os.environ or "HOROVOD_RANK" in os.environ

    def configure_slurm_ddp(self):
        # extract SLURM flag vars
        # whenever we have the correct number of tasks, we let slurm manage processes
        # otherwise we launch the required number of processes
        if self.use_ddp or self.use_ddp2:
            num_requested_gpus = self.num_gpus * self.num_nodes
            num_slurm_tasks = 0
            try:
                num_slurm_tasks = int(os.environ["SLURM_NTASKS"])
                self.is_slurm_managing_tasks = num_slurm_tasks == num_requested_gpus

                # enable slurm cpu
                if num_requested_gpus == 0:
                    self.is_slurm_managing_tasks = num_slurm_tasks == self.num_processes

                # in interactive mode we don't manage tasks
                job_name = os.environ["SLURM_JOB_NAME"]
                if job_name == "bash":
                    self.is_slurm_managing_tasks = False

            except Exception:
                # likely not on slurm, so set the slurm managed flag to false
                self.is_slurm_managing_tasks = False

        # used for tests only, set this flag to simulate slurm managing a task
        try:
            should_fake = int(os.environ["FAKE_SLURM_MANAGING_TASKS"])
            if should_fake:
                self.is_slurm_managing_tasks = True
        except Exception:
            pass

        # notify user the that slurm is managing tasks
        if self.is_slurm_managing_tasks:
            rank_zero_info("Multi-processing is handled by Slurm.")<|MERGE_RESOLUTION|>--- conflicted
+++ resolved
@@ -443,18 +443,10 @@
             plugin = DataParallelPlugin(parallel_devices=self.parallel_devices)
         elif self.use_horovod:
             plugin = HorovodPlugin(parallel_devices=self.parallel_devices)
-<<<<<<< HEAD
-        elif self.on_tpu:
-            if isinstance(self.tpu_cores, list):
-                plugin = SingleTPUPlugin(self.tpu_id)
-            else:
-                plugin = TPUSpawnPlugin(parallel_devices=list(range(self.tpu_cores)))
+        elif self.on_tpu and isinstance(self.tpu_cores, list):
+            plugin = SingleTPUPlugin(self.tpu_id)
         elif self.on_ipu:
             plugin = IPUPlugin(mixed_precision=self.precision == 32)
-=======
-        elif self.on_tpu and isinstance(self.tpu_cores, list):
-            plugin = SingleTPUPlugin(self.tpu_id)
->>>>>>> d7c44cc6
         else:
             single_gpu_ordinal = device_parser.determine_root_gpu_device(self.parallel_device_ids)
             plugin = SingleDevicePlugin(device=torch.device(f"cuda:{single_gpu_ordinal}" if self.on_gpu else "cpu"))
@@ -555,14 +547,10 @@
         # special case with TPUs
         elif self.distributed_backend == 'tpu' or self.tpu_cores is not None:
             self._device_type = DeviceType.TPU
-<<<<<<< HEAD
-        # special case with IPUs
-        elif self.distributed_backend == 'ipu':
-            self._device_type = DeviceType.IPU
-=======
             if isinstance(self.tpu_cores, int):
                 self._distrib_type = DistributedType.TPU_SPAWN
->>>>>>> d7c44cc6
+        elif self.distributed_backend == 'ipu':
+                self._device_type = DeviceType.IPU
         elif self.distributed_backend and self._distrib_type is None:
             self._distrib_type = DistributedType(self.distributed_backend)
 
