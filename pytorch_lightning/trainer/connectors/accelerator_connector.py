# Copyright The PyTorch Lightning team.
#
# Licensed under the Apache License, Version 2.0 (the "License");
# you may not use this file except in compliance with the License.
# You may obtain a copy of the License at
#
#     http://www.apache.org/licenses/LICENSE-2.0
#
# Unless required by applicable law or agreed to in writing, software
# distributed under the License is distributed on an "AS IS" BASIS,
# WITHOUT WARRANTIES OR CONDITIONS OF ANY KIND, either express or implied.
# See the License for the specific language governing permissions and
# limitations under the License.

import logging
import os
from typing import List, Optional, Union

import torch

from pytorch_lightning.accelerators.accelerator import Accelerator
from pytorch_lightning.accelerators.cpu import CPUAccelerator
from pytorch_lightning.accelerators.gpu import GPUAccelerator
from pytorch_lightning.accelerators.ipu import IPUAccelerator
from pytorch_lightning.accelerators.tpu import TPUAccelerator
from pytorch_lightning.plugins import (
    ApexMixedPrecisionPlugin,
    CheckpointIO,
    DeepSpeedPrecisionPlugin,
    DoublePrecisionPlugin,
    FullyShardedNativeMixedPrecisionPlugin,
    IPUPrecisionPlugin,
    NativeMixedPrecisionPlugin,
    PLUGIN_INPUT,
    PrecisionPlugin,
    ShardedNativeMixedPrecisionPlugin,
    TPUBf16PrecisionPlugin,
    TPUPrecisionPlugin,
)
from pytorch_lightning.plugins.environments import (
    BaguaEnvironment,
    ClusterEnvironment,
    KubeflowEnvironment,
    LightningEnvironment,
    LSFEnvironment,
    SLURMEnvironment,
    TorchElasticEnvironment,
)
from pytorch_lightning.strategies import (
    DataParallelStrategy,
    DDP2Strategy,
    DDPFullyShardedStrategy,
    DDPShardedStrategy,
    DDPSpawnShardedStrategy,
    DDPSpawnStrategy,
    DDPStrategy,
    DeepSpeedStrategy,
    HorovodStrategy,
    IPUStrategy,
    ParallelStrategy,
    SingleDeviceStrategy,
    SingleTPUStrategy,
    Strategy,
    StrategyRegistry,
    TPUSpawnStrategy,
)
from pytorch_lightning.utilities import (
    _StrategyType,
    AMPType,
    device_parser,
    LightningEnum,
    rank_zero_deprecation,
    rank_zero_info,
    rank_zero_warn,
)
from pytorch_lightning.utilities.exceptions import MisconfigurationException
from pytorch_lightning.utilities.imports import (
    _HOROVOD_AVAILABLE,
    _IPU_AVAILABLE,
    _TORCH_GREATER_EQUAL_1_8,
    _TPU_AVAILABLE,
)

log = logging.getLogger(__name__)

if _HOROVOD_AVAILABLE:
    import horovod.torch as hvd


class AcceleratorConnector:
    def __init__(
        self,
        devices: Optional[Union[List[int], str, int]] = None,
        num_nodes: int = 1,
        accelerator: Optional[Union[str, Accelerator]] = None,
        strategy: Optional[Union[str, Strategy]] = None,
        plugins: Optional[Union[PLUGIN_INPUT, List[PLUGIN_INPUT]]] = None,
        precision: Union[int, str] = 32,
        amp_type: str = "native",
        amp_level: Optional[str] = None,
        sync_batchnorm: bool = False,
        benchmark: Optional[bool] = None,
        replace_sampler_ddp: bool = True,
        deterministic: bool = False,
        num_processes: Optional[int] = None,  # deprecated
        tpu_cores: Optional[Union[List[int], int]] = None,  # deprecated
        ipus: Optional[int] = None,  # deprecated
        gpus: Optional[Union[List[int], str, int]] = None,  # deprecated
        gpu_ids: Optional[List[int]] = None,  # TODO can be removed
    ) -> None:
        """The AcceleratorConnector parses several Trainer arguments and instantiates the Strategy including other
        components such as the Accelerator and Precision plugins.

            A. accelerator flag could be:
                1. strategy class (deprecated in 1.5 will be removed in 1.7)
                2. strategy str (deprecated in 1.5 will be removed in 1.7)
                3. accelerator class
                4. accelerator str
                5. accelerator auto

            B. strategy flag could be :
                1. strategy class
                2. strategy str registered with StrategyRegistry
                3. strategy str in _strategy_type enum which listed in each strategy as
                   backend (registed these too, and _strategy_type could be deprecated)

            C. plugins flag could be:
                1. List of str, which could contain:
                    i. strategy str
                    ii. precision str (Not supported in the old accelerator_connector version)
                    iii. checkpoint_io str (Not supported in the old accelerator_connector version)
                    iv. cluster_environment str (Not supported in the old accelerator_connector version)
                2. List of class, which could contains:
                    i. strategy class (deprecated in 1.5 will be removed in 1.7)
                    ii. precision class (should be removed, and precision flag should allow user pass classes)
                    iii. checkpoint_io class
                    iv. cluster_environment class


        priorities which to take when:
            A. Class > str
            B. Strategy > Accelerator/precision/plugins
            C. TODO When multiple flag set to the same thing
        """
        if benchmark and deterministic:
            rank_zero_warn(
                "You passed `deterministic=True` and `benchmark=True`. Note that PyTorch ignores"
                " torch.backends.cudnn.deterministic=True when torch.backends.cudnn.benchmark=True.",
            )
        self.benchmark = not deterministic if benchmark is None else benchmark
        # TODO: move to gpu accelerator
        torch.backends.cudnn.benchmark = self.benchmark
        self.replace_sampler_ddp = replace_sampler_ddp
        self.sync_batchnorm = sync_batchnorm
        self._init_deterministic(deterministic)

        # 1. Parsing flags
        # Get registered strategies, built-in accelerators and precision plugins
        self._registered_strategies = StrategyRegistry.available_strategies()
        self._accelerator_types = ("tpu", "ipu", "gpu", "cpu")
        self._precision_types = ("16", "32", "64", "bf16", "mixed")

        # Raise an exception if there are conflicts between flags
        # Set each valid flag to `self._x_flag` after validation
        # Example: If accelerator is set to a strategy type, set `self._strategy_flag = accelerator`.
        # For devices: Assign gpus, ipus, etc. to the accelerator flag and devices flag
        self._strategy_flag: Optional[Union[Strategy, str]] = None
        self._accelerator_flag: Optional[Union[Accelerator, str]] = None
        self._precision_flag: Optional[Union[int, str]] = None
        self._precision_plugin_flag: Optional[PrecisionPlugin] = None
        self._cluster_environment_flag: Optional[Union[ClusterEnvironment, str]] = None
        self.checkpoint_io: Optional[CheckpointIO] = None
        self._amp_type_flag: Optional[LightningEnum] = None
        self._amp_level_flag: Optional[str] = amp_level

        self._check_config_and_set_final_flags(
            strategy=strategy,
            accelerator=accelerator,
            precision=precision,
            plugins=plugins,
            amp_type=amp_type,
            amp_level=amp_level,
        )
        self._check_device_config_and_set_final_flags(
            devices=devices, num_nodes=num_nodes, num_processes=num_processes, gpus=gpus, ipus=ipus, tpu_cores=tpu_cores
        )

        # 2. Instantiate Accelerator
        # handle `auto` and `None`
        self._set_accelerator_if_ipu_strategy_is_passed()
        if self._accelerator_flag == "auto" or self._accelerator_flag is None:
            self._accelerator_flag = self._choose_accelerator()
        self._set_parallel_devices_and_init_accelerator()

        # 3. Instantiate ClusterEnvironment
        self.cluster_environment: ClusterEnvironment = self._choose_and_init_cluster_environment()

        # 4. Instantiate Strategy - Part 1
        if self._strategy_flag is None:
            self._strategy_flag = self._choose_strategy()
        # In specific cases, ignore user selection and fall back to a different strategy
        self._check_strategy_and_fallback()
        self._init_strategy()

        # 5. Instantiate Precision Plugin
        self.precision_plugin = self._check_and_init_precision()

        # 6. Instantiate Strategy - Part 2
        self._lazy_init_strategy()

    def _init_deterministic(self, deterministic: bool) -> None:
        self.deterministic = deterministic
        if _TORCH_GREATER_EQUAL_1_8:
            torch.use_deterministic_algorithms(deterministic)
        else:
            torch.set_deterministic(deterministic)
        if deterministic:
            # fixing non-deterministic part of horovod
            # https://github.com/PyTorchLightning/pytorch-lightning/pull/1572/files#r420279383
            os.environ["HOROVOD_FUSION_THRESHOLD"] = "0"

            # https://docs.nvidia.com/cuda/cublas/index.html#cublasApi_reproducibility
            os.environ["CUBLAS_WORKSPACE_CONFIG"] = ":4096:8"

    def _check_config_and_set_final_flags(
        self,
        strategy: Optional[Union[str, Strategy]],
        accelerator: Optional[Union[str, Accelerator]],
        precision: Union[int, str],
        plugins: Optional[Union[PLUGIN_INPUT, List[PLUGIN_INPUT]]],
        amp_type: str,
        amp_level: Optional[str],
    ) -> None:
        """This method checks:

        1. strategy: strategy, accelerator and plugin can all be set to strategies
        2. accelerator: if the value of the accelerator argument is a type of accelerator (instance or string),
            set self._accelerator_flag accordingly. If the value is strategy related (instance or string),
            it gets handled by 1.
        3. precision: The final value of the precision flag may be determined either by the precision argument or
            by a plugin instance.
        4. plugins: a plugin could occur as a value of the strategy argument (handled by 1), or the precision
            argument (handled by 3). We also extract the CheckpointIO and ClusterEnvironment plugins.
        """
        if plugins is not None:
            plugins = [plugins] if not isinstance(plugins, list) else plugins

        if strategy is not None:
            self._strategy_flag = strategy
            if strategy == "ddp_cpu":
                raise MisconfigurationException(
                    "`Trainer(strategy='ddp_cpu')` is not a valid strategy,"
                    " you can use `Trainer(strategy='ddp'|'ddp_spawn', accelerator='cpu')` instead."
                )
            if strategy == "tpu_spawn":
                raise MisconfigurationException(
                    "`Trainer(strategy='tpu_spawn')` is not a valid strategy,"
                    " you can use `Trainer(strategy='ddp_spawn', accelerator='tpu')` instead."
                )
            # handle duplications and conflict
            if isinstance(accelerator, Strategy) and strategy != accelerator:
                raise MisconfigurationException(
                    f"Incompatible values set in `strategy` and `accelerator` arguments."
                    f"Received both strategy={strategy} and accelerator={accelerator}"
                )
            if isinstance(accelerator, str) and accelerator in self._registered_strategies and strategy != accelerator:
                raise MisconfigurationException(
                    f"strategy {strategy} already set through `strategy` flag,"
                    f" but have also passed {accelerator} in through the accelerator flag."
                )
            if plugins:
                for plugin in plugins:
                    if isinstance(plugin, Strategy):
                        raise MisconfigurationException(
                            f"You have passed `Trainer(strategy={strategy})`"
                            f" and you can only specify one strategy, but you have passed {plugin} as a plugin."
                        )
                    if isinstance(plugin, str) and plugin in self._registered_strategies:
                        raise MisconfigurationException(
                            f"You have passed `Trainer(strategy={strategy})`"
                            f" and you can only specify one strategy, but you have passed {plugin} as a plugin."
                        )

        if accelerator is not None:
            if accelerator in self._accelerator_types or accelerator == "auto" or isinstance(accelerator, Accelerator):
                self._accelerator_flag = accelerator
            elif accelerator in self._registered_strategies or isinstance(accelerator, Strategy):
                rank_zero_deprecation(
                    f"Passing `Trainer(accelerator={accelerator!r})` has been deprecated"
                    f" in v1.5 and will be removed in v1.7. Use `Trainer(strategy={accelerator!r})` instead."
                )
                self._strategy_flag = accelerator
            elif accelerator == "ddp_cpu" and not self._strategy_flag:
                self._strategy_flag = accelerator

        if precision is not None:
            if str(precision) not in self._precision_types:
                raise MisconfigurationException(
                    f"Precision {repr(precision)} is invalid. Allowed precision values: {self._precision_types}"
                )
            self._precision_flag = precision

        if plugins:
            for plugin in plugins:
                if isinstance(plugin, Strategy) or isinstance(plugin, str) and plugin in self._registered_strategies:
                    self._strategy_flag = plugin
                    rank_zero_deprecation(
                        f"Passing {plugin} `strategy` to the `plugins` flag in Trainer has been deprecated"
                        f" in v1.5 and will be removed in v1.7. Use `Trainer(strategy={plugin})` instead."
                    )

                elif isinstance(plugin, PrecisionPlugin):
                    self._precision_plugin_flag = plugin
                elif isinstance(plugin, str) and plugin in self._precision_types:
                    self._precision_flag = plugin
                elif isinstance(plugin, CheckpointIO):
                    self.checkpoint_io = plugin
                elif isinstance(plugin, ClusterEnvironment):
                    self._cluster_environment_flag = plugin
                else:
                    raise MisconfigurationException(
                        f"Found invalid type for plugin {plugin}. Expected a precision plugin or training strategy."
                    )

        # handle the case when the user passes in a strategy instance which has an accelerator, precision,
        # checkpoint io or cluster env set up
        # TODO: @awaelchli improve the error messages below
        if self._strategy_flag and isinstance(self._strategy_flag, Strategy):
            if self._strategy_flag._accelerator:
                if self._accelerator_flag:
                    raise MisconfigurationException(
                        "accelerator set through both strategy class and accelerator flag, choose one"
                    )
                else:
                    self._accelerator_flag = self._strategy_flag._accelerator
            if self._strategy_flag._precision_plugin:
                # [RFC] handle precision plugin set up conflict?
                if self._precision_plugin_flag:
                    raise MisconfigurationException("precision set through both strategy class and plugins, choose one")
                else:
                    self._precision_plugin_flag = self._strategy_flag._precision_plugin
            if self._strategy_flag._checkpoint_io:
                if self.checkpoint_io:
                    raise MisconfigurationException(
                        "checkpoint_io set through both strategy class and plugins, choose one"
                    )
                else:
                    self.checkpoint_io = self._strategy_flag._checkpoint_io
            if getattr(self._strategy_flag, "cluster_environment", None):
                if self._cluster_environment_flag:
                    raise MisconfigurationException(
                        "cluster_environment set through both strategy class and plugins, choose one"
                    )
                else:
                    self._cluster_environment_flag = getattr(self._strategy_flag, "cluster_environment")

            # TODO: RFC existing accel_conn doesn't handle this, should we add conflict check?
            #   eg: parallel_device is torch.device(cpu) but accelerator=gpu
            if hasattr(self._strategy_flag, "parallel_devices"):
                if self._strategy_flag.parallel_devices:
                    if self._strategy_flag.parallel_devices[0].type == "cpu":
                        self._accelerator_flag = "cpu"
                    if self._strategy_flag.parallel_devices[0].type == "cuda":
                        self._accelerator_flag = "gpu"

        amp_type = amp_type if isinstance(amp_type, str) else None
        self._amp_type_flag = AMPType.from_str(amp_type)

        if amp_level is not None and self._amp_type_flag != AMPType.APEX:
            raise MisconfigurationException(
                f"You have asked for `amp_level={amp_level!r}` but it's only supported with `amp_backend='apex'`."
            )

    def _check_device_config_and_set_final_flags(
        self,
        devices: Optional[Union[List[int], str, int]],
        num_nodes: int,
        num_processes: Optional[int],
        gpus: Optional[Union[List[int], str, int]],
        ipus: Optional[int],
        tpu_cores: Optional[Union[List[int], int]],
    ) -> None:
        self._num_nodes_flag = int(num_nodes) if num_nodes is not None else 1
        self._devices_flag = devices

        # TODO: Delete this method when num_processes, gpus, ipus and tpu_cores gets removed
        self._map_deprecated_devices_specfic_info_to_accelerator_and_device_flag(
            devices, num_processes, gpus, ipus, tpu_cores
        )

        if self._devices_flag in ([], 0, "0", "0,"):
            rank_zero_warn(f"You passed `devices={devices}`, switching to `cpu` accelerator")
            self._accelerator_flag = "cpu"

        if self._devices_flag == "auto" and self._accelerator_flag is None:
            raise MisconfigurationException(
                f"You passed `devices={devices}` but haven't specified"
                " `accelerator=('auto'|'tpu'|'gpu'|'ipu'|'cpu')` for the devices mapping"
            )

    def _map_deprecated_devices_specfic_info_to_accelerator_and_device_flag(
        self,
        devices: Optional[Union[List[int], str, int]],
        num_processes: Optional[int],
        gpus: Optional[Union[List[int], str, int]],
        ipus: Optional[int],
        tpu_cores: Optional[Union[List[int], str, int]],
    ) -> None:
        """Sets the `devices_flag` and `accelerator_flag` based on num_processes, gpus, ipus, tpu_cores."""
        self._gpus: Optional[Union[List[int], str, int]] = gpus
        self._tpu_cores: Optional[Union[List[int], str, int]] = tpu_cores
        gpus = device_parser.parse_gpu_ids(gpus)
        tpu_cores = device_parser.parse_tpu_cores(tpu_cores)
        deprecated_devices_specific_flag = num_processes or gpus or ipus or tpu_cores
        if deprecated_devices_specific_flag and deprecated_devices_specific_flag not in (0, "0"):
            if devices:
                # TODO: @awaelchli improve error message
                rank_zero_warn(
                    f"The flag `devices={devices}` will be ignored, "
                    f"instead the device specific number {deprecated_devices_specific_flag} will be used"
                )

            if [(num_processes is not None), (gpus is not None), (ipus is not None), (tpu_cores is not None)].count(
                True
            ) > 1:
                # TODO: @awaelchli improve error message
                rank_zero_warn("more than one device specific flag has been set")
            self._devices_flag = deprecated_devices_specific_flag

            if self._accelerator_flag is None:
                # set accelerator type based on num_processes, gpus, ipus, tpu_cores
                if ipus:
                    self._accelerator_flag = "ipu"
                if tpu_cores:
                    self._accelerator_flag = "tpu"
                if gpus:
                    self._accelerator_flag = "gpu"
                if num_processes:
                    self._accelerator_flag = "cpu"

    def _set_accelerator_if_ipu_strategy_is_passed(self) -> None:
        # current logic only apply to object config
        # TODO this logic should apply to both str and object config
        if isinstance(self._strategy_flag, IPUStrategy):
            self._accelerator_flag = "ipu"

    def _choose_accelerator(self) -> str:
        """Choose the accelerator type (str) based on availability when ``accelerator='auto'``."""
        if self._accelerator_flag == "auto":
            if _TPU_AVAILABLE:
                return "tpu"
            if _IPU_AVAILABLE:
                return "ipu"
            if torch.cuda.is_available() and torch.cuda.device_count() > 0:
                return "gpu"
        return "cpu"

    def _set_parallel_devices_and_init_accelerator(self) -> None:
        # TODO add device availability check
        self._parallel_devices: List[Union[int, torch.device]] = []

        if isinstance(self._accelerator_flag, Accelerator):
            self.accelerator: Accelerator = self._accelerator_flag
        elif self._accelerator_flag == "tpu":
            self.accelerator = TPUAccelerator()
            self._set_devices_flag_if_auto_passed()
            if isinstance(self._devices_flag, int):
                self._parallel_devices = list(range(self._devices_flag))
            else:
                self._parallel_devices = self._devices_flag  # type: ignore[assignment]

        elif self._accelerator_flag == "ipu":
            self.accelerator = IPUAccelerator()
            self._set_devices_flag_if_auto_passed()
            if isinstance(self._devices_flag, int):
                self._parallel_devices = list(range(self._devices_flag))

        elif self._accelerator_flag == "gpu":
            self.accelerator = GPUAccelerator()
            self._set_devices_flag_if_auto_passed()
            if isinstance(self._devices_flag, int) or isinstance(self._devices_flag, str):
                self._devices_flag = int(self._devices_flag)
                self._parallel_devices = (
                    [torch.device("cuda", i) for i in device_parser.parse_gpu_ids(self._devices_flag)]  # type: ignore
                    if self._devices_flag != 0
                    else []
                )
            else:
                self._parallel_devices = [torch.device("cuda", i) for i in self._devices_flag]  # type: ignore

        elif self._accelerator_flag == "cpu":
            self.accelerator = CPUAccelerator()
            self._set_devices_flag_if_auto_passed()
            if isinstance(self._devices_flag, int):
                self._parallel_devices = [torch.device("cpu")] * self._devices_flag
            else:
                rank_zero_warn(
                    "The flag `devices` must be an int with `accelerator='cpu'`,"
                    f" got `devices={self._devices_flag}` instead."
                )

        self._gpus = self._devices_flag if not self._gpus else self._gpus
        self._tpu_cores = self._devices_flag if not self._tpu_cores else self._tpu_cores

    def _set_devices_flag_if_auto_passed(self) -> None:
        if self._devices_flag == "auto" or not self._devices_flag:
            self._devices_flag = self.accelerator.auto_device_count()

    def _choose_and_init_cluster_environment(self) -> ClusterEnvironment:
        if isinstance(self._cluster_environment_flag, ClusterEnvironment):
            return self._cluster_environment_flag
        if self._is_slurm_managing_tasks():
            rank_zero_info("Multiprocessing is handled by SLURM.")
            return SLURMEnvironment()
        for env_type in (BaguaEnvironment, TorchElasticEnvironment, KubeflowEnvironment, LSFEnvironment):
            if env_type.detect():
                return env_type()
        return LightningEnvironment()

    def _is_slurm_managing_tasks(self) -> bool:
        """used by choosing cluster enviroment."""
        if not SLURMEnvironment.detect() or SLURMEnvironment.job_name() == "bash":
            return False

        total_requested_devices = len(self._parallel_devices) * self._num_nodes_flag
        num_slurm_tasks = int(os.environ["SLURM_NTASKS"], 0)
        return num_slurm_tasks == total_requested_devices

    def _choose_strategy(self) -> Union[Strategy, str]:
        if self._accelerator_flag == "ipu":
            return IPUStrategy.strategy_name
        if self._accelerator_flag == "tpu":
            if self._parallel_devices and len(self._parallel_devices) > 1:
                return TPUSpawnStrategy.strategy_name
            else:
                # TODO: lazy initialized device, then here could be self._strategy_flag = "single_tpu_device"
                return SingleTPUStrategy(device=self._parallel_devices[0])  # type: ignore
        if _HOROVOD_AVAILABLE and ("OMPI_COMM_WORLD_RANK" in os.environ or "HOROVOD_RANK" in os.environ):
            return HorovodStrategy.strategy_name
        if self._num_nodes_flag > 1:
            return DDPStrategy.strategy_name
        if len(self._parallel_devices) <= 1:
            device = (
                device_parser.determine_root_gpu_device(self._parallel_devices)  # type: ignore
                if self._accelerator_flag == "gpu"
                else "cpu"
            )
            # TODO: lazy initialized device, then here could be self._strategy_flag = "single_device"
            return SingleDeviceStrategy(device=device)  # type: ignore
        if len(self._parallel_devices) > 1:
            return DDPSpawnStrategy.strategy_name

        return DDPStrategy.strategy_name

    def _check_strategy_and_fallback(self) -> None:
        """Checks edge cases when the strategy selection was a string input, and we need to fall back to a
        different choice depending on other parameters or the environment."""
        # current fallback and check logic only apply to user pass in str config and object config
        # TODO this logic should apply to both str and object config
        strategy_flag = "" if isinstance(self._strategy_flag, Strategy) else self._strategy_flag

        if strategy_flag == "ddp_cpu":
            if _TPU_AVAILABLE:
                raise MisconfigurationException(
                    "`accelerator='ddp_cpu'` is not supported on TPU machines. "
                    "Learn more: https://github.com/PyTorchLightning/pytorch-lightning/issues/7810"
                )
            if self._devices_flag == 1 and self._num_nodes_flag > 1:
                strategy_flag = DDPStrategy.strategy_name
            else:
                strategy_flag = "ddp_spawn"
            if self._accelerator_flag == "gpu":
                rank_zero_warn(
                    "You requested one or more GPUs, but set `accelerator='ddp_cpu'`. Training will not use GPUs."
                )
                self._accelerator_flag = "cpu"
                self.accelerator = CPUAccelerator()
        if strategy_flag in ("ddp_spawn", "ddp_spawn_find_unused_parameters_false") and (
            TorchElasticEnvironment.detect() or KubeflowEnvironment.detect() or self._is_slurm_managing_tasks()
        ):
            strategy_flag = "ddp"
        if strategy_flag in ("dp", "ddp2") and self._accelerator_flag == "cpu":
            rank_zero_warn(f"{strategy_flag!r} is not supported on CPUs, hence setting `strategy='ddp'`.")
            strategy_flag = "ddp"

        if strategy_flag:
            self._strategy_flag = strategy_flag

    def _handle_horovod(self) -> None:
        if self._num_nodes_flag > 1:
            raise MisconfigurationException(
                "Horovod does not support setting num_nodes / num_gpus explicitly. Use "
                "horovodrun / mpirun to configure the number of processes."
            )

        if not _HOROVOD_AVAILABLE:
            raise MisconfigurationException(
                'Requested `accelerator="horovod"`, but Horovod is not installed.'
                "Install with \n $HOROVOD_WITH_PYTORCH=1 pip install horovod[pytorch]"
            )

        hvd.init()
        if isinstance(self.accelerator, GPUAccelerator):
            # Horovod assigns one local GPU per process
            self._parallel_devices = list(range(hvd.local_size()))
        else:
            self._parallel_devices = [torch.device("cpu")] * hvd.local_size()

    def _init_strategy(self) -> None:
        """Instantiate the Strategy given depending on the setting of ``_strategy_flag``."""
        if isinstance(self._strategy_flag, HorovodStrategy) or self._strategy_flag == "horovod":
            # handle horovod has to happen before initialize strategy because HorovodStrategy needs hvd.init() first.
            # TODO lazy initialized and setup horovod strategy `global_rank`
            self._handle_horovod()
        if isinstance(self._strategy_flag, str):
            self.strategy = StrategyRegistry.get(self._strategy_flag)
        elif isinstance(self._strategy_flag, Strategy):
            self.strategy = self._strategy_flag
        else:
            raise RuntimeError(f"{self.strategy} is not valid type: {self.strategy}")

    def _check_and_init_precision(self) -> PrecisionPlugin:
        self._validate_precision_choice()
        if isinstance(self._precision_plugin_flag, PrecisionPlugin):
            return self._precision_plugin_flag

        if isinstance(self.accelerator, IPUAccelerator):
            return IPUPrecisionPlugin(self._precision_flag)  # type: ignore
        if isinstance(self.accelerator, TPUAccelerator):
            if self._precision_flag == 32:
                return TPUPrecisionPlugin()
            elif self._precision_flag in (16, "bf16"):
                if self._precision_flag == 16:
                    rank_zero_warn(
                        "You passed `Trainer(accelerator='tpu', precision=16)` but AMP"
                        " is not supported with TPUs. Using `precision='bf16'` instead."
                    )
                return TPUBf16PrecisionPlugin()
        if isinstance(self.strategy, DeepSpeedStrategy):
            return DeepSpeedPrecisionPlugin(
                self._precision_flag, self._amp_type_flag, self._amp_level_flag  # type: ignore
            )

        if self._precision_flag == 32:
            return PrecisionPlugin()
        if self._precision_flag == 64:
            return DoublePrecisionPlugin()

        if self._precision_flag == 16 and self._accelerator_flag == "cpu":
            rank_zero_warn(
                "You passed `Trainer(accelerator='cpu', precision=16)` but native AMP is not supported on CPU."
                " Using `precision='bf16'` instead."
            )
            self._precision_flag = "bf16"

        if self._precision_flag in (16, "bf16"):
            rank_zero_info(
                f"Using 16bit {self._amp_type_flag.value} Automatic Mixed Precision (AMP)"  # type: ignore
                if self._precision_flag == 16
                else "Using bfloat16 Automatic Mixed Precision (AMP)"
            )

            if self._amp_type_flag == AMPType.NATIVE:
                device = "cpu" if self._accelerator_flag == "cpu" else "cuda"

                if isinstance(self.strategy, (DDPShardedStrategy, DDPSpawnShardedStrategy)):
                    return ShardedNativeMixedPrecisionPlugin(self._precision_flag, device)
                if isinstance(self.strategy, DDPFullyShardedStrategy):
                    return FullyShardedNativeMixedPrecisionPlugin(self._precision_flag, device)
                return NativeMixedPrecisionPlugin(self._precision_flag, device)

            if self._amp_type_flag == AMPType.APEX:
                self._amp_level_flag = self._amp_level_flag or "O2"
                return ApexMixedPrecisionPlugin(self._amp_level_flag)

        raise RuntimeError("No precision set")

    def _validate_precision_choice(self) -> None:
        """Validate the combination of choices for precision, AMP type, and accelerator."""
        # TODO: change exception type to ImpactableConfigurationException
        if isinstance(self.accelerator, IPUAccelerator):
            if self._precision_flag not in (16, 32):
                raise MisconfigurationException(
                    f"`Trainer(accelerator='ipu', precision={self._precision_flag!r})` is not supported."
                )
        if isinstance(self.accelerator, TPUAccelerator):
            if self._precision_flag == 64:
                raise MisconfigurationException(
                    "`Trainer(accelerator='tpu', precision=64)` is not implemented."
                    " Please, open an issue in `https://github.com/PyTorchLightning/pytorch-lightning/issues`"
                    " requesting this feature."
                )
            if self._precision_plugin_flag and not isinstance(
                self._precision_plugin_flag, (TPUPrecisionPlugin, TPUBf16PrecisionPlugin)
            ):
                raise ValueError(
                    f"The `TPUAccelerator` can only be used with a `TPUPrecisionPlugin`,"
                    f" found: {self._precision_plugin_flag}."
                )
        if (
            self._precision_flag == 16
            and isinstance(self.accelerator, CPUAccelerator)
            and self._amp_type_flag == AMPType.APEX
        ):
            raise MisconfigurationException(
                "You passed `Trainer(accelerator='cpu', precision=16, amp_type='apex')`"
                " but apex AMP not supported on CPU."
            )
        if self._precision_flag == "bf16" and self._amp_type_flag != AMPType.NATIVE:
            raise MisconfigurationException(
                f"You passed `Trainer(amp_type={self._amp_type_flag.value!r}, precision='bf16')` but "  # type: ignore
                "it's not supported. Try using `amp_type='native'` instead."
            )
        if self._precision_flag in (16, "bf16") and self._amp_type_flag == AMPType.APEX:
            if isinstance(self.strategy, (DDPShardedStrategy, DDPSpawnShardedStrategy, DDPFullyShardedStrategy)):
                raise MisconfigurationException(
                    "Sharded plugins are not supported with apex, please switch to `amp_backend='native'`."
                )

    def _lazy_init_strategy(self) -> None:
        """Lazily set missing attributes on the previously instantiated strategy."""
        self.strategy.accelerator = self.accelerator
        if self.precision_plugin:
            self.strategy.precision_plugin = self.precision_plugin
        if self.checkpoint_io:
            self.strategy.checkpoint_io = self.checkpoint_io
        if hasattr(self.strategy, "cluster_environment"):
            self.strategy.cluster_environment = self.cluster_environment
        if hasattr(self.strategy, "parallel_devices"):
            if self.strategy.parallel_devices:
                self._parallel_devices = self.strategy.parallel_devices
            else:
                self.strategy.parallel_devices = self._parallel_devices
        if hasattr(self.strategy, "num_nodes"):
            self.strategy._num_nodes = self._num_nodes_flag
        if hasattr(self.strategy, "sync_batchnorm"):
            self.strategy.sync_batchnorm = self.sync_batchnorm
        if hasattr(self.strategy, "set_world_ranks"):
            self.strategy.set_world_ranks()
        self.strategy._configure_launcher()

        from pytorch_lightning.utilities import _IS_INTERACTIVE

        if _IS_INTERACTIVE and self.strategy.launcher and not self.strategy.launcher.is_interactive_compatible:
            raise MisconfigurationException(
                f"`Trainer(strategy={self.strategy.strategy_name!r})` or"
                f" `Trainer(accelerator={self.strategy.strategy_name!r})` is not compatible with an interactive"
                " environment. Run your code as a script, or choose one of the compatible strategies:"
                f" Trainer(strategy=None|{'|'.join(_StrategyType.interactive_compatible_types())})."
                " In case you are spawning processes yourself, make sure to include the Trainer"
                " creation inside the worker function."
            )

        # TODO: should be moved to _check_strategy_and_fallback().
        # Current test check precision first, so keep this check here to meet error order
        if isinstance(self.accelerator, TPUAccelerator) and not isinstance(
            self.strategy, (SingleTPUStrategy, TPUSpawnStrategy)
        ):
            raise ValueError(
                "The `TPUAccelerator` can only be used with a `SingleTPUStrategy` or `TPUSpawnStrategy`,"
                f" found {self.strategy}."
            )

    """The following properties are here for backward-compatibility and will be deprecated and removed in favor
    of accessing this information through the strategy/accelerator directly."""
    # TODO: deprecate all properties below

    @property
    def parallel_devices(self) -> List[Union[torch.device, int]]:
        return self._parallel_devices

    @property
    def num_nodes(self) -> int:
        return self._num_nodes_flag

    @property
    def num_processes(self) -> int:
        return self.devices if self.devices is not None else 1

    @property
    def root_gpu(self) -> Optional[int]:
        return (
            self.strategy.root_device.index
            if not isinstance(self.accelerator, (IPUAccelerator, TPUAccelerator))
            else None
        )

    @property
    def devices(self) -> int:
        if isinstance(self.strategy, SingleDeviceStrategy):
            return 1
        elif isinstance(self.strategy, ParallelStrategy):
            return len(self.strategy.parallel_devices)
        return 0

    @property
    def tpu_cores(self) -> Optional[Union[List[int], int]]:
        if isinstance(self.accelerator, TPUAccelerator):
            return self._tpu_cores  # type: ignore
        return 0

    @property
    def tpu_id(self) -> Optional[int]:
        if isinstance(self.accelerator, TPUAccelerator):
            if isinstance(self._tpu_cores, list):
                return self._tpu_cores[0]
        return None

    @property
    def num_ipus(self) -> int:
        if isinstance(self.accelerator, IPUAccelerator):
            return self.devices
        return 0

    @property
    def num_gpus(self) -> int:
        if isinstance(self.accelerator, GPUAccelerator):
            return self.devices
        return 0

    @property
    def gpus(self) -> Optional[Union[List[int], str, int]]:
        return self._gpus

    @property
    def parallel_device_ids(self) -> List[int]:
        return [i for i in range(len(self.parallel_devices))] if isinstance(self.accelerator, GPUAccelerator) else []

    @property
    def is_distributed(self) -> bool:
        # Used for custom plugins.
        # Custom plugins should implement is_distributed property.
        if hasattr(self.strategy, "is_distributed") and not isinstance(self.accelerator, TPUAccelerator):
            return self.strategy.is_distributed
        distributed_strategy = (
            DDP2Strategy,
            DDPStrategy,
            DDPSpawnShardedStrategy,
            DDPShardedStrategy,
            DDPFullyShardedStrategy,
            DDPSpawnStrategy,
            DeepSpeedStrategy,
            TPUSpawnStrategy,
            HorovodStrategy,
        )
        is_distributed = isinstance(self.strategy, distributed_strategy)
        if isinstance(self.accelerator, TPUAccelerator):
            is_distributed |= self.strategy.is_distributed
        return is_distributed

    @property
<<<<<<< HEAD
    def use_ipu(self) -> bool:
        return isinstance(self.accelerator, IPUAccelerator)
=======
    def has_ipu(self) -> bool:
        return isinstance(self.accelerator, IPUAccelerator) and isinstance(self.strategy, IPUStrategy)
>>>>>>> c379c93f

    @property
    def has_tpu(self) -> bool:
        return isinstance(self.accelerator, TPUAccelerator)

    @property
    def use_dp(self) -> bool:
        return isinstance(self.strategy, DataParallelStrategy)<|MERGE_RESOLUTION|>--- conflicted
+++ resolved
@@ -849,15 +849,6 @@
         return is_distributed
 
     @property
-<<<<<<< HEAD
-    def use_ipu(self) -> bool:
-        return isinstance(self.accelerator, IPUAccelerator)
-=======
-    def has_ipu(self) -> bool:
-        return isinstance(self.accelerator, IPUAccelerator) and isinstance(self.strategy, IPUStrategy)
->>>>>>> c379c93f
-
-    @property
     def has_tpu(self) -> bool:
         return isinstance(self.accelerator, TPUAccelerator)
 
