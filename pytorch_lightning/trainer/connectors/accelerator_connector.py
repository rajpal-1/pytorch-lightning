# Copyright The PyTorch Lightning team.
#
# Licensed under the Apache License, Version 2.0 (the "License");
# you may not use this file except in compliance with the License.
# You may obtain a copy of the License at
#
#     http://www.apache.org/licenses/LICENSE-2.0
#
# Unless required by applicable law or agreed to in writing, software
# distributed under the License is distributed on an "AS IS" BASIS,
# WITHOUT WARRANTIES OR CONDITIONS OF ANY KIND, either express or implied.
# See the License for the specific language governing permissions and
# limitations under the License.

import logging
import os
from typing import List, Optional, Union

import torch

from pytorch_lightning.accelerators.accelerator import Accelerator
from pytorch_lightning.accelerators.cpu import CPUAccelerator
from pytorch_lightning.accelerators.gpu import GPUAccelerator
from pytorch_lightning.accelerators.hpu import HPUAccelerator
from pytorch_lightning.accelerators.ipu import IPUAccelerator
from pytorch_lightning.accelerators.tpu import TPUAccelerator
from pytorch_lightning.plugins import (
    ApexMixedPrecisionPlugin,
    CheckpointIO,
    DeepSpeedPrecisionPlugin,
    DoublePrecisionPlugin,
    FullyShardedNativeMixedPrecisionPlugin,
    HPUPrecisionPlugin,
    IPUPrecisionPlugin,
    NativeMixedPrecisionPlugin,
    PLUGIN_INPUT,
    PrecisionPlugin,
    ShardedNativeMixedPrecisionPlugin,
    TPUBf16PrecisionPlugin,
    TPUPrecisionPlugin,
)
from pytorch_lightning.plugins.environments import (
    BaguaEnvironment,
    ClusterEnvironment,
    KubeflowEnvironment,
    LightningEnvironment,
    LSFEnvironment,
    SLURMEnvironment,
    TorchElasticEnvironment,
)
from pytorch_lightning.plugins.layer_sync import LayerSync, NativeSyncBatchNorm
from pytorch_lightning.strategies import (
    DDP2Strategy,
    DDPFullyShardedStrategy,
    DDPShardedStrategy,
    DDPSpawnShardedStrategy,
    DDPSpawnStrategy,
    DDPStrategy,
    DeepSpeedStrategy,
    HorovodStrategy,
    HPUParallelStrategy,
    HPUStrategy,
    IPUStrategy,
    ParallelStrategy,
    SingleDeviceStrategy,
    SingleTPUStrategy,
    Strategy,
    StrategyRegistry,
    TPUSpawnStrategy,
)
from pytorch_lightning.utilities import (
    _StrategyType,
    AMPType,
    device_parser,
    LightningEnum,
    rank_zero_deprecation,
    rank_zero_info,
    rank_zero_warn,
)
from pytorch_lightning.utilities.exceptions import MisconfigurationException
from pytorch_lightning.utilities.imports import (
    _HOROVOD_AVAILABLE,
    _HPU_AVAILABLE,
    _IPU_AVAILABLE,
    _TORCH_GREATER_EQUAL_1_8,
    _TPU_AVAILABLE,
)

log = logging.getLogger(__name__)

if _HOROVOD_AVAILABLE:
    import horovod.torch as hvd


class AcceleratorConnector:
    def __init__(
        self,
        devices: Optional[Union[List[int], str, int]] = None,
        num_nodes: int = 1,
        accelerator: Optional[Union[str, Accelerator]] = None,
        strategy: Optional[Union[str, Strategy]] = None,
        plugins: Optional[Union[PLUGIN_INPUT, List[PLUGIN_INPUT]]] = None,
        precision: Union[int, str] = 32,
        amp_type: str = "native",
        amp_level: Optional[str] = None,
        sync_batchnorm: bool = False,
        benchmark: Optional[bool] = None,
        replace_sampler_ddp: bool = True,
        deterministic: bool = False,
        num_processes: Optional[int] = None,  # deprecated
        tpu_cores: Optional[Union[List[int], int]] = None,  # deprecated
        ipus: Optional[int] = None,  # deprecated
        gpus: Optional[Union[List[int], str, int]] = None,  # deprecated
        gpu_ids: Optional[List[int]] = None,  # TODO can be removed
    ) -> None:
        """The AcceleratorConnector parses several Trainer arguments and instantiates the Strategy including other
        components such as the Accelerator and Precision plugins.

            A. accelerator flag could be:
                1. strategy class (deprecated in 1.5 will be removed in 1.7)
                2. strategy str (deprecated in 1.5 will be removed in 1.7)
                3. accelerator class
                4. accelerator str
                5. accelerator auto

            B. strategy flag could be :
                1. strategy class
                2. strategy str registered with StrategyRegistry
                3. strategy str in _strategy_type enum which listed in each strategy as
                   backend (registed these too, and _strategy_type could be deprecated)

            C. plugins flag could be:
                1. List of str, which could contain:
                    i. strategy str
                    ii. precision str (Not supported in the old accelerator_connector version)
                    iii. checkpoint_io str (Not supported in the old accelerator_connector version)
                    iv. cluster_environment str (Not supported in the old accelerator_connector version)
                2. List of class, which could contains:
                    i. strategy class (deprecated in 1.5 will be removed in 1.7)
                    ii. precision class (should be removed, and precision flag should allow user pass classes)
                    iii. checkpoint_io class
                    iv. cluster_environment class


        priorities which to take when:
            A. Class > str
            B. Strategy > Accelerator/precision/plugins
            C. TODO When multiple flag set to the same thing
        """
        if benchmark and deterministic:
            rank_zero_warn(
                "You passed `deterministic=True` and `benchmark=True`. Note that PyTorch ignores"
                " torch.backends.cudnn.deterministic=True when torch.backends.cudnn.benchmark=True.",
            )
        self.benchmark = not deterministic if benchmark is None else benchmark
        # TODO: move to gpu accelerator
        torch.backends.cudnn.benchmark = self.benchmark
        self.replace_sampler_ddp = replace_sampler_ddp
        self._init_deterministic(deterministic)

        # 1. Parsing flags
        # Get registered strategies, built-in accelerators and precision plugins
        self._registered_strategies = StrategyRegistry.available_strategies()
        self._accelerator_types = ("tpu", "ipu", "gpu", "cpu", "hpu")
        self._precision_types = ("16", "32", "64", "bf16", "mixed")

        # Raise an exception if there are conflicts between flags
        # Set each valid flag to `self._x_flag` after validation
        # Example: If accelerator is set to a strategy type, set `self._strategy_flag = accelerator`.
        # For devices: Assign gpus, ipus, etc. to the accelerator flag and devices flag
        self._strategy_flag: Optional[Union[Strategy, str]] = None
        self._accelerator_flag: Optional[Union[Accelerator, str]] = None
        self._precision_flag: Optional[Union[int, str]] = None
        self._precision_plugin_flag: Optional[PrecisionPlugin] = None
        self._cluster_environment_flag: Optional[Union[ClusterEnvironment, str]] = None
        self._parallel_devices: List[Union[int, torch.device]] = []
        self._layer_sync: Optional[LayerSync] = NativeSyncBatchNorm() if sync_batchnorm else None
        self.checkpoint_io: Optional[CheckpointIO] = None
        self._amp_type_flag: Optional[LightningEnum] = None
        self._amp_level_flag: Optional[str] = amp_level

        self._check_config_and_set_final_flags(
            strategy=strategy,
            accelerator=accelerator,
            precision=precision,
            plugins=plugins,
            amp_type=amp_type,
            amp_level=amp_level,
            sync_batchnorm=sync_batchnorm,
        )
        self._check_device_config_and_set_final_flags(
            devices=devices, num_nodes=num_nodes, num_processes=num_processes, gpus=gpus, ipus=ipus, tpu_cores=tpu_cores
        )
        # 2. Instantiate Accelerator
        # handle `auto` and `None`
        self._set_accelerator_if_ipu_strategy_is_passed()
        self._set_accelerator_if_hpu_strategy_is_passed()
        if self._accelerator_flag == "auto" or self._accelerator_flag is None:
            self._accelerator_flag = self._choose_accelerator()
        self._set_parallel_devices_and_init_accelerator()

        # 3. Instantiate ClusterEnvironment
        self.cluster_environment: ClusterEnvironment = self._choose_and_init_cluster_environment()

        # 4. Instantiate Strategy - Part 1
        if self._strategy_flag is None:
            self._strategy_flag = self._choose_strategy()
        # In specific cases, ignore user selection and fall back to a different strategy
        self._check_strategy_and_fallback()
        self._init_strategy()

        # 5. Instantiate Precision Plugin
        self.precision_plugin = self._check_and_init_precision()

        # 6. Instantiate Strategy - Part 2
        self._lazy_init_strategy()

    def _init_deterministic(self, deterministic: bool) -> None:
        self.deterministic = deterministic
        if _TORCH_GREATER_EQUAL_1_8:
            torch.use_deterministic_algorithms(deterministic)
        else:
            torch.set_deterministic(deterministic)
        if deterministic:
            # fixing non-deterministic part of horovod
            # https://github.com/PyTorchLightning/pytorch-lightning/pull/1572/files#r420279383
            os.environ["HOROVOD_FUSION_THRESHOLD"] = "0"

            # https://docs.nvidia.com/cuda/cublas/index.html#cublasApi_reproducibility
            os.environ["CUBLAS_WORKSPACE_CONFIG"] = ":4096:8"

    def _check_config_and_set_final_flags(
        self,
        strategy: Optional[Union[str, Strategy]],
        accelerator: Optional[Union[str, Accelerator]],
        precision: Union[int, str],
        plugins: Optional[Union[PLUGIN_INPUT, List[PLUGIN_INPUT]]],
        amp_type: str,
        amp_level: Optional[str],
        sync_batchnorm: bool,
    ) -> None:
        """This method checks:

        1. strategy: strategy, accelerator and plugin can all be set to strategies
        2. accelerator: if the value of the accelerator argument is a type of accelerator (instance or string),
            set self._accelerator_flag accordingly. If the value is strategy related (instance or string),
            it gets handled by 1.
        3. precision: The final value of the precision flag may be determined either by the precision argument or
            by a plugin instance.
        4. plugins: a plugin could occur as a value of the strategy argument (handled by 1), or the precision
            argument (handled by 3). We also extract the CheckpointIO and ClusterEnvironment plugins.
        """
        if plugins is not None:
            plugins = [plugins] if not isinstance(plugins, list) else plugins

        if strategy is not None:
            self._strategy_flag = strategy
            if strategy == "ddp_cpu":
                raise MisconfigurationException(
                    "`Trainer(strategy='ddp_cpu')` is not a valid strategy,"
                    " you can use `Trainer(strategy='ddp'|'ddp_spawn', accelerator='cpu')` instead."
                )
            if strategy == "tpu_spawn":
                raise MisconfigurationException(
                    "`Trainer(strategy='tpu_spawn')` is not a valid strategy,"
                    " you can use `Trainer(strategy='ddp_spawn', accelerator='tpu')` instead."
                )
            # handle duplications and conflict
            if isinstance(accelerator, Strategy) and strategy != accelerator:
                raise MisconfigurationException(
                    f"Incompatible values set in `strategy` and `accelerator` arguments."
                    f"Received both strategy={strategy} and accelerator={accelerator}"
                )
            if isinstance(accelerator, str) and accelerator in self._registered_strategies and strategy != accelerator:
                raise MisconfigurationException(
                    f"strategy {strategy} already set through `strategy` flag,"
                    f" but have also passed {accelerator} in through the accelerator flag."
                )
            if plugins:
                for plugin in plugins:
                    if isinstance(plugin, Strategy):
                        raise MisconfigurationException(
                            f"You have passed `Trainer(strategy={strategy})`"
                            f" and you can only specify one strategy, but you have passed {plugin} as a plugin."
                        )
                    if isinstance(plugin, str) and plugin in self._registered_strategies:
                        raise MisconfigurationException(
                            f"You have passed `Trainer(strategy={strategy})`"
                            f" and you can only specify one strategy, but you have passed {plugin} as a plugin."
                        )

        if accelerator is not None:
            if accelerator in self._accelerator_types or accelerator == "auto" or isinstance(accelerator, Accelerator):
                self._accelerator_flag = accelerator
            elif accelerator in self._registered_strategies or isinstance(accelerator, Strategy):
                rank_zero_deprecation(
                    f"Passing `Trainer(accelerator={accelerator!r})` has been deprecated"
                    f" in v1.5 and will be removed in v1.7. Use `Trainer(strategy={accelerator!r})` instead."
                )
                self._strategy_flag = accelerator
            elif accelerator == "ddp_cpu" and not self._strategy_flag:
                self._strategy_flag = accelerator

        if precision is not None:
            if str(precision) not in self._precision_types:
                raise MisconfigurationException(
                    f"Precision {repr(precision)} is invalid. Allowed precision values: {self._precision_types}"
                )
            self._precision_flag = precision

        if plugins:
            for plugin in plugins:
                if isinstance(plugin, Strategy) or isinstance(plugin, str) and plugin in self._registered_strategies:
                    self._strategy_flag = plugin
                    rank_zero_deprecation(
                        f"Passing {plugin} `strategy` to the `plugins` flag in Trainer has been deprecated"
                        f" in v1.5 and will be removed in v1.7. Use `Trainer(strategy={plugin})` instead."
                    )

                elif isinstance(plugin, PrecisionPlugin):
                    self._precision_plugin_flag = plugin
                elif isinstance(plugin, str) and plugin in self._precision_types:
                    self._precision_flag = plugin
                elif isinstance(plugin, CheckpointIO):
                    self.checkpoint_io = plugin
                elif isinstance(plugin, ClusterEnvironment):
                    self._cluster_environment_flag = plugin
                elif isinstance(plugin, LayerSync):
                    if sync_batchnorm and not isinstance(plugin, NativeSyncBatchNorm):
                        raise MisconfigurationException(
                            f"You set `Trainer(sync_batchnorm=True)` and provided a `{plugin.__class__.__name__}`"
                            " plugin, but this is not allowed. Choose one or the other."
                        )
                    self._layer_sync = plugin
                else:
                    raise MisconfigurationException(
                        f"Found invalid type for plugin {plugin}. Expected a precision plugin or training strategy."
                    )

        # handle the case when the user passes in a strategy instance which has an accelerator, precision,
        # checkpoint io or cluster env set up
        # TODO: @awaelchli improve the error messages below
        if self._strategy_flag and isinstance(self._strategy_flag, Strategy):
            if self._strategy_flag._accelerator:
                if self._accelerator_flag:
                    raise MisconfigurationException(
                        "accelerator set through both strategy class and accelerator flag, choose one"
                    )
                else:
                    self._accelerator_flag = self._strategy_flag._accelerator
            if self._strategy_flag._precision_plugin:
                # [RFC] handle precision plugin set up conflict?
                if self._precision_plugin_flag:
                    raise MisconfigurationException("precision set through both strategy class and plugins, choose one")
                else:
                    self._precision_plugin_flag = self._strategy_flag._precision_plugin
            if self._strategy_flag._checkpoint_io:
                if self.checkpoint_io:
                    raise MisconfigurationException(
                        "checkpoint_io set through both strategy class and plugins, choose one"
                    )
                else:
                    self.checkpoint_io = self._strategy_flag._checkpoint_io
            if getattr(self._strategy_flag, "cluster_environment", None):
                if self._cluster_environment_flag:
                    raise MisconfigurationException(
                        "cluster_environment set through both strategy class and plugins, choose one"
                    )
                else:
                    self._cluster_environment_flag = getattr(self._strategy_flag, "cluster_environment")

            if hasattr(self._strategy_flag, "parallel_devices"):
                if self._strategy_flag.parallel_devices:
                    if self._strategy_flag.parallel_devices[0].type == "cpu":
                        if self._accelerator_flag and self._accelerator_flag not in ("auto", "cpu"):
                            raise MisconfigurationException(
                                f"CPU parallel_devices set through {self._strategy_flag.__class__.__name__} class,"
                                f" but accelerator set to {self._accelerator_flag}, please choose one device type"
                            )
                        self._accelerator_flag = "cpu"
                    if self._strategy_flag.parallel_devices[0].type == "cuda":
                        if self._accelerator_flag and self._accelerator_flag not in ("auto", "gpu"):
                            raise MisconfigurationException(
                                f"GPU parallel_devices set through {self._strategy_flag.__class__.__name__} class,"
                                f" but accelerator set to {self._accelerator_flag}, please choose one device type"
                            )
                        self._accelerator_flag = "gpu"
                    self._parallel_devices = self._strategy_flag.parallel_devices

        amp_type = amp_type if isinstance(amp_type, str) else None
        self._amp_type_flag = AMPType.from_str(amp_type)

        if amp_level is not None and self._amp_type_flag != AMPType.APEX:
            raise MisconfigurationException(
                f"You have asked for `amp_level={amp_level!r}` but it's only supported with `amp_backend='apex'`."
            )

    def _check_device_config_and_set_final_flags(
        self,
        devices: Optional[Union[List[int], str, int]],
        num_nodes: int,
        num_processes: Optional[int],
        gpus: Optional[Union[List[int], str, int]],
        ipus: Optional[int],
        tpu_cores: Optional[Union[List[int], int]],
    ) -> None:
        self._num_nodes_flag = int(num_nodes) if num_nodes is not None else 1
        self._devices_flag = devices

        # TODO: Delete this method when num_processes, gpus, ipus and tpu_cores gets removed
        self._map_deprecated_devices_specfic_info_to_accelerator_and_device_flag(
            devices, num_processes, gpus, ipus, tpu_cores
        )

        if self._devices_flag in ([], 0, "0"):
            rank_zero_warn(f"You passed `devices={devices}`, switching to `cpu` accelerator")
            self._accelerator_flag = "cpu"

        if self._devices_flag == "auto" and self._accelerator_flag is None:
            raise MisconfigurationException(
                f"You passed `devices={devices}` but haven't specified"
                " `accelerator=('auto'|'tpu'|'gpu'|'ipu'|'cpu'|'hpu)` for the devices mapping"
            )

    def _map_deprecated_devices_specfic_info_to_accelerator_and_device_flag(
        self,
        devices: Optional[Union[List[int], str, int]],
        num_processes: Optional[int],
        gpus: Optional[Union[List[int], str, int]],
        ipus: Optional[int],
        tpu_cores: Optional[Union[List[int], str, int]],
    ) -> None:
        """Sets the `devices_flag` and `accelerator_flag` based on num_processes, gpus, ipus, tpu_cores."""
        self._gpus: Optional[Union[List[int], str, int]] = gpus
        self._tpu_cores: Optional[Union[List[int], str, int]] = tpu_cores
        deprecated_devices_specific_flag = num_processes or gpus or ipus or tpu_cores
        if deprecated_devices_specific_flag and deprecated_devices_specific_flag not in ([], 0, "0"):
            if devices:
                # TODO: @awaelchli improve error message
                rank_zero_warn(
                    f"The flag `devices={devices}` will be ignored, "
                    f"instead the device specific number {deprecated_devices_specific_flag} will be used"
                )

            if [(num_processes is not None), (gpus is not None), (ipus is not None), (tpu_cores is not None)].count(
                True
            ) > 1:
                # TODO: @awaelchli improve error message
                rank_zero_warn("more than one device specific flag has been set")
            self._devices_flag = deprecated_devices_specific_flag

            if self._accelerator_flag is None:
                # set accelerator type based on num_processes, gpus, ipus, tpu_cores
                if ipus:
                    self._accelerator_flag = "ipu"
                if tpu_cores:
                    self._accelerator_flag = "tpu"
                if gpus:
                    self._accelerator_flag = "gpu"
                if num_processes:
                    self._accelerator_flag = "cpu"

    def _set_accelerator_if_ipu_strategy_is_passed(self) -> None:
        # current logic only apply to object config
        # TODO this logic should apply to both str and object config
        if isinstance(self._strategy_flag, IPUStrategy):
            self._accelerator_flag = "ipu"

    def _set_accelerator_if_hpu_strategy_is_passed(self) -> None:
        if isinstance(self._strategy_flag, HPUStrategy):
            self._accelerator_flag = "hpu"

    def _choose_accelerator(self) -> str:
        """Choose the accelerator type (str) based on availability when ``accelerator='auto'``."""
        if self._accelerator_flag == "auto":
            if _TPU_AVAILABLE:
                return "tpu"
            if _IPU_AVAILABLE:
                return "ipu"
            if _HPU_AVAILABLE:
                return "hpu"
            if torch.cuda.is_available() and torch.cuda.device_count() > 0:
                return "gpu"
        return "cpu"

    def _set_parallel_devices_and_init_accelerator(self) -> None:
        ACCELERATORS = {
            "cpu": CPUAccelerator,
            "gpu": GPUAccelerator,
            "tpu": TPUAccelerator,
            "ipu": IPUAccelerator,
            "hpu": HPUAccelerator,
        }
        if isinstance(self._accelerator_flag, Accelerator):
            self.accelerator: Accelerator = self._accelerator_flag
        else:
            assert self._accelerator_flag is not None
            self._accelerator_flag = self._accelerator_flag.lower()
            if self._accelerator_flag not in ACCELERATORS:
                raise MisconfigurationException(
                    "When passing string value for the `accelerator` argument of `Trainer`,"
                    f" it can only be one of {list(ACCELERATORS)}."
                )
            accelerator_class = ACCELERATORS[self._accelerator_flag]
            self.accelerator = accelerator_class()  # type: ignore[abstract]

        if not self.accelerator.is_available():
            available_accelerator = [acc_str for acc_str in list(ACCELERATORS) if ACCELERATORS[acc_str].is_available()]
            raise MisconfigurationException(
                f"{self.accelerator.__class__.__qualname__} can not run on your system"
                f" since {self.accelerator.name().upper()}s are not available."
                " The following accelerator(s) is available and can be passed into"
                f" `accelerator` argument of `Trainer`: {available_accelerator}."
            )

        self._set_devices_flag_if_auto_passed()

        self._gpus = self._devices_flag if not self._gpus else self._gpus
        self._tpu_cores = self._devices_flag if not self._tpu_cores else self._tpu_cores

        self._devices_flag = self.accelerator.parse_devices(self._devices_flag)
        if not self._parallel_devices:
            self._parallel_devices = self.accelerator.get_parallel_devices(self._devices_flag)

    def _set_devices_flag_if_auto_passed(self) -> None:
        if self._devices_flag == "auto" or not self._devices_flag:
            self._devices_flag = self.accelerator.auto_device_count()

    def _choose_and_init_cluster_environment(self) -> ClusterEnvironment:
        if isinstance(self._cluster_environment_flag, ClusterEnvironment):
            return self._cluster_environment_flag
        if self._is_slurm_managing_tasks():
            rank_zero_info("Multiprocessing is handled by SLURM.")
            return SLURMEnvironment()
        for env_type in (BaguaEnvironment, TorchElasticEnvironment, KubeflowEnvironment, LSFEnvironment):
            if env_type.detect():
                return env_type()
        return LightningEnvironment()

    def _is_slurm_managing_tasks(self) -> bool:
        """used by choosing cluster enviroment."""
        if not SLURMEnvironment.detect() or SLURMEnvironment.job_name() == "bash":
            return False

        total_requested_devices = len(self._parallel_devices) * self._num_nodes_flag
        num_slurm_tasks = int(os.environ["SLURM_NTASKS"], 0)
        return num_slurm_tasks == total_requested_devices

    def _choose_strategy(self) -> Union[Strategy, str]:
        if self._accelerator_flag == "ipu":
            return IPUStrategy.strategy_name
        if self._accelerator_flag == "hpu":
            if self._parallel_devices and len(self._parallel_devices) > 1:
                return HPUParallelStrategy(parallel_devices=self.parallel_devices)
            else:
                return HPUStrategy(device=torch.device("hpu"))
        if self._accelerator_flag == "tpu":
            if self._parallel_devices and len(self._parallel_devices) > 1:
                return TPUSpawnStrategy.strategy_name
            else:
                # TODO: lazy initialized device, then here could be self._strategy_flag = "single_tpu_device"
                return SingleTPUStrategy(device=self._parallel_devices[0])  # type: ignore
        if _HOROVOD_AVAILABLE and ("OMPI_COMM_WORLD_RANK" in os.environ or "HOROVOD_RANK" in os.environ):
            return HorovodStrategy.strategy_name
        if self._num_nodes_flag > 1:
            return DDPStrategy.strategy_name
        if len(self._parallel_devices) <= 1:
            device = (
                device_parser.determine_root_gpu_device(self._parallel_devices)  # type: ignore
                if self._accelerator_flag == "gpu"
                else "cpu"
            )
            # TODO: lazy initialized device, then here could be self._strategy_flag = "single_device"
            return SingleDeviceStrategy(device=device)  # type: ignore
        if len(self._parallel_devices) > 1:
            return DDPSpawnStrategy.strategy_name

        return DDPStrategy.strategy_name

    def _check_strategy_and_fallback(self) -> None:
        """Checks edge cases when the strategy selection was a string input, and we need to fall back to a
        different choice depending on other parameters or the environment."""
        # current fallback and check logic only apply to user pass in str config and object config
        # TODO this logic should apply to both str and object config
        strategy_flag = "" if isinstance(self._strategy_flag, Strategy) else self._strategy_flag

        if strategy_flag == "ddp_cpu":
            if _TPU_AVAILABLE:
                raise MisconfigurationException(
                    "`accelerator='ddp_cpu'` is not supported on TPU machines. "
                    "Learn more: https://github.com/PyTorchLightning/pytorch-lightning/issues/7810"
                )
            if self._devices_flag == 1 and self._num_nodes_flag > 1:
                strategy_flag = DDPStrategy.strategy_name
            else:
                strategy_flag = "ddp_spawn"
            if self._accelerator_flag == "gpu":
                rank_zero_warn(
                    "You requested one or more GPUs, but set `accelerator='ddp_cpu'`. Training will not use GPUs."
                )
                self._accelerator_flag = "cpu"
                self.accelerator = CPUAccelerator()
        if strategy_flag in ("ddp_spawn", "ddp_spawn_find_unused_parameters_false") and (
            TorchElasticEnvironment.detect() or KubeflowEnvironment.detect() or self._is_slurm_managing_tasks()
        ):
            strategy_flag = "ddp"
        if strategy_flag in ("dp", "ddp2") and self._accelerator_flag == "cpu":
            rank_zero_warn(f"{strategy_flag!r} is not supported on CPUs, hence setting `strategy='ddp'`.")
            strategy_flag = "ddp"

        if strategy_flag:
            self._strategy_flag = strategy_flag

    def _handle_horovod(self) -> None:
        if self._num_nodes_flag > 1:
            raise MisconfigurationException(
                "Horovod does not support setting num_nodes / num_gpus explicitly. Use "
                "horovodrun / mpirun to configure the number of processes."
            )

        if not _HOROVOD_AVAILABLE:
            raise MisconfigurationException(
                'Requested `accelerator="horovod"`, but Horovod is not installed.'
                "Install with \n $HOROVOD_WITH_PYTORCH=1 pip install horovod[pytorch]"
            )

        hvd.init()
        if isinstance(self.accelerator, GPUAccelerator):
            # Horovod assigns one local GPU per process
            self._parallel_devices = list(range(hvd.local_size()))
        else:
            self._parallel_devices = [torch.device("cpu")] * hvd.local_size()

    def _init_strategy(self) -> None:
        """Instantiate the Strategy given depending on the setting of ``_strategy_flag``."""
        if isinstance(self._strategy_flag, HorovodStrategy) or self._strategy_flag == "horovod":
            # handle horovod has to happen before initialize strategy because HorovodStrategy needs hvd.init() first.
            # TODO lazy initialized and setup horovod strategy `global_rank`
            self._handle_horovod()
        if isinstance(self._strategy_flag, str):
            self.strategy = StrategyRegistry.get(self._strategy_flag)
        elif isinstance(self._strategy_flag, Strategy):
            self.strategy = self._strategy_flag
        else:
            raise RuntimeError(f"{self.strategy} is not valid type: {self.strategy}")

    def _check_and_init_precision(self) -> PrecisionPlugin:
        self._validate_precision_choice()
        if isinstance(self._precision_plugin_flag, PrecisionPlugin):
            return self._precision_plugin_flag

        if isinstance(self.accelerator, IPUAccelerator):
            return IPUPrecisionPlugin(self._precision_flag)  # type: ignore
        if isinstance(self.accelerator, HPUAccelerator):
            return HPUPrecisionPlugin(self._precision_flag)
        if isinstance(self.accelerator, TPUAccelerator):
            if self._precision_flag == 32:
                return TPUPrecisionPlugin()
            elif self._precision_flag in (16, "bf16"):
                if self._precision_flag == 16:
                    rank_zero_warn(
                        "You passed `Trainer(accelerator='tpu', precision=16)` but AMP"
                        " is not supported with TPUs. Using `precision='bf16'` instead."
                    )
                return TPUBf16PrecisionPlugin()
        if isinstance(self.strategy, DeepSpeedStrategy):
            return DeepSpeedPrecisionPlugin(
                self._precision_flag, self._amp_type_flag, self._amp_level_flag  # type: ignore
            )

        if self._precision_flag == 32:
            return PrecisionPlugin()
        if self._precision_flag == 64:
            return DoublePrecisionPlugin()

        if self._precision_flag == 16 and self._accelerator_flag == "cpu":
            rank_zero_warn(
                "You passed `Trainer(accelerator='cpu', precision=16)` but native AMP is not supported on CPU."
                " Using `precision='bf16'` instead."
            )
            self._precision_flag = "bf16"

        if self._precision_flag in (16, "bf16"):
            rank_zero_info(
                f"Using 16bit {self._amp_type_flag.value} Automatic Mixed Precision (AMP)"  # type: ignore
                if self._precision_flag == 16
                else "Using bfloat16 Automatic Mixed Precision (AMP)"
            )

            if self._amp_type_flag == AMPType.NATIVE:
                device = "cpu" if self._accelerator_flag == "cpu" else "cuda"

                if isinstance(self.strategy, (DDPShardedStrategy, DDPSpawnShardedStrategy)):
                    return ShardedNativeMixedPrecisionPlugin(self._precision_flag, device)
                if isinstance(self.strategy, DDPFullyShardedStrategy):
                    return FullyShardedNativeMixedPrecisionPlugin(self._precision_flag, device)
                return NativeMixedPrecisionPlugin(self._precision_flag, device)

            if self._amp_type_flag == AMPType.APEX:
                self._amp_level_flag = self._amp_level_flag or "O2"
                return ApexMixedPrecisionPlugin(self._amp_level_flag)

        raise RuntimeError("No precision set")

    def _validate_precision_choice(self) -> None:
        """Validate the combination of choices for precision, AMP type, and accelerator."""
<<<<<<< HEAD
        # TODO: change exception type to ImpactableConfigurationException
        if isinstance(self.accelerator, IPUAccelerator):
            if self._precision_flag not in (16, 32):
                raise MisconfigurationException(
                    f"`Trainer(accelerator='ipu', precision={self._precision_flag!r})` is not supported."
                )
        if isinstance(self.accelerator, HPUAccelerator):
            if self._precision_flag not in (16, "bf16", 32):
                raise MisconfigurationException(
                    f"`Trainer(accelerator='hpu', precision={self._precision_flag!r})` is not supported."
                )
=======
>>>>>>> 5df51957
        if isinstance(self.accelerator, TPUAccelerator):
            if self._precision_flag == 64:
                raise MisconfigurationException(
                    "`Trainer(accelerator='tpu', precision=64)` is not implemented."
                    " Please, open an issue in `https://github.com/PyTorchLightning/pytorch-lightning/issues`"
                    " requesting this feature."
                )
            if self._precision_plugin_flag and not isinstance(
                self._precision_plugin_flag, (TPUPrecisionPlugin, TPUBf16PrecisionPlugin)
            ):
                raise ValueError(
                    f"The `TPUAccelerator` can only be used with a `TPUPrecisionPlugin`,"
                    f" found: {self._precision_plugin_flag}."
                )
        if (
            self._precision_flag == 16
            and isinstance(self.accelerator, CPUAccelerator)
            and self._amp_type_flag == AMPType.APEX
        ):
            raise MisconfigurationException(
                "You passed `Trainer(accelerator='cpu', precision=16, amp_type='apex')`"
                " but apex AMP not supported on CPU."
            )
        if self._precision_flag == "bf16" and self._amp_type_flag != AMPType.NATIVE:
            raise MisconfigurationException(
                f"You passed `Trainer(amp_type={self._amp_type_flag.value!r}, precision='bf16')` but "  # type: ignore
                "it's not supported. Try using `amp_type='native'` instead."
            )
        if self._precision_flag in (16, "bf16") and self._amp_type_flag == AMPType.APEX:
            if isinstance(self.strategy, (DDPShardedStrategy, DDPSpawnShardedStrategy, DDPFullyShardedStrategy)):
                raise MisconfigurationException(
                    "Sharded plugins are not supported with apex, please switch to `amp_backend='native'`."
                )

    def _lazy_init_strategy(self) -> None:
        """Lazily set missing attributes on the previously instantiated strategy."""
        self.strategy.accelerator = self.accelerator
        if self.precision_plugin:
            self.strategy.precision_plugin = self.precision_plugin
        if self.checkpoint_io:
            self.strategy.checkpoint_io = self.checkpoint_io
        if hasattr(self.strategy, "cluster_environment"):
            self.strategy.cluster_environment = self.cluster_environment
        if hasattr(self.strategy, "parallel_devices"):
            if self.strategy.parallel_devices:
                self._parallel_devices = self.strategy.parallel_devices
            else:
                self.strategy.parallel_devices = self._parallel_devices
        if hasattr(self.strategy, "num_nodes"):
            self.strategy._num_nodes = self._num_nodes_flag
        if hasattr(self.strategy, "_layer_sync"):
            self.strategy._layer_sync = self._layer_sync
        if hasattr(self.strategy, "set_world_ranks"):
            self.strategy.set_world_ranks()
        self.strategy._configure_launcher()

        from pytorch_lightning.utilities import _IS_INTERACTIVE

        if _IS_INTERACTIVE and self.strategy.launcher and not self.strategy.launcher.is_interactive_compatible:
            raise MisconfigurationException(
                f"`Trainer(strategy={self.strategy.strategy_name!r})` or"
                f" `Trainer(accelerator={self.strategy.strategy_name!r})` is not compatible with an interactive"
                " environment. Run your code as a script, or choose one of the compatible strategies:"
                f" Trainer(strategy=None|{'|'.join(_StrategyType.interactive_compatible_types())})."
                " In case you are spawning processes yourself, make sure to include the Trainer"
                " creation inside the worker function."
            )

        # TODO: should be moved to _check_strategy_and_fallback().
        # Current test check precision first, so keep this check here to meet error order
        if isinstance(self.accelerator, TPUAccelerator) and not isinstance(
            self.strategy, (SingleTPUStrategy, TPUSpawnStrategy)
        ):
            raise ValueError(
                "The `TPUAccelerator` can only be used with a `SingleTPUStrategy` or `TPUSpawnStrategy`,"
                f" found {self.strategy}."
            )

        if isinstance(self.accelerator, HPUAccelerator) and not isinstance(
            self.strategy, (HPUStrategy, HPUParallelStrategy)
        ):
            raise ValueError(
                "The `TPUAccelerator` can only be used with a `HPUStrategy` or `HPUParallelStrategy`,"
                f" found {self.strategy}."
            )

    """The following properties are here for backward-compatibility and will be deprecated and removed in favor
    of accessing this information through the strategy/accelerator directly."""
    # TODO: deprecate all properties below

    @property
    def parallel_devices(self) -> List[Union[torch.device, int]]:
        return self._parallel_devices

    @property
    def num_processes(self) -> int:
        return self.devices if self.devices is not None else 1

    @property
    def root_gpu(self) -> Optional[int]:
        return (
            self.strategy.root_device.index
            if not isinstance(self.accelerator, (IPUAccelerator, TPUAccelerator, HPUAccelerator))
            else None
        )

    @property
    def devices(self) -> int:
        if isinstance(self.strategy, SingleDeviceStrategy):
            return 1
        elif isinstance(self.strategy, ParallelStrategy):
            return len(self.strategy.parallel_devices)
        return 0

    @property
    def tpu_cores(self) -> Optional[Union[List[int], int]]:
        if isinstance(self.accelerator, TPUAccelerator):
            return self._tpu_cores  # type: ignore
        return 0

    @property
    def tpu_id(self) -> Optional[int]:
        if isinstance(self.accelerator, TPUAccelerator):
            if isinstance(self._tpu_cores, list):
                return self._tpu_cores[0]
        return None

    @property
    def num_ipus(self) -> int:
        if isinstance(self.accelerator, IPUAccelerator):
            return self.devices
        return 0

    @property
    def num_hpus(self) -> int:
        if isinstance(self.accelerator, HPUAccelerator):
            return self.devices
        return 0

    @property
    def num_gpus(self) -> int:
        if isinstance(self.accelerator, GPUAccelerator):
            return self.devices
        return 0

    @property
    def gpus(self) -> Optional[Union[List[int], str, int]]:
        return self._gpus

    @property
    def parallel_device_ids(self) -> List[int]:
        return [i for i in range(len(self.parallel_devices))] if isinstance(self.accelerator, GPUAccelerator) else []

    @property
    def is_distributed(self) -> bool:
        # Used for custom plugins.
        # Custom plugins should implement is_distributed property.
        if hasattr(self.strategy, "is_distributed") and not isinstance(self.accelerator, TPUAccelerator):
            return self.strategy.is_distributed
        distributed_strategy = (
            DDP2Strategy,
            DDPStrategy,
            DDPSpawnShardedStrategy,
            DDPShardedStrategy,
            DDPFullyShardedStrategy,
            DDPSpawnStrategy,
            DeepSpeedStrategy,
            TPUSpawnStrategy,
            HorovodStrategy,
            HPUParallelStrategy,
        )
        is_distributed = isinstance(self.strategy, distributed_strategy)
        if isinstance(self.accelerator, TPUAccelerator):
            is_distributed |= self.strategy.is_distributed
        return is_distributed<|MERGE_RESOLUTION|>--- conflicted
+++ resolved
@@ -704,20 +704,6 @@
 
     def _validate_precision_choice(self) -> None:
         """Validate the combination of choices for precision, AMP type, and accelerator."""
-<<<<<<< HEAD
-        # TODO: change exception type to ImpactableConfigurationException
-        if isinstance(self.accelerator, IPUAccelerator):
-            if self._precision_flag not in (16, 32):
-                raise MisconfigurationException(
-                    f"`Trainer(accelerator='ipu', precision={self._precision_flag!r})` is not supported."
-                )
-        if isinstance(self.accelerator, HPUAccelerator):
-            if self._precision_flag not in (16, "bf16", 32):
-                raise MisconfigurationException(
-                    f"`Trainer(accelerator='hpu', precision={self._precision_flag!r})` is not supported."
-                )
-=======
->>>>>>> 5df51957
         if isinstance(self.accelerator, TPUAccelerator):
             if self._precision_flag == 64:
                 raise MisconfigurationException(
@@ -731,6 +717,11 @@
                 raise ValueError(
                     f"The `TPUAccelerator` can only be used with a `TPUPrecisionPlugin`,"
                     f" found: {self._precision_plugin_flag}."
+                )
+        if isinstance(self.accelerator, HPUAccelerator):
+            if self._precision_flag not in (16, "bf16", 32):
+                raise MisconfigurationException(
+                    f"`Trainer(accelerator='hpu', precision={self._precision_flag!r})` is not supported."
                 )
         if (
             self._precision_flag == 16
