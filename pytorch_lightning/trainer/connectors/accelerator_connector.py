# Copyright The PyTorch Lightning team.
#
# Licensed under the Apache License, Version 2.0 (the "License");
# you may not use this file except in compliance with the License.
# You may obtain a copy of the License at
#
#     http://www.apache.org/licenses/LICENSE-2.0
#
# Unless required by applicable law or agreed to in writing, software
# distributed under the License is distributed on an "AS IS" BASIS,
# WITHOUT WARRANTIES OR CONDITIONS OF ANY KIND, either express or implied.
# See the License for the specific language governing permissions and
# limitations under the License.

import logging
import os
from typing import List, Optional, Union

import torch

from pytorch_lightning.accelerators.accelerator import Accelerator
from pytorch_lightning.accelerators.cpu import CPUAccelerator
from pytorch_lightning.accelerators.gpu import GPUAccelerator
from pytorch_lightning.accelerators.hpu import HPUAccelerator
from pytorch_lightning.accelerators.ipu import IPUAccelerator
from pytorch_lightning.accelerators.tpu import TPUAccelerator
from pytorch_lightning.plugins import (
    ApexMixedPrecisionPlugin,
    CheckpointIO,
    DeepSpeedPrecisionPlugin,
    DoublePrecisionPlugin,
    FullyShardedNativeMixedPrecisionPlugin,
    HPUPrecisionPlugin,
    IPUPrecisionPlugin,
    NativeMixedPrecisionPlugin,
    PLUGIN_INPUT,
    PrecisionPlugin,
    ShardedNativeMixedPrecisionPlugin,
    TPUBf16PrecisionPlugin,
    TPUPrecisionPlugin,
)
from pytorch_lightning.plugins.environments import (
    BaguaEnvironment,
    ClusterEnvironment,
    KubeflowEnvironment,
    LightningEnvironment,
    LSFEnvironment,
    SLURMEnvironment,
    TorchElasticEnvironment,
)
from pytorch_lightning.strategies import (
    DataParallelStrategy,
    DDP2Strategy,
    DDPFullyShardedStrategy,
    DDPShardedStrategy,
    DDPSpawnShardedStrategy,
    DDPSpawnStrategy,
    DDPStrategy,
    DeepSpeedStrategy,
    HorovodStrategy,
    HPUStrategy,
    HPUParallelStrategy,
    IPUStrategy,
    ParallelStrategy,
    SingleDeviceStrategy,
    SingleTPUStrategy,
    Strategy,
    StrategyRegistry,
    TPUSpawnStrategy,
)
from pytorch_lightning.utilities import (
    AMPType,
    device_parser,
    LightningEnum,
    rank_zero_deprecation,
    rank_zero_info,
    rank_zero_warn,
)
from pytorch_lightning.utilities.exceptions import MisconfigurationException
from pytorch_lightning.utilities.imports import (
    _HOROVOD_AVAILABLE,
    _HPU_AVAILABLE,
    _IPU_AVAILABLE,
    _TORCH_GREATER_EQUAL_1_8,
    _TPU_AVAILABLE,
)

log = logging.getLogger(__name__)

if _HOROVOD_AVAILABLE:
    import horovod.torch as hvd


class AcceleratorConnector:
    def __init__(
        self,
<<<<<<< HEAD
        num_processes,
        devices,
        tpu_cores,
        ipus,
        accelerator,
        strategy: Optional[Union[str, Strategy]],
        gpus,
        gpu_ids,
        hpus,
        num_nodes,
        sync_batchnorm,
        benchmark,
        replace_sampler_ddp,
        deterministic: bool,
        precision,
        amp_type,
        amp_level,
        plugins,
    ):
        # initialization
        self._device_type = _AcceleratorType.CPU
        self._strategy_type = None
        self._accelerator_type = None

        self._strategy_flag = strategy.lower() if isinstance(strategy, str) else strategy
        # TODO: Rename this to something else once all the distributed flags are moved to strategy
        self.distributed_backend = accelerator

        self._init_deterministic(deterministic)

        self.num_processes = num_processes
        self.devices = devices
        # `gpus` is the input passed to the Trainer, whereas `gpu_ids` is a list of parsed gpu ids.
        self.gpus = gpus
        self.parallel_device_ids = gpu_ids
        self.tpu_cores = tpu_cores
        self.ipus = ipus
        self.hpus = hpus
        self.num_nodes = num_nodes
        self.sync_batchnorm = sync_batchnorm
        self.benchmark = benchmark
=======
        devices: Optional[Union[List[int], str, int]] = None,
        num_nodes: int = 1,
        accelerator: Optional[Union[str, Accelerator]] = None,
        strategy: Optional[Union[str, Strategy]] = None,
        plugins: Optional[Union[PLUGIN_INPUT, List[PLUGIN_INPUT]]] = None,
        precision: Union[int, str] = 32,
        amp_type: str = "native",
        amp_level: Optional[str] = None,
        sync_batchnorm: bool = False,
        benchmark: bool = False,
        replace_sampler_ddp: bool = True,
        deterministic: bool = False,
        num_processes: Optional[int] = None,  # deprecated
        tpu_cores: Optional[Union[List[int], int]] = None,  # deprecated
        ipus: Optional[int] = None,  # deprecated
        gpus: Optional[Union[List[int], str, int]] = None,  # deprecated
        gpu_ids: Optional[List[int]] = None,  # TODO can be removed
    ) -> None:
        """The AcceleratorConnector parses several Trainer arguments and instantiates the Strategy including other
        components such as the Accelerator and Precision plugins.

            A. accelerator flag could be:
                1. strategy class (deprecated in 1.5 will be removed in 1.7)
                2. strategy str (deprecated in 1.5 will be removed in 1.7)
                3. accelerator class
                4. accelerator str
                5. accelerator auto

            B. strategy flag could be :
                1. strategy class
                2. strategy str registered with StrategyRegistry
                3. strategy str in _strategy_type enum which listed in each strategy as
                   backend (registed these too, and _strategy_type could be deprecated)

            C. plugins flag could be:
                1. List of str, which could contain:
                    i. strategy str
                    ii. precision str (Not supported in the old accelerator_connector version)
                    iii. checkpoint_io str (Not supported in the old accelerator_connector version)
                    iv. cluster_environment str (Not supported in the old accelerator_connector version)
                2. List of class, which could contains:
                    i. strategy class (deprecated in 1.5 will be removed in 1.7)
                    ii. precision class (should be removed, and precision flag should allow user pass classes)
                    iii. checkpoint_io class
                    iv. cluster_environment class


        priorities which to take when:
            A. Class > str
            B. Strategy > Accelerator/precision/plugins
            C. TODO When multiple flag set to the same thing
        """
        # TODO: move to gpu accelerator
        torch.backends.cudnn.benchmark = benchmark
>>>>>>> 4c4b9d54
        self.replace_sampler_ddp = replace_sampler_ddp
        self.sync_batchnorm = sync_batchnorm
        self._init_deterministic(deterministic)

        # 1. Parsing flags
        # Get registered strategies, built-in accelerators and precision plugins
        self._registered_strategies = StrategyRegistry.available_strategies()
        self._accelerator_types = ("tpu", "ipu", "gpu", "cpu")
        self._precision_types = ("16", "32", "64", "bf16", "mixed")

        # Raise an exception if there are conflicts between flags
        # Set each valid flag to `self._x_flag` after validation
        # Example: If accelerator is set to a strategy type, set `self._strategy_flag = accelerator`.
        # For devices: Assign gpus, ipus, etc. to the accelerator flag and devices flag
        self._strategy_flag: Optional[Union[Strategy, str]] = None
        self._accelerator_flag: Optional[Union[Accelerator, str]] = None
        self._precision_flag: Optional[Union[int, str]] = None
        self._precision_plugin_flag: Optional[PrecisionPlugin] = None
        self._cluster_environment_flag: Optional[Union[ClusterEnvironment, str]] = None
        self.checkpoint_io: Optional[CheckpointIO] = None
        self._amp_type_flag: Optional[LightningEnum] = None
        self._amp_level_flag: Optional[str] = amp_level

        self._check_config_and_set_final_flags(
            strategy=strategy,
            accelerator=accelerator,
            precision=precision,
            plugins=plugins,
            amp_type=amp_type,
            amp_level=amp_level,
        )
        self._check_device_config_and_set_final_flags(
            devices=devices, num_nodes=num_nodes, num_processes=num_processes, gpus=gpus, ipus=ipus, tpu_cores=tpu_cores
        )

<<<<<<< HEAD
        self.update_device_type_if_ipu_plugin()
        self.update_device_type_if_hpu_plugin()
        self.update_device_type_if_strategy_passed()
=======
        # 2. Instantiate Accelerator
        # handle `auto` and `None`
        self._set_accelerator_if_ipu_strategy_is_passed()
        if self._accelerator_flag == "auto" or self._accelerator_flag is None:
            self._accelerator_flag = self._choose_accelerator()
        self._set_parallel_devices_and_init_accelerator()
>>>>>>> 4c4b9d54

        # 3. Instantiate ClusterEnvironment
        self.cluster_environment: ClusterEnvironment = self._choose_and_init_cluster_environment()

        # 4. Instantiate Strategy - Part 1
        if self._strategy_flag is None:
            self._strategy_flag = self._choose_strategy()
        # In specific cases, ignore user selection and fall back to a different strategy
        self._check_strategy_and_fallback()
        self._init_strategy()

        # 5. Instantiate Precision Plugin
        self.precision_plugin = self._check_and_init_precision()

        # 6. Instantiate Strategy - Part 2
        self._lazy_init_strategy()

    def _init_deterministic(self, deterministic: bool) -> None:
        self.deterministic = deterministic
        if _TORCH_GREATER_EQUAL_1_8:
            torch.use_deterministic_algorithms(deterministic)
        else:
            torch.set_deterministic(deterministic)
        if deterministic:
            # fixing non-deterministic part of horovod
            # https://github.com/PyTorchLightning/pytorch-lightning/pull/1572/files#r420279383
            os.environ["HOROVOD_FUSION_THRESHOLD"] = "0"

            # https://docs.nvidia.com/cuda/cublas/index.html#cublasApi_reproducibility
            os.environ["CUBLAS_WORKSPACE_CONFIG"] = ":4096:8"

<<<<<<< HEAD
    def select_accelerator_type(self) -> None:
        if self.distributed_backend == "auto":
            if self.has_tpu:
                self._accelerator_type = _AcceleratorType.TPU
            elif self.has_ipu:
                self._accelerator_type = _AcceleratorType.IPU
            elif self.has_gpu:
                self._accelerator_type = _AcceleratorType.GPU
            elif self.has_hpu:
                self._accelerator_type = _AcceleratorType.HPU
            else:
                self._set_devices_to_cpu_num_processes()
                self._accelerator_type = _AcceleratorType.CPU
        elif self.distributed_backend == _AcceleratorType.TPU:
            if not self.has_tpu:
                msg = "TPUs are not available" if not _TPU_AVAILABLE else "you didn't pass `tpu_cores` to `Trainer`"
                raise MisconfigurationException(f"You passed `accelerator='tpu'`, but {msg}.")
            self._accelerator_type = _AcceleratorType.TPU
        elif self.distributed_backend == _AcceleratorType.IPU:
            if not self.has_ipu:
                msg = "IPUs are not available" if not _IPU_AVAILABLE else "you didn't pass `ipus` to `Trainer`"
                raise MisconfigurationException(f"You passed `accelerator='ipu'`, but {msg}.")
            self._accelerator_type = _AcceleratorType.IPU
        elif self.distributed_backend == _AcceleratorType.GPU:
            if not self.has_gpu:
                msg = "you didn't pass `gpus` to `Trainer`" if torch.cuda.is_available() else "GPUs are not available"
                raise MisconfigurationException(f"You passed `accelerator='gpu'`, but {msg}.")
            self._accelerator_type = _AcceleratorType.GPU
        elif self.distributed_backend == _AcceleratorType.HPU:
            if not self.has_hpu:
                msg = "HPUs are not available" if not _HPU_AVAILABLE else "you didn't pass `hpus` to `Trainer`"
                raise MisconfigurationException(f"You passed `accelerator='hpu'`, but {msg}.")
            self._accelerator_type = _AcceleratorType.HPU
        elif self.distributed_backend == _AcceleratorType.CPU:
            self._set_devices_to_cpu_num_processes()
            self._accelerator_type = _AcceleratorType.CPU

        if self.distributed_backend in self.accelerator_types:
            self.distributed_backend = None

    def _validate_accelerator_and_devices(self) -> None:
        if self.distributed_backend not in self.accelerator_types and self.devices is not None:
            raise MisconfigurationException(
                f"You passed `devices={self.devices}` but haven't specified"
                " `accelerator=('auto'|'tpu'|'gpu'|'ipu'|'cpu'|'hpu')` for the devices mapping,"
                f" got `accelerator={self.distributed_backend!r}`."
            )

    def _validate_accelerator_type(self) -> None:
        if self._accelerator_type and self._accelerator_type != self._device_type:
            # internal error: should not happen.
            raise ValueError(
                f"Mismatch between the requested accelerator type ({self._accelerator_type})"
                f" and assigned device type ({self._device_type})."
            )
        self._accelerator_type = self._device_type

    def _warn_if_devices_flag_ignored(self) -> None:
        if self.devices is None:
            return
        devices_warning = f"The flag `devices={self.devices}` will be ignored, as you have set"
        if self.distributed_backend in ("auto", _AcceleratorType.TPU):
            if self.tpu_cores is not None:
                rank_zero_warn(f"{devices_warning} `tpu_cores={self.tpu_cores}`")
        elif self.distributed_backend in ("auto", _AcceleratorType.IPU):
            if self.ipus is not None:
                rank_zero_warn(f"{devices_warning} `ipus={self.ipus}`")
        elif self.distributed_backend in ("auto", _AcceleratorType.GPU):
            if self.gpus is not None:
                rank_zero_warn(f"{devices_warning} `gpus={self.gpus}`")
        elif self.distributed_backend in ("auto", _AcceleratorType.HPU):
            if self.hpus is not None:
                rank_zero_warn(f"{devices_warning} `hpus={self.hpus}`")
        elif self.distributed_backend in ("auto", _AcceleratorType.CPU):
            if self.num_processes != 1:
                rank_zero_warn(f"{devices_warning} `num_processes={self.num_processes}`")

    def _set_devices_if_none(self) -> None:
        if self.devices is not None:
            return
        if self._accelerator_type == _AcceleratorType.TPU:
            self.devices = self.tpu_cores
        elif self._accelerator_type == _AcceleratorType.IPU:
            self.devices = self.ipus
        elif self._accelerator_type == _AcceleratorType.GPU:
            self.devices = self.gpus
        elif self._accelerator_type == _AcceleratorType.HPU:
            self.devices = self.hpus
        elif self._accelerator_type == _AcceleratorType.CPU:
            self.devices = self.num_processes

    def _handle_accelerator_and_strategy(self) -> None:
        deprecated_types = [t for t in _StrategyType if t not in (_StrategyType.TPU_SPAWN, _StrategyType.DDP_CPU)]
        if self.distributed_backend is not None and self.distributed_backend in deprecated_types:
            rank_zero_deprecation(
                f"Passing `Trainer(accelerator={self.distributed_backend!r})` has been deprecated"
                f" in v1.5 and will be removed in v1.7. Use `Trainer(strategy={self.distributed_backend!r})` instead."
            )
            if self._strategy_flag is not None:
=======
    def _check_config_and_set_final_flags(
        self,
        strategy: Optional[Union[str, Strategy]],
        accelerator: Optional[Union[str, Accelerator]],
        precision: Union[int, str],
        plugins: Optional[Union[PLUGIN_INPUT, List[PLUGIN_INPUT]]],
        amp_type: str,
        amp_level: Optional[str],
    ) -> None:
        """This method checks:

        1. strategy: strategy, accelerator and plugin can all be set to strategies
        2. accelerator: if the value of the accelerator argument is a type of accelerator (instance or string),
            set self._accelerator_flag accordingly. If the value is strategy related (instance or string),
            it gets handled by 1.
        3. precision: The final value of the precision flag may be determined either by the precision argument or
            by a plugin instance.
        4. plugins: a plugin could occur as a value of the strategy argument (handled by 1), or the precision
            argument (handled by 3). We also extract the CheckpointIO and ClusterEnvironment plugins.
        """
        if plugins is not None:
            plugins = [plugins] if not isinstance(plugins, list) else plugins

        if strategy is not None:
            self._strategy_flag = strategy
            if strategy == "ddp_cpu":
>>>>>>> 4c4b9d54
                raise MisconfigurationException(
                    "`Trainer(strategy='ddp_cpu')` is not a valid strategy,"
                    " you can use `Trainer(strategy='ddp'|'ddp_spawn', accelerator='cpu')` instead."
                )
            if strategy == "tpu_spawn":
                raise MisconfigurationException(
                    "`Trainer(strategy='tpu_spawn')` is not a valid strategy,"
                    " you can use `Trainer(strategy='ddp_spawn', accelerator='tpu')` instead."
                )
            # handle duplications and conflict
            if isinstance(accelerator, Strategy) and strategy != accelerator:
                raise MisconfigurationException(
                    f"Incompatible values set in `strategy` and `accelerator` arguments."
                    f"Received both strategy={strategy} and accelerator={accelerator}"
                )
            if isinstance(accelerator, str) and accelerator in self._registered_strategies and strategy != accelerator:
                raise MisconfigurationException(
                    f"strategy {strategy} already set through `strategy` flag,"
                    f" but have also passed {accelerator} in through the accelerator flag."
                )
            if plugins:
                for plugin in plugins:
                    if isinstance(plugin, Strategy):
                        raise MisconfigurationException(
                            f"You have passed `Trainer(strategy={strategy})`"
                            f" and you can only specify one strategy, but you have passed {plugin} as a plugin."
                        )
                    if isinstance(plugin, str) and plugin in self._registered_strategies:
                        raise MisconfigurationException(
                            f"You have passed `Trainer(strategy={strategy})`"
                            f" and you can only specify one strategy, but you have passed {plugin} as a plugin."
                        )

        if accelerator is not None:
            if accelerator in self._accelerator_types or accelerator == "auto" or isinstance(accelerator, Accelerator):
                self._accelerator_flag = accelerator
            elif accelerator in self._registered_strategies or isinstance(accelerator, Strategy):
                rank_zero_deprecation(
                    f"Passing `Trainer(accelerator={accelerator!r})` has been deprecated"
                    f" in v1.5 and will be removed in v1.7. Use `Trainer(strategy={accelerator!r})` instead."
                )
                self._strategy_flag = accelerator
            elif accelerator == "ddp_cpu" and not self._strategy_flag:
                self._strategy_flag = accelerator

        if precision is not None:
            if str(precision) not in self._precision_types:
                raise MisconfigurationException(
                    f"Precision {repr(precision)} is invalid. Allowed precision values: {self._precision_types}"
                )
            self._precision_flag = precision

        if plugins:
            for plugin in plugins:
                if isinstance(plugin, Strategy) or isinstance(plugin, str) and plugin in self._registered_strategies:
                    self._strategy_flag = plugin
                    rank_zero_deprecation(
                        f"Passing {plugin} `strategy` to the `plugins` flag in Trainer has been deprecated"
                        f" in v1.5 and will be removed in v1.7. Use `Trainer(strategy={plugin})` instead."
                    )

                elif isinstance(plugin, PrecisionPlugin):
                    self._precision_plugin_flag = plugin
                elif isinstance(plugin, str) and plugin in self._precision_types:
                    self._precision_flag = plugin
                elif isinstance(plugin, CheckpointIO):
                    self.checkpoint_io = plugin
                elif isinstance(plugin, ClusterEnvironment):
                    self._cluster_environment_flag = plugin
                else:
                    raise MisconfigurationException(
                        f"Found invalid type for plugin {plugin}. Expected a precision plugin or training strategy."
                    )

        # handle the case when the user passes in a strategy instance which has an accelerator, precision,
        # checkpoint io or cluster env set up
        # TODO: @awaelchli improve the error messages below
        if self._strategy_flag and isinstance(self._strategy_flag, Strategy):
            if self._strategy_flag._accelerator:
                if self._accelerator_flag:
                    raise MisconfigurationException(
                        "accelerator set through both strategy class and accelerator flag, choose one"
                    )
                else:
                    self._accelerator_flag = self._strategy_flag._accelerator
            if self._strategy_flag._precision_plugin:
                # [RFC] handle precision plugin set up conflict?
                if self._precision_plugin_flag:
                    raise MisconfigurationException("precision set through both strategy class and plugins, choose one")
                else:
                    self._precision_plugin_flag = self._strategy_flag._precision_plugin
            if self._strategy_flag._checkpoint_io:
                if self.checkpoint_io:
                    raise MisconfigurationException(
                        "checkpoint_io set through both strategy class and plugins, choose one"
                    )
                else:
                    self.checkpoint_io = self._strategy_flag._checkpoint_io
            if getattr(self._strategy_flag, "cluster_environment", None):
                if self._cluster_environment_flag:
                    raise MisconfigurationException(
                        "cluster_environment set through both strategy class and plugins, choose one"
                    )
                else:
                    self._cluster_environment_flag = getattr(self._strategy_flag, "cluster_environment")

            # TODO: RFC existing accel_conn doesn't handle this, should we add conflict check?
            #   eg: parallel_device is torch.device(cpu) but accelerator=gpu
            if hasattr(self._strategy_flag, "parallel_devices"):
                if self._strategy_flag.parallel_devices:
                    if self._strategy_flag.parallel_devices[0].type == "cpu":
                        self._accelerator_flag = "cpu"
                    if self._strategy_flag.parallel_devices[0].type == "cuda":
                        self._accelerator_flag = "gpu"

        amp_type = amp_type if isinstance(amp_type, str) else None
        self._amp_type_flag = AMPType.from_str(amp_type)

        if amp_level is not None and self._amp_type_flag != AMPType.APEX:
            raise MisconfigurationException(
                f"You have asked for `amp_level={amp_level!r}` but it's only supported with `amp_backend='apex'`."
            )

    def _check_device_config_and_set_final_flags(
        self,
        devices: Optional[Union[List[int], str, int]],
        num_nodes: int,
        num_processes: Optional[int],
        gpus: Optional[Union[List[int], str, int]],
        ipus: Optional[int],
        tpu_cores: Optional[Union[List[int], int]],
    ) -> None:
        self._num_nodes_flag = int(num_nodes) if num_nodes is not None else 1
        self._devices_flag = devices

        # TODO: Delete this method when num_processes, gpus, ipus and tpu_cores gets removed
        self._map_deprecated_devices_specfic_info_to_accelerator_and_device_flag(
            devices, num_processes, gpus, ipus, tpu_cores
        )

        if self._devices_flag in ([], 0, "0", "0,"):
            rank_zero_warn(f"You passed `devices={devices}`, switching to `cpu` accelerator")
            self._accelerator_flag = "cpu"

<<<<<<< HEAD
    @property
    def has_hpu(self) -> bool:
        # Here, we are not checking for HPU availability, but instead if User has passed
        # `hpus` to Trainer for training.
        if self.hpus is not None or isinstance(self._strategy, HPUStrategy):
            return True
        return self._map_devices_to_accelerator(_AcceleratorType.HPU)

    @property
    def use_hpu(self) -> bool:
        return self._accelerator_type == _AcceleratorType.HPU and self.has_hpu

    @property
    def has_ipu(self) -> bool:
        # Here, we are not checking for IPU availability, but instead if User has passed
        # `ipus` to Trainer for training.
        if self.ipus is not None or isinstance(self._strategy, IPUStrategy):
            return True
        return self._map_devices_to_accelerator(_AcceleratorType.IPU)
=======
        if self._devices_flag == "auto" and self._accelerator_flag is None:
            raise MisconfigurationException(
                f"You passed `devices={devices}` but haven't specified"
                " `accelerator=('auto'|'tpu'|'gpu'|'ipu'|'cpu')` for the devices mapping"
            )
>>>>>>> 4c4b9d54

    def _map_deprecated_devices_specfic_info_to_accelerator_and_device_flag(
        self,
        devices: Optional[Union[List[int], str, int]],
        num_processes: Optional[int],
        gpus: Optional[Union[List[int], str, int]],
        ipus: Optional[int],
        tpu_cores: Optional[Union[List[int], str, int]],
    ) -> None:
        """Sets the `devices_flag` and `accelerator_flag` based on num_processes, gpus, ipus, tpu_cores."""
        self._gpus: Optional[Union[List[int], str, int]] = gpus
        self._tpu_cores: Optional[Union[List[int], str, int]] = tpu_cores
        gpus = device_parser.parse_gpu_ids(gpus)
        tpu_cores = device_parser.parse_tpu_cores(tpu_cores)
        deprecated_devices_specific_flag = num_processes or gpus or ipus or tpu_cores
        if deprecated_devices_specific_flag and deprecated_devices_specific_flag not in (0, "0"):
            if devices:
                # TODO: @awaelchli improve error message
                rank_zero_warn(
                    f"The flag `devices={devices}` will be ignored, "
                    f"instead the device specific number {deprecated_devices_specific_flag} will be used"
                )

            if [(num_processes is not None), (gpus is not None), (ipus is not None), (tpu_cores is not None)].count(
                True
            ) > 1:
                # TODO: @awaelchli improve error message
                rank_zero_warn("more than one device specific flag has been set")
            self._devices_flag = deprecated_devices_specific_flag

            if self._accelerator_flag is None:
                # set accelerator type based on num_processes, gpus, ipus, tpu_cores
                if ipus:
                    self._accelerator_flag = "ipu"
                if tpu_cores:
                    self._accelerator_flag = "tpu"
                if gpus:
                    self._accelerator_flag = "gpu"
                if num_processes:
                    self._accelerator_flag = "cpu"

    def _set_accelerator_if_ipu_strategy_is_passed(self) -> None:
        # current logic only apply to object config
        # TODO this logic should apply to both str and object config
        if isinstance(self._strategy_flag, IPUStrategy):
            self._accelerator_flag = "ipu"

    def _choose_accelerator(self) -> str:
        """Choose the accelerator type (str) based on availability when ``accelerator='auto'``."""
        if self._accelerator_flag == "auto":
            if _TPU_AVAILABLE:
                return "tpu"
            if _IPU_AVAILABLE:
                return "ipu"
            if torch.cuda.is_available() and torch.cuda.device_count() > 0:
                return "gpu"
        return "cpu"

    def _set_parallel_devices_and_init_accelerator(self) -> None:
        # TODO add device availability check
        self._parallel_devices: List[Union[int, torch.device]] = []

        if isinstance(self._accelerator_flag, Accelerator):
            self.accelerator: Accelerator = self._accelerator_flag
        elif self._accelerator_flag == "tpu":
            self.accelerator = TPUAccelerator()
            self._set_devices_flag_if_auto_passed()
            if isinstance(self._devices_flag, int):
                self._parallel_devices = list(range(self._devices_flag))
            else:
                self._parallel_devices = self._devices_flag  # type: ignore[assignment]

        elif self._accelerator_flag == "ipu":
            self.accelerator = IPUAccelerator()
            self._set_devices_flag_if_auto_passed()
            if isinstance(self._devices_flag, int):
                self._parallel_devices = list(range(self._devices_flag))

        elif self._accelerator_flag == "gpu":
            self.accelerator = GPUAccelerator()
            self._set_devices_flag_if_auto_passed()
            if isinstance(self._devices_flag, int) or isinstance(self._devices_flag, str):
                self._devices_flag = int(self._devices_flag)
                self._parallel_devices = (
                    [torch.device("cuda", i) for i in device_parser.parse_gpu_ids(self._devices_flag)]  # type: ignore
                    if self._devices_flag != 0
                    else []
                )
            else:
                self._parallel_devices = [torch.device("cuda", i) for i in self._devices_flag]  # type: ignore

<<<<<<< HEAD
    def _map_devices_to_accelerator(self, accelerator: str) -> bool:
        if self.devices is None:
            return False
        if accelerator == _AcceleratorType.TPU and _TPU_AVAILABLE:
            if self.devices == "auto":
                self.devices = TPUAccelerator.auto_device_count()
            self.tpu_cores = device_parser.parse_tpu_cores(self.devices)
            return True
        if accelerator == _AcceleratorType.IPU and _IPU_AVAILABLE:
            if self.devices == "auto":
                self.devices = IPUAccelerator.auto_device_count()
            self.ipus = self.devices
            return True
        if accelerator == _AcceleratorType.GPU and torch.cuda.is_available():
            if self.devices == "auto":
                self.devices = GPUAccelerator.auto_device_count()
            self.gpus = self.devices
            self.parallel_device_ids = device_parser.parse_gpu_ids(self.devices)
            return True
        if accelerator == _AcceleratorType.HPU and _HPU_AVAILABLE:
            if self.devices == "auto":
                self.devices = HPUAccelerator.auto_device_count()
            self.hpus = self.devices
            return True
        if accelerator == _AcceleratorType.CPU:
            if self.devices == "auto":
                self.devices = CPUAccelerator.auto_device_count()
            if not isinstance(self.devices, int):
                raise MisconfigurationException(
=======
        elif self._accelerator_flag == "cpu":
            self.accelerator = CPUAccelerator()
            self._set_devices_flag_if_auto_passed()
            if isinstance(self._devices_flag, int):
                self._parallel_devices = [torch.device("cpu")] * self._devices_flag
            else:
                rank_zero_warn(
>>>>>>> 4c4b9d54
                    "The flag `devices` must be an int with `accelerator='cpu'`,"
                    f" got `devices={self._devices_flag}` instead."
                )

        self._gpus = self._devices_flag if not self._gpus else self._gpus
        self._tpu_cores = self._devices_flag if not self._tpu_cores else self._tpu_cores

    def _set_devices_flag_if_auto_passed(self) -> None:
        if self._devices_flag == "auto" or not self._devices_flag:
            self._devices_flag = self.accelerator.auto_device_count()

    def _choose_and_init_cluster_environment(self) -> ClusterEnvironment:
        if isinstance(self._cluster_environment_flag, ClusterEnvironment):
            return self._cluster_environment_flag
        if self._is_slurm_managing_tasks():
            rank_zero_info("Multiprocessing is handled by SLURM.")
            return SLURMEnvironment()
        for env_type in (BaguaEnvironment, TorchElasticEnvironment, KubeflowEnvironment, LSFEnvironment):
            if env_type.detect():
                return env_type()
        return LightningEnvironment()

    def _is_slurm_managing_tasks(self) -> bool:
        """used by choosing cluster enviroment."""
        if not SLURMEnvironment.detect() or SLURMEnvironment.job_name() == "bash":
            return False

        total_requested_devices = len(self._parallel_devices) * self._num_nodes_flag
        num_slurm_tasks = int(os.environ["SLURM_NTASKS"], 0)
        return num_slurm_tasks == total_requested_devices

    def _choose_strategy(self) -> Union[Strategy, str]:
        if self._accelerator_flag == "ipu":
            return IPUStrategy.strategy_name
        if self._accelerator_flag == "tpu":
            if self._parallel_devices and len(self._parallel_devices) > 1:
                return TPUSpawnStrategy.strategy_name
            else:
                # TODO: lazy initialized device, then here could be self._strategy_flag = "single_tpu_device"
                return SingleTPUStrategy(device=self._parallel_devices[0])  # type: ignore
        if _HOROVOD_AVAILABLE and ("OMPI_COMM_WORLD_RANK" in os.environ or "HOROVOD_RANK" in os.environ):
            return HorovodStrategy.strategy_name
        if self._num_nodes_flag > 1:
            return DDPStrategy.strategy_name
        if len(self._parallel_devices) <= 1:
            device = (
                device_parser.determine_root_gpu_device(self._parallel_devices)  # type: ignore
                if self._accelerator_flag == "gpu"
                else "cpu"
            )
            # TODO: lazy initialized device, then here could be self._strategy_flag = "single_device"
            return SingleDeviceStrategy(device=device)  # type: ignore
        if len(self._parallel_devices) > 1:
            return DDPSpawnStrategy.strategy_name

<<<<<<< HEAD
    @property
    def num_hpus(self) -> int:
        if isinstance(self.hpus, int):
            return self.hpus
        return 0

    @property
    def parallel_devices(self) -> List[Union[torch.device, int]]:
        if self.use_gpu:
            devices = [torch.device("cuda", i) for i in self.parallel_device_ids]
        elif self.use_tpu:
            # explicitly don't make a tpu device here!
            # https://github.com/PyTorchLightning/pytorch-lightning/issues/3169
            if isinstance(self.tpu_cores, int):
                devices = list(range(self.tpu_cores))
        elif self.use_ipu:
            devices = list(range(self.num_ipus))
        elif self.use_hpu:
            devices = [torch.device("hpu")] * self.num_processes
        else:
            devices = [torch.device("cpu")] * self.num_processes
        return devices

    @property
    def root_gpu(self) -> Optional[int]:
        return (
            self.strategy.root_device.index
            if not isinstance(self.accelerator, (IPUAccelerator, TPUAccelerator, HPUAccelerator))
            else None
        )
=======
        return DDPStrategy.strategy_name

    def _check_strategy_and_fallback(self) -> None:
        """Checks edge cases when the strategy selection was a string input, and we need to fall back to a
        different choice depending on other parameters or the environment."""
        # current fallback and check logic only apply to user pass in str config and object config
        # TODO this logic should apply to both str and object config
        strategy_flag = "" if isinstance(self._strategy_flag, Strategy) else self._strategy_flag
>>>>>>> 4c4b9d54

        if strategy_flag == "ddp_cpu":
            if _TPU_AVAILABLE:
                raise MisconfigurationException(
                    "`accelerator='ddp_cpu'` is not supported on TPU machines. "
                    "Learn more: https://github.com/PyTorchLightning/pytorch-lightning/issues/7810"
                )
            if self._devices_flag == 1 and self._num_nodes_flag > 1:
                strategy_flag = DDPStrategy.strategy_name
            else:
                strategy_flag = "ddp_spawn"
            if self._accelerator_flag == "gpu":
                rank_zero_warn(
                    "You requested one or more GPUs, but set `accelerator='ddp_cpu'`. Training will not use GPUs."
                )
                self._accelerator_flag = "cpu"
                self.accelerator = CPUAccelerator()
        if strategy_flag in ("ddp_spawn", "ddp_spawn_find_unused_parameters_false") and (
            TorchElasticEnvironment.detect() or KubeflowEnvironment.detect() or self._is_slurm_managing_tasks()
        ):
            strategy_flag = "ddp"
        if strategy_flag in ("dp", "ddp2") and self._accelerator_flag == "cpu":
            rank_zero_warn(f"{strategy_flag!r} is not supported on CPUs, hence setting `strategy='ddp'`.")
            strategy_flag = "ddp"

        if strategy_flag:
            self._strategy_flag = strategy_flag

    def _handle_horovod(self) -> None:
        if self._num_nodes_flag > 1:
            raise MisconfigurationException(
                "Horovod does not support setting num_nodes / num_gpus explicitly. Use "
                "horovodrun / mpirun to configure the number of processes."
            )

        if not _HOROVOD_AVAILABLE:
            raise MisconfigurationException(
                'Requested `accelerator="horovod"`, but Horovod is not installed.'
                "Install with \n $HOROVOD_WITH_PYTORCH=1 pip install horovod[pytorch]"
            )

        hvd.init()
        if isinstance(self.accelerator, GPUAccelerator):
            # Horovod assigns one local GPU per process
            self._parallel_devices = list(range(hvd.local_size()))
        else:
            self._parallel_devices = [torch.device("cpu")] * hvd.local_size()

    def _init_strategy(self) -> None:
        """Instantiate the Strategy given depending on the setting of ``_strategy_flag``."""
        if isinstance(self._strategy_flag, HorovodStrategy) or self._strategy_flag == "horovod":
            # handle horovod has to happen before initialize strategy because HorovodStrategy needs hvd.init() first.
            # TODO lazy initialized and setup horovod strategy `global_rank`
            self._handle_horovod()
        if isinstance(self._strategy_flag, str):
            self.strategy = StrategyRegistry.get(self._strategy_flag)
        elif isinstance(self._strategy_flag, Strategy):
            self.strategy = self._strategy_flag
        else:
            raise RuntimeError(f"{self.strategy} is not valid type: {self.strategy}")

    def _check_and_init_precision(self) -> PrecisionPlugin:
        self._validate_precision_choice()
        if isinstance(self._precision_plugin_flag, PrecisionPlugin):
            return self._precision_plugin_flag

        if isinstance(self.accelerator, IPUAccelerator):
            return IPUPrecisionPlugin(self._precision_flag)  # type: ignore
        if isinstance(self.accelerator, TPUAccelerator):
            if self._precision_flag == 32:
                return TPUPrecisionPlugin()
            elif self._precision_flag in (16, "bf16"):
                if self._precision_flag == 16:
                    rank_zero_warn(
                        "You passed `Trainer(accelerator='tpu', precision=16)` but AMP"
                        " is not supported with TPUs. Using `precision='bf16'` instead."
                    )
                return TPUBf16PrecisionPlugin()
        if isinstance(self.strategy, DeepSpeedStrategy):
            return DeepSpeedPrecisionPlugin(
                self._precision_flag, self._amp_type_flag, self._amp_level_flag  # type: ignore
            )

<<<<<<< HEAD
        if self.use_hpu:
            if self.precision not in (16, "bf16", 32):
                raise MisconfigurationException(
                    f"`Trainer(accelerator='hpu', precision={self.precision!r})` is not supported."
                )
            return HPUPrecisionPlugin(self.precision)

        if self._strategy_type == _StrategyType.DEEPSPEED or isinstance(self._strategy, DeepSpeedStrategy):
            return DeepSpeedPrecisionPlugin(self.precision, self.amp_type, self.amp_level)

        if self.precision == 32:
=======
        if self._precision_flag == 32:
>>>>>>> 4c4b9d54
            return PrecisionPlugin()
        if self._precision_flag == 64:
            return DoublePrecisionPlugin()

        if self._precision_flag == 16 and self._accelerator_flag == "cpu":
            rank_zero_warn(
                "You passed `Trainer(accelerator='cpu', precision=16)` but native AMP is not supported on CPU."
                " Using `precision='bf16'` instead."
            )
            self._precision_flag = "bf16"

        if self._precision_flag in (16, "bf16"):
            rank_zero_info(
                f"Using 16bit {self._amp_type_flag.value} Automatic Mixed Precision (AMP)"  # type: ignore
                if self._precision_flag == 16
                else "Using bfloat16 Automatic Mixed Precision (AMP)"
            )

            if self._amp_type_flag == AMPType.NATIVE:
                device = "cpu" if self._accelerator_flag == "cpu" else "cuda"

                if isinstance(self.strategy, (DDPShardedStrategy, DDPSpawnShardedStrategy)):
                    return ShardedNativeMixedPrecisionPlugin(self._precision_flag, device)
                if isinstance(self.strategy, DDPFullyShardedStrategy):
                    return FullyShardedNativeMixedPrecisionPlugin(self._precision_flag, device)
                return NativeMixedPrecisionPlugin(self._precision_flag, device)

            if self._amp_type_flag == AMPType.APEX:
                self._amp_level_flag = self._amp_level_flag or "O2"
                return ApexMixedPrecisionPlugin(self._amp_level_flag)

        raise RuntimeError("No precision set")

<<<<<<< HEAD
    def select_strategy(self) -> Strategy:
        if isinstance(self.distributed_backend, Accelerator) and self.distributed_backend.strategy is not None:
            plugin = self.distributed_backend.strategy
        elif self.use_ddp2:
            plugin = DDP2Strategy(parallel_devices=self.parallel_devices, cluster_environment=self.cluster_environment)
        elif self.use_ddp and self.use_deepspeed:
            plugin = DeepSpeedStrategy(
                cluster_environment=self.select_cluster_environment(), parallel_devices=self.parallel_devices
            )
        elif self.use_ddp and self.use_bagua:
            plugin = BaguaStrategy(parallel_devices=self.parallel_devices, cluster_environment=self.cluster_environment)
        elif self.use_ddp:
            use_slurm_ddp = self.use_ddp and self._is_slurm_managing_tasks()
            use_torchelastic_ddp = self.use_ddp and TorchElasticEnvironment.detect()
            use_kubeflow_ddp = self.use_ddp and KubeflowEnvironment.detect()
            use_ddp_spawn = self._strategy_type == _StrategyType.DDP_SPAWN
            use_ddp_cpu_spawn = use_ddp_spawn and self.use_cpu
            use_tpu_spawn = self.use_tpu and self._strategy_type == _StrategyType.TPU_SPAWN
            use_ddp_cpu_torch_elastic = use_ddp_cpu_spawn and TorchElasticEnvironment.detect()
            use_ddp_cpu_kubeflow = use_ddp_cpu_spawn and KubeflowEnvironment.detect()
            use_ddp_cpu_slurm = use_ddp_cpu_spawn and self._is_slurm_managing_tasks()
            use_ddp_sharded = self._strategy_type == _StrategyType.DDP_SHARDED
            use_ddp_sharded_spawn = self._strategy_type == _StrategyType.DDP_SHARDED_SPAWN
            use_ddp_fully_sharded = self._strategy_type == _StrategyType.DDP_FULLY_SHARDED

            if use_tpu_spawn:
                ddp_strategy_cls = TPUSpawnStrategy
            elif use_ddp_sharded:
                ddp_strategy_cls = DDPShardedStrategy
            elif use_ddp_sharded_spawn:
                ddp_strategy_cls = DDPSpawnShardedStrategy
            elif (
                use_ddp_cpu_slurm
                or use_slurm_ddp
                or use_ddp_cpu_torch_elastic
                or use_torchelastic_ddp
                or use_kubeflow_ddp
                or use_ddp_cpu_kubeflow
            ):
                ddp_strategy_cls = DDPStrategy
            elif use_ddp_spawn or use_ddp_cpu_spawn:
                ddp_strategy_cls = DDPSpawnStrategy
            elif use_ddp_fully_sharded:
                ddp_strategy_cls = DDPFullyShardedStrategy
            else:
                ddp_strategy_cls = DDPStrategy

            plugin = ddp_strategy_cls(
                parallel_devices=self.parallel_devices, cluster_environment=self.cluster_environment
            )
        elif self.use_dp:
            plugin = DataParallelStrategy(parallel_devices=self.parallel_devices)
        elif self.use_horovod:
            plugin = HorovodStrategy(parallel_devices=self.parallel_devices)
        elif self.use_tpu and isinstance(self.tpu_cores, list):
            plugin = SingleTPUStrategy(self.tpu_id)
        elif self.use_ipu:
            plugin = IPUStrategy(parallel_devices=self.parallel_devices)
        elif self.use_hpu:
            if len(self.parallel_devices) > 1 :
                plugin = HPUParallelStrategy(
                    parallel_devices=self.parallel_devices)
            else:
                plugin = HPUStrategy(device=torch.device("hpu"))
        else:
            single_gpu_ordinal = device_parser.determine_root_gpu_device(self.parallel_device_ids)
            plugin = SingleDeviceStrategy(device=single_gpu_ordinal if self.use_gpu else "cpu")
        return plugin

    def resolve_strategy(self, training_type: Strategy) -> Strategy:
        # necessary for when the user has passed in a plugin
        if hasattr(training_type, "parallel_devices") and getattr(training_type, "parallel_devices") is None:
            training_type.parallel_devices = self.parallel_devices

        if hasattr(training_type, "cluster_environment") and getattr(training_type, "cluster_environment") is None:
            # transfer ownership of the cluster environment to the training type
            training_type.cluster_environment = self.cluster_environment
            self._cluster_environment = proxy(self.cluster_environment)

        if hasattr(training_type, "num_nodes"):
            # set num_nodes for training_type from trainer setting
            training_type.num_nodes = self.num_nodes

        if hasattr(training_type, "sync_batchnorm"):
            # set sync_batchnorm for training_type from trainer setting
            training_type.sync_batchnorm = self.sync_batchnorm

        return training_type

    def select_accelerator(self) -> Accelerator:
        if isinstance(self.distributed_backend, Accelerator):
            # custom accelerator from user
            if self._precision_plugin is not None or self._strategy is not None:
                # plugins also specified by user
                rank_zero_warn(
                    "Specified `Precision` and `TrainingType` plugins will be ignored,"
                    " since an `Accelerator` instance was provided."
                )
            return self.distributed_backend

        if self.use_gpu:
            acc_cls = GPUAccelerator
        elif self.use_tpu:
            acc_cls = TPUAccelerator
        elif self.use_ipu:
            acc_cls = IPUAccelerator
        elif self.use_hpu:
            acc_cls = HPUAccelerator
        else:
            acc_cls = CPUAccelerator

        accelerator = acc_cls()
        return accelerator

    def select_cluster_environment(self) -> ClusterEnvironment:
        if self._cluster_environment is not None:
            return self._cluster_environment
        if self._is_slurm_managing_tasks():
            rank_zero_info("Multiprocessing is handled by SLURM.")
            return SLURMEnvironment()

        for env_type in (BaguaEnvironment, TorchElasticEnvironment, KubeflowEnvironment, LSFEnvironment):
            if env_type.detect():
                return env_type()

        return LightningEnvironment()

    def set_distributed_mode(self, strategy: Optional[str] = None):

        if strategy is None and self.is_training_type_in_plugins:
            return

        if strategy is not None and strategy in StrategyRegistry:
            self.distributed_backend = StrategyRegistry[strategy]["distributed_backend"]
        elif strategy is not None:
            self.distributed_backend = strategy

        if isinstance(self.distributed_backend, Accelerator):
            return

        is_cpu_accelerator_type = self._accelerator_type and self._accelerator_type == _AcceleratorType.CPU
        _use_cpu = is_cpu_accelerator_type or self.distributed_backend and "cpu" in self.distributed_backend

        if self.distributed_backend is None:
            if self.has_horovodrun():
                self._set_horovod_backend()
            elif self.num_hpus > 1 and not _use_cpu:
                self.distributed_backend = _StrategyType.HPU_PARALLEL
            elif self.num_gpus == 0 and self.num_nodes > 1:
                self._strategy_type = _StrategyType.DDP
            elif self.num_gpus == 0 and self.num_processes > 1:
                self.distributed_backend = _StrategyType.DDP_SPAWN
            elif self.num_gpus > 1 and not _use_cpu:
                rank_zero_warn(
                    "You requested multiple GPUs but did not specify a backend, e.g."
                    ' `Trainer(strategy="dp"|"ddp"|"ddp2")`. Setting `strategy="ddp_spawn"` for you.'
=======
    def _validate_precision_choice(self) -> None:
        """Validate the combination of choices for precision, AMP type, and accelerator."""
        # TODO: change exception type to ImpactableConfigurationException
        if isinstance(self.accelerator, IPUAccelerator):
            if self._precision_flag not in (16, 32):
                raise MisconfigurationException(
                    f"`Trainer(accelerator='ipu', precision={self._precision_flag!r})` is not supported."
>>>>>>> 4c4b9d54
                )
        if isinstance(self.accelerator, TPUAccelerator):
            if self._precision_flag == 64:
                raise MisconfigurationException(
                    "`Trainer(accelerator='tpu', precision=64)` is not implemented."
                    " Please, open an issue in `https://github.com/PyTorchLightning/pytorch-lightning/issues`"
                    " requesting this feature."
                )
            if self._precision_plugin_flag and not isinstance(
                self._precision_plugin_flag, (TPUPrecisionPlugin, TPUBf16PrecisionPlugin)
            ):
                raise ValueError(
                    f"The `TPUAccelerator` can only be used with a `TPUPrecisionPlugin`,"
                    f" found: {self._precision_plugin_flag}."
                )
<<<<<<< HEAD
                self.parallel_device_ids = None
            if self.num_processes is None:
                # define the max CPU available
                self.num_processes = os.cpu_count()
        # special case with TPUs
        elif self.has_tpu and not _use_cpu:
            self._device_type = _AcceleratorType.TPU
            if isinstance(self.tpu_cores, int):
                self._strategy_type = _StrategyType.TPU_SPAWN
        elif self.has_ipu and not _use_cpu:
            self._device_type = _AcceleratorType.IPU
        elif self.has_hpu and not _use_cpu:
            self._device_type = _AcceleratorType.HPU
            self._strategy_type = _StrategyType.HPU_PARALLEL
        elif self.distributed_backend and self._strategy_type is None:
            self._strategy_type = _StrategyType(self.distributed_backend)

        if self.num_gpus > 0 and not _use_cpu:
            self._device_type = _AcceleratorType.GPU

        _gpu_strategy_types = (_StrategyType.DP, _StrategyType.DDP, _StrategyType.DDP_SPAWN, _StrategyType.DDP2)
        # DP and DDP2 cannot run without GPU
        if (
            self.num_gpus == 0
            and self._strategy_type in _gpu_strategy_types
            and not _use_cpu
            and not (self.num_hpus > 1)
        ):

            if (self.num_nodes and self.num_nodes > 1) or (self.num_processes and self.num_processes > 1):
                if self._strategy_type in (_StrategyType.DP, _StrategyType.DDP2):
                    rank_zero_warn(
                        f"{self._strategy_type.value!r} is not supported on CPUs, hence setting `strategy='ddp'`."
                    )
                    self._strategy_type = _StrategyType.DDP
            else:
                rank_zero_warn("You are running on single node with no parallelization, so distributed has no effect.")
                self._strategy_type = None

        # finished configuring self._strategy_type, check ipython environment
        self.check_interactive_compatibility()

        # for DDP overwrite nb processes by requested GPUs
        if self._device_type == _AcceleratorType.GPU and self._strategy_type in (
            _StrategyType.DDP,
            _StrategyType.DDP_SPAWN,
        ):
            self.num_processes = self.num_gpus

        if self._device_type == _AcceleratorType.GPU and self._strategy_type == _StrategyType.DDP2:
            self.num_processes = self.num_nodes

        if self._device_type == _AcceleratorType.HPU and self._strategy_type == _StrategyType.HPU_PARALLEL:
            self.num_processes = self.num_hpus

        # Horovod is an extra case...
        if self.distributed_backend == _StrategyType.HOROVOD:
            self._set_horovod_backend()

        using_valid_distributed = self.use_ddp or self.use_ddp2
        if self.num_nodes > 1 and not using_valid_distributed:
            # throw error to force user to choose a supported strategy type such as ddp or ddp2
=======
        if (
            self._precision_flag == 16
            and isinstance(self.accelerator, CPUAccelerator)
            and self._amp_type_flag == AMPType.APEX
        ):
>>>>>>> 4c4b9d54
            raise MisconfigurationException(
                "You passed `Trainer(accelerator='cpu', precision=16, amp_type='apex')`"
                " but apex AMP not supported on CPU."
            )
        if self._precision_flag == "bf16" and self._amp_type_flag != AMPType.NATIVE:
            raise MisconfigurationException(
                f"You passed `Trainer(amp_type={self._amp_type_flag.value!r}, precision='bf16')` but "  # type: ignore
                "it's not supported. Try using `amp_type='native'` instead."
            )
        if self._precision_flag in (16, "bf16") and self._amp_type_flag == AMPType.APEX:
            if isinstance(self.strategy, (DDPShardedStrategy, DDPSpawnShardedStrategy, DDPFullyShardedStrategy)):
                raise MisconfigurationException(
                    "Sharded plugins are not supported with apex, please switch to `amp_backend='native'`."
                )

    def _lazy_init_strategy(self) -> None:
        """Lazily set missing attributes on the previously instantiated strategy."""
        self.strategy.accelerator = self.accelerator
        if self.precision_plugin:
            self.strategy.precision_plugin = self.precision_plugin
        if self.checkpoint_io:
            self.strategy.checkpoint_io = self.checkpoint_io
        if hasattr(self.strategy, "cluster_environment"):
            self.strategy.cluster_environment = self.cluster_environment
        if hasattr(self.strategy, "parallel_devices"):
            if self.strategy.parallel_devices:
                self._parallel_devices = self.strategy.parallel_devices
            else:
                self.strategy.parallel_devices = self._parallel_devices
        if hasattr(self.strategy, "num_nodes"):
            self.strategy._num_nodes = self._num_nodes_flag
        if hasattr(self.strategy, "sync_batchnorm"):
            self.strategy.sync_batchnorm = self.sync_batchnorm
        if hasattr(self.strategy, "set_world_ranks"):
            self.strategy.set_world_ranks()
        self.strategy._configure_launcher()

        from pytorch_lightning.utilities import _IS_INTERACTIVE

        # TODO move is_compatible logic to strategy API
        interactive_compatible_strategy = (
            DataParallelStrategy.strategy_name,
            DDPSpawnStrategy.strategy_name,
            DDPSpawnShardedStrategy.strategy_name,
            TPUSpawnStrategy.strategy_name,
        )
        if _IS_INTERACTIVE and self.strategy.strategy_name not in interactive_compatible_strategy:
            raise MisconfigurationException(
                f"`Trainer(strategy={self.strategy.strategy_name!r})` or"
                f" `Trainer(accelerator={self.strategy.strategy_name!r})` is not compatible with an interactive"
                " environment. Run your code as a script, or choose one of the compatible backends:"
                f" {', '.join(interactive_compatible_strategy)}."
                " In case you are spawning processes yourself, make sure to include the Trainer"
                " creation inside the worker function."
            )

        # TODO: should be moved to _check_strategy_and_fallback().
        # Current test check precision first, so keep this check here to meet error order
        if isinstance(self.accelerator, TPUAccelerator) and not isinstance(
            self.strategy, (SingleTPUStrategy, TPUSpawnStrategy)
        ):
            raise ValueError(
                "The `TPUAccelerator` can only be used with a `SingleTPUStrategy` or `TPUSpawnStrategy`,"
                f" found {self.strategy}."
            )

    """The following properties are here for backward-compatibility and will be deprecated and removed in favor
    of accessing this information through the strategy/accelerator directly."""
    # TODO: deprecate all properties below

<<<<<<< HEAD
    @staticmethod
    def has_horovodrun() -> bool:
        """Returns True if running with `horovodrun` using Gloo or OpenMPI."""
        return _HOROVOD_AVAILABLE and ("OMPI_COMM_WORLD_RANK" in os.environ or "HOROVOD_RANK" in os.environ)

    def update_device_type_if_ipu_plugin(self) -> None:
        # This allows the poptorch.Options that are passed into the IPUStrategy to be the source of truth,
        # which gives users the flexibility to not have to pass `ipus` flag directly to Trainer
        if isinstance(self._strategy, IPUStrategy) and self._device_type != _AcceleratorType.IPU:
            self._device_type = _AcceleratorType.IPU

    def update_device_type_if_hpu_plugin(self) -> None:
        if isinstance(self._strategy, HPUStrategy) and self._device_type != _AcceleratorType.HPU:
            self._device_type = _AcceleratorType.HPU

    def update_device_type_if_strategy_passed(self) -> None:
        if isinstance(self._strategy_flag, Strategy) or any(isinstance(plug, Strategy) for plug in self.plugins):
            if self._accelerator_type is not None:
                if self.use_ipu:
                    self._device_type = _AcceleratorType.IPU
                elif self.use_tpu:
                    self._device_type = _AcceleratorType.TPU
                elif self.use_gpu:
                    self._device_type = _AcceleratorType.GPU
                elif self.use_hpu:
                    self._device_type = _AcceleratorType.HPU
            else:
                if self.has_ipu:
                    self._device_type = _AcceleratorType.IPU
                elif self.has_tpu:
                    self._device_type = _AcceleratorType.TPU
                elif self.has_gpu:
                    self._device_type = _AcceleratorType.GPU
                elif self.has_hpu:
                    self._device_type = _AcceleratorType.HPU

    def _set_strategy_type_if_strategy_passed(self):
        # This is required as when `Strategy` instance is passed to either `strategy`
        # or `plugins` flag, `AcceleratorConnector.set_distributed_mode` is not required to be
        # called and `_strategy_type` is not set.
        if self._strategy_type is not None:
            return
        if self._strategy is not None:
            self._strategy_type = getattr(self._strategy, "distributed_backend", None)
=======
    @property
    def parallel_devices(self) -> List[Union[torch.device, int]]:
        return self._parallel_devices
>>>>>>> 4c4b9d54

    @property
    def device_type(self) -> str:
        if isinstance(self.accelerator, CPUAccelerator):
            return "cpu"
        if isinstance(self.accelerator, GPUAccelerator):
            return "gpu"
        if isinstance(self.accelerator, TPUAccelerator):
            return "tpu"
        if isinstance(self.accelerator, IPUAccelerator):
            return "ipu"

    @property
    def num_nodes(self) -> int:
        return self._num_nodes_flag

    @property
    def num_processes(self) -> int:
        return self.devices if self.devices is not None else 1

    @property
    def root_gpu(self) -> Optional[int]:
        return (
            self.strategy.root_device.index
            if not isinstance(self.accelerator, (IPUAccelerator, TPUAccelerator))
            else None
        )

    @property
    def devices(self) -> int:
        if isinstance(self.strategy, SingleDeviceStrategy):
            return 1
        elif isinstance(self.strategy, ParallelStrategy):
            return len(self.strategy.parallel_devices)
        return 0

    @property
    def tpu_cores(self) -> Optional[Union[List[int], int]]:
        if isinstance(self.accelerator, TPUAccelerator):
            return self._tpu_cores  # type: ignore
        return 0

    @property
    def tpu_id(self) -> Optional[int]:
        if isinstance(self.accelerator, TPUAccelerator):
            if isinstance(self._tpu_cores, list):
                return self._tpu_cores[0]
        return None

    @property
    def num_ipus(self) -> int:
        if isinstance(self.accelerator, IPUAccelerator):
            return self.devices
        return 0

    @property
    def num_gpus(self) -> int:
        if isinstance(self.accelerator, GPUAccelerator):
            return self.devices
        return 0

    @property
    def gpus(self) -> Optional[Union[List[int], str, int]]:
        return self._gpus

    @property
    def parallel_device_ids(self) -> List[int]:
        return [i for i in range(len(self.parallel_devices))] if isinstance(self.accelerator, GPUAccelerator) else []

    @property
    def is_distributed(self) -> bool:
        # Used for custom plugins.
        # Custom plugins should implement is_distributed property.
        if hasattr(self.strategy, "is_distributed") and not isinstance(self.accelerator, TPUAccelerator):
            return self.strategy.is_distributed
        distributed_strategy = (
            DDP2Strategy,
            DDPStrategy,
            DDPSpawnShardedStrategy,
            DDPShardedStrategy,
            DDPFullyShardedStrategy,
            DDPSpawnStrategy,
            DeepSpeedStrategy,
            TPUSpawnStrategy,
            HorovodStrategy,
        )
        is_distributed = isinstance(self.strategy, distributed_strategy)
        if isinstance(self.accelerator, TPUAccelerator):
            is_distributed |= self.strategy.is_distributed
        return is_distributed

    @property
    def has_ipu(self) -> bool:
        return isinstance(self.accelerator, IPUAccelerator) and isinstance(self.strategy, IPUStrategy)

    @property
    def use_ipu(self) -> bool:
        return isinstance(self.accelerator, IPUAccelerator)

    @property
    def has_tpu(self) -> bool:
        return isinstance(self.accelerator, TPUAccelerator)

    @property
    def use_dp(self) -> bool:
        return isinstance(self.strategy, DataParallelStrategy)<|MERGE_RESOLUTION|>--- conflicted
+++ resolved
@@ -94,49 +94,6 @@
 class AcceleratorConnector:
     def __init__(
         self,
-<<<<<<< HEAD
-        num_processes,
-        devices,
-        tpu_cores,
-        ipus,
-        accelerator,
-        strategy: Optional[Union[str, Strategy]],
-        gpus,
-        gpu_ids,
-        hpus,
-        num_nodes,
-        sync_batchnorm,
-        benchmark,
-        replace_sampler_ddp,
-        deterministic: bool,
-        precision,
-        amp_type,
-        amp_level,
-        plugins,
-    ):
-        # initialization
-        self._device_type = _AcceleratorType.CPU
-        self._strategy_type = None
-        self._accelerator_type = None
-
-        self._strategy_flag = strategy.lower() if isinstance(strategy, str) else strategy
-        # TODO: Rename this to something else once all the distributed flags are moved to strategy
-        self.distributed_backend = accelerator
-
-        self._init_deterministic(deterministic)
-
-        self.num_processes = num_processes
-        self.devices = devices
-        # `gpus` is the input passed to the Trainer, whereas `gpu_ids` is a list of parsed gpu ids.
-        self.gpus = gpus
-        self.parallel_device_ids = gpu_ids
-        self.tpu_cores = tpu_cores
-        self.ipus = ipus
-        self.hpus = hpus
-        self.num_nodes = num_nodes
-        self.sync_batchnorm = sync_batchnorm
-        self.benchmark = benchmark
-=======
         devices: Optional[Union[List[int], str, int]] = None,
         num_nodes: int = 1,
         accelerator: Optional[Union[str, Accelerator]] = None,
@@ -191,7 +148,6 @@
         """
         # TODO: move to gpu accelerator
         torch.backends.cudnn.benchmark = benchmark
->>>>>>> 4c4b9d54
         self.replace_sampler_ddp = replace_sampler_ddp
         self.sync_batchnorm = sync_batchnorm
         self._init_deterministic(deterministic)
@@ -199,7 +155,7 @@
         # 1. Parsing flags
         # Get registered strategies, built-in accelerators and precision plugins
         self._registered_strategies = StrategyRegistry.available_strategies()
-        self._accelerator_types = ("tpu", "ipu", "gpu", "cpu")
+        self._accelerator_types = ("tpu", "ipu", "gpu", "cpu", "hpu")
         self._precision_types = ("16", "32", "64", "bf16", "mixed")
 
         # Raise an exception if there are conflicts between flags
@@ -226,19 +182,13 @@
         self._check_device_config_and_set_final_flags(
             devices=devices, num_nodes=num_nodes, num_processes=num_processes, gpus=gpus, ipus=ipus, tpu_cores=tpu_cores
         )
-
-<<<<<<< HEAD
-        self.update_device_type_if_ipu_plugin()
-        self.update_device_type_if_hpu_plugin()
-        self.update_device_type_if_strategy_passed()
-=======
         # 2. Instantiate Accelerator
         # handle `auto` and `None`
         self._set_accelerator_if_ipu_strategy_is_passed()
+        self._set_accelerator_if_hpu_strategy_is_passed()
         if self._accelerator_flag == "auto" or self._accelerator_flag is None:
             self._accelerator_flag = self._choose_accelerator()
         self._set_parallel_devices_and_init_accelerator()
->>>>>>> 4c4b9d54
 
         # 3. Instantiate ClusterEnvironment
         self.cluster_environment: ClusterEnvironment = self._choose_and_init_cluster_environment()
@@ -270,107 +220,6 @@
             # https://docs.nvidia.com/cuda/cublas/index.html#cublasApi_reproducibility
             os.environ["CUBLAS_WORKSPACE_CONFIG"] = ":4096:8"
 
-<<<<<<< HEAD
-    def select_accelerator_type(self) -> None:
-        if self.distributed_backend == "auto":
-            if self.has_tpu:
-                self._accelerator_type = _AcceleratorType.TPU
-            elif self.has_ipu:
-                self._accelerator_type = _AcceleratorType.IPU
-            elif self.has_gpu:
-                self._accelerator_type = _AcceleratorType.GPU
-            elif self.has_hpu:
-                self._accelerator_type = _AcceleratorType.HPU
-            else:
-                self._set_devices_to_cpu_num_processes()
-                self._accelerator_type = _AcceleratorType.CPU
-        elif self.distributed_backend == _AcceleratorType.TPU:
-            if not self.has_tpu:
-                msg = "TPUs are not available" if not _TPU_AVAILABLE else "you didn't pass `tpu_cores` to `Trainer`"
-                raise MisconfigurationException(f"You passed `accelerator='tpu'`, but {msg}.")
-            self._accelerator_type = _AcceleratorType.TPU
-        elif self.distributed_backend == _AcceleratorType.IPU:
-            if not self.has_ipu:
-                msg = "IPUs are not available" if not _IPU_AVAILABLE else "you didn't pass `ipus` to `Trainer`"
-                raise MisconfigurationException(f"You passed `accelerator='ipu'`, but {msg}.")
-            self._accelerator_type = _AcceleratorType.IPU
-        elif self.distributed_backend == _AcceleratorType.GPU:
-            if not self.has_gpu:
-                msg = "you didn't pass `gpus` to `Trainer`" if torch.cuda.is_available() else "GPUs are not available"
-                raise MisconfigurationException(f"You passed `accelerator='gpu'`, but {msg}.")
-            self._accelerator_type = _AcceleratorType.GPU
-        elif self.distributed_backend == _AcceleratorType.HPU:
-            if not self.has_hpu:
-                msg = "HPUs are not available" if not _HPU_AVAILABLE else "you didn't pass `hpus` to `Trainer`"
-                raise MisconfigurationException(f"You passed `accelerator='hpu'`, but {msg}.")
-            self._accelerator_type = _AcceleratorType.HPU
-        elif self.distributed_backend == _AcceleratorType.CPU:
-            self._set_devices_to_cpu_num_processes()
-            self._accelerator_type = _AcceleratorType.CPU
-
-        if self.distributed_backend in self.accelerator_types:
-            self.distributed_backend = None
-
-    def _validate_accelerator_and_devices(self) -> None:
-        if self.distributed_backend not in self.accelerator_types and self.devices is not None:
-            raise MisconfigurationException(
-                f"You passed `devices={self.devices}` but haven't specified"
-                " `accelerator=('auto'|'tpu'|'gpu'|'ipu'|'cpu'|'hpu')` for the devices mapping,"
-                f" got `accelerator={self.distributed_backend!r}`."
-            )
-
-    def _validate_accelerator_type(self) -> None:
-        if self._accelerator_type and self._accelerator_type != self._device_type:
-            # internal error: should not happen.
-            raise ValueError(
-                f"Mismatch between the requested accelerator type ({self._accelerator_type})"
-                f" and assigned device type ({self._device_type})."
-            )
-        self._accelerator_type = self._device_type
-
-    def _warn_if_devices_flag_ignored(self) -> None:
-        if self.devices is None:
-            return
-        devices_warning = f"The flag `devices={self.devices}` will be ignored, as you have set"
-        if self.distributed_backend in ("auto", _AcceleratorType.TPU):
-            if self.tpu_cores is not None:
-                rank_zero_warn(f"{devices_warning} `tpu_cores={self.tpu_cores}`")
-        elif self.distributed_backend in ("auto", _AcceleratorType.IPU):
-            if self.ipus is not None:
-                rank_zero_warn(f"{devices_warning} `ipus={self.ipus}`")
-        elif self.distributed_backend in ("auto", _AcceleratorType.GPU):
-            if self.gpus is not None:
-                rank_zero_warn(f"{devices_warning} `gpus={self.gpus}`")
-        elif self.distributed_backend in ("auto", _AcceleratorType.HPU):
-            if self.hpus is not None:
-                rank_zero_warn(f"{devices_warning} `hpus={self.hpus}`")
-        elif self.distributed_backend in ("auto", _AcceleratorType.CPU):
-            if self.num_processes != 1:
-                rank_zero_warn(f"{devices_warning} `num_processes={self.num_processes}`")
-
-    def _set_devices_if_none(self) -> None:
-        if self.devices is not None:
-            return
-        if self._accelerator_type == _AcceleratorType.TPU:
-            self.devices = self.tpu_cores
-        elif self._accelerator_type == _AcceleratorType.IPU:
-            self.devices = self.ipus
-        elif self._accelerator_type == _AcceleratorType.GPU:
-            self.devices = self.gpus
-        elif self._accelerator_type == _AcceleratorType.HPU:
-            self.devices = self.hpus
-        elif self._accelerator_type == _AcceleratorType.CPU:
-            self.devices = self.num_processes
-
-    def _handle_accelerator_and_strategy(self) -> None:
-        deprecated_types = [t for t in _StrategyType if t not in (_StrategyType.TPU_SPAWN, _StrategyType.DDP_CPU)]
-        if self.distributed_backend is not None and self.distributed_backend in deprecated_types:
-            rank_zero_deprecation(
-                f"Passing `Trainer(accelerator={self.distributed_backend!r})` has been deprecated"
-                f" in v1.5 and will be removed in v1.7. Use `Trainer(strategy={self.distributed_backend!r})` instead."
-            )
-            if self._strategy_flag is not None:
-=======
     def _check_config_and_set_final_flags(
         self,
         strategy: Optional[Union[str, Strategy]],
@@ -397,7 +246,6 @@
         if strategy is not None:
             self._strategy_flag = strategy
             if strategy == "ddp_cpu":
->>>>>>> 4c4b9d54
                 raise MisconfigurationException(
                     "`Trainer(strategy='ddp_cpu')` is not a valid strategy,"
                     " you can use `Trainer(strategy='ddp'|'ddp_spawn', accelerator='cpu')` instead."
@@ -542,33 +390,11 @@
             rank_zero_warn(f"You passed `devices={devices}`, switching to `cpu` accelerator")
             self._accelerator_flag = "cpu"
 
-<<<<<<< HEAD
-    @property
-    def has_hpu(self) -> bool:
-        # Here, we are not checking for HPU availability, but instead if User has passed
-        # `hpus` to Trainer for training.
-        if self.hpus is not None or isinstance(self._strategy, HPUStrategy):
-            return True
-        return self._map_devices_to_accelerator(_AcceleratorType.HPU)
-
-    @property
-    def use_hpu(self) -> bool:
-        return self._accelerator_type == _AcceleratorType.HPU and self.has_hpu
-
-    @property
-    def has_ipu(self) -> bool:
-        # Here, we are not checking for IPU availability, but instead if User has passed
-        # `ipus` to Trainer for training.
-        if self.ipus is not None or isinstance(self._strategy, IPUStrategy):
-            return True
-        return self._map_devices_to_accelerator(_AcceleratorType.IPU)
-=======
         if self._devices_flag == "auto" and self._accelerator_flag is None:
             raise MisconfigurationException(
                 f"You passed `devices={devices}` but haven't specified"
-                " `accelerator=('auto'|'tpu'|'gpu'|'ipu'|'cpu')` for the devices mapping"
-            )
->>>>>>> 4c4b9d54
+                " `accelerator=('auto'|'tpu'|'gpu'|'ipu'|'cpu'|'hpu)` for the devices mapping"
+            )
 
     def _map_deprecated_devices_specfic_info_to_accelerator_and_device_flag(
         self,
@@ -616,6 +442,10 @@
         if isinstance(self._strategy_flag, IPUStrategy):
             self._accelerator_flag = "ipu"
 
+    def _set_accelerator_if_hpu_strategy_is_passed(self) -> None:
+        if isinstance(self._strategy_flag, HPUStrategy):
+            self._accelerator_flag = "hpu"
+
     def _choose_accelerator(self) -> str:
         """Choose the accelerator type (str) based on availability when ``accelerator='auto'``."""
         if self._accelerator_flag == "auto":
@@ -623,6 +453,8 @@
                 return "tpu"
             if _IPU_AVAILABLE:
                 return "ipu"
+            if _HPU_AVAILABLE:
+                return "hpu"
             if torch.cuda.is_available() and torch.cuda.device_count() > 0:
                 return "gpu"
         return "cpu"
@@ -647,6 +479,12 @@
             if isinstance(self._devices_flag, int):
                 self._parallel_devices = list(range(self._devices_flag))
 
+        elif self._accelerator_flag == "hpu":
+            self.accelerator = HPUAccelerator()
+            self._set_devices_flag_if_auto_passed()
+            if isinstance(self._devices_flag, int):
+                self._parallel_devices = [torch.device("hpu")] * self._devices_flag
+
         elif self._accelerator_flag == "gpu":
             self.accelerator = GPUAccelerator()
             self._set_devices_flag_if_auto_passed()
@@ -660,37 +498,6 @@
             else:
                 self._parallel_devices = [torch.device("cuda", i) for i in self._devices_flag]  # type: ignore
 
-<<<<<<< HEAD
-    def _map_devices_to_accelerator(self, accelerator: str) -> bool:
-        if self.devices is None:
-            return False
-        if accelerator == _AcceleratorType.TPU and _TPU_AVAILABLE:
-            if self.devices == "auto":
-                self.devices = TPUAccelerator.auto_device_count()
-            self.tpu_cores = device_parser.parse_tpu_cores(self.devices)
-            return True
-        if accelerator == _AcceleratorType.IPU and _IPU_AVAILABLE:
-            if self.devices == "auto":
-                self.devices = IPUAccelerator.auto_device_count()
-            self.ipus = self.devices
-            return True
-        if accelerator == _AcceleratorType.GPU and torch.cuda.is_available():
-            if self.devices == "auto":
-                self.devices = GPUAccelerator.auto_device_count()
-            self.gpus = self.devices
-            self.parallel_device_ids = device_parser.parse_gpu_ids(self.devices)
-            return True
-        if accelerator == _AcceleratorType.HPU and _HPU_AVAILABLE:
-            if self.devices == "auto":
-                self.devices = HPUAccelerator.auto_device_count()
-            self.hpus = self.devices
-            return True
-        if accelerator == _AcceleratorType.CPU:
-            if self.devices == "auto":
-                self.devices = CPUAccelerator.auto_device_count()
-            if not isinstance(self.devices, int):
-                raise MisconfigurationException(
-=======
         elif self._accelerator_flag == "cpu":
             self.accelerator = CPUAccelerator()
             self._set_devices_flag_if_auto_passed()
@@ -698,7 +505,6 @@
                 self._parallel_devices = [torch.device("cpu")] * self._devices_flag
             else:
                 rank_zero_warn(
->>>>>>> 4c4b9d54
                     "The flag `devices` must be an int with `accelerator='cpu'`,"
                     f" got `devices={self._devices_flag}` instead."
                 )
@@ -733,6 +539,11 @@
     def _choose_strategy(self) -> Union[Strategy, str]:
         if self._accelerator_flag == "ipu":
             return IPUStrategy.strategy_name
+        if self._accelerator_flag == "hpu":
+            if self._parallel_devices and len(self._parallel_devices) > 1:
+                return HPUParallelStrategy(parallel_devices=self.parallel_devices)
+            else:
+                return HPUStrategy(device=torch.device("hpu"))
         if self._accelerator_flag == "tpu":
             if self._parallel_devices and len(self._parallel_devices) > 1:
                 return TPUSpawnStrategy.strategy_name
@@ -754,38 +565,6 @@
         if len(self._parallel_devices) > 1:
             return DDPSpawnStrategy.strategy_name
 
-<<<<<<< HEAD
-    @property
-    def num_hpus(self) -> int:
-        if isinstance(self.hpus, int):
-            return self.hpus
-        return 0
-
-    @property
-    def parallel_devices(self) -> List[Union[torch.device, int]]:
-        if self.use_gpu:
-            devices = [torch.device("cuda", i) for i in self.parallel_device_ids]
-        elif self.use_tpu:
-            # explicitly don't make a tpu device here!
-            # https://github.com/PyTorchLightning/pytorch-lightning/issues/3169
-            if isinstance(self.tpu_cores, int):
-                devices = list(range(self.tpu_cores))
-        elif self.use_ipu:
-            devices = list(range(self.num_ipus))
-        elif self.use_hpu:
-            devices = [torch.device("hpu")] * self.num_processes
-        else:
-            devices = [torch.device("cpu")] * self.num_processes
-        return devices
-
-    @property
-    def root_gpu(self) -> Optional[int]:
-        return (
-            self.strategy.root_device.index
-            if not isinstance(self.accelerator, (IPUAccelerator, TPUAccelerator, HPUAccelerator))
-            else None
-        )
-=======
         return DDPStrategy.strategy_name
 
     def _check_strategy_and_fallback(self) -> None:
@@ -794,7 +573,6 @@
         # current fallback and check logic only apply to user pass in str config and object config
         # TODO this logic should apply to both str and object config
         strategy_flag = "" if isinstance(self._strategy_flag, Strategy) else self._strategy_flag
->>>>>>> 4c4b9d54
 
         if strategy_flag == "ddp_cpu":
             if _TPU_AVAILABLE:
@@ -863,6 +641,8 @@
 
         if isinstance(self.accelerator, IPUAccelerator):
             return IPUPrecisionPlugin(self._precision_flag)  # type: ignore
+        if isinstance(self.accelerator, HPUAccelerator):
+            return HPUPrecisionPlugin(self._precision_flag)
         if isinstance(self.accelerator, TPUAccelerator):
             if self._precision_flag == 32:
                 return TPUPrecisionPlugin()
@@ -878,21 +658,7 @@
                 self._precision_flag, self._amp_type_flag, self._amp_level_flag  # type: ignore
             )
 
-<<<<<<< HEAD
-        if self.use_hpu:
-            if self.precision not in (16, "bf16", 32):
-                raise MisconfigurationException(
-                    f"`Trainer(accelerator='hpu', precision={self.precision!r})` is not supported."
-                )
-            return HPUPrecisionPlugin(self.precision)
-
-        if self._strategy_type == _StrategyType.DEEPSPEED or isinstance(self._strategy, DeepSpeedStrategy):
-            return DeepSpeedPrecisionPlugin(self.precision, self.amp_type, self.amp_level)
-
-        if self.precision == 32:
-=======
         if self._precision_flag == 32:
->>>>>>> 4c4b9d54
             return PrecisionPlugin()
         if self._precision_flag == 64:
             return DoublePrecisionPlugin()
@@ -926,164 +692,6 @@
 
         raise RuntimeError("No precision set")
 
-<<<<<<< HEAD
-    def select_strategy(self) -> Strategy:
-        if isinstance(self.distributed_backend, Accelerator) and self.distributed_backend.strategy is not None:
-            plugin = self.distributed_backend.strategy
-        elif self.use_ddp2:
-            plugin = DDP2Strategy(parallel_devices=self.parallel_devices, cluster_environment=self.cluster_environment)
-        elif self.use_ddp and self.use_deepspeed:
-            plugin = DeepSpeedStrategy(
-                cluster_environment=self.select_cluster_environment(), parallel_devices=self.parallel_devices
-            )
-        elif self.use_ddp and self.use_bagua:
-            plugin = BaguaStrategy(parallel_devices=self.parallel_devices, cluster_environment=self.cluster_environment)
-        elif self.use_ddp:
-            use_slurm_ddp = self.use_ddp and self._is_slurm_managing_tasks()
-            use_torchelastic_ddp = self.use_ddp and TorchElasticEnvironment.detect()
-            use_kubeflow_ddp = self.use_ddp and KubeflowEnvironment.detect()
-            use_ddp_spawn = self._strategy_type == _StrategyType.DDP_SPAWN
-            use_ddp_cpu_spawn = use_ddp_spawn and self.use_cpu
-            use_tpu_spawn = self.use_tpu and self._strategy_type == _StrategyType.TPU_SPAWN
-            use_ddp_cpu_torch_elastic = use_ddp_cpu_spawn and TorchElasticEnvironment.detect()
-            use_ddp_cpu_kubeflow = use_ddp_cpu_spawn and KubeflowEnvironment.detect()
-            use_ddp_cpu_slurm = use_ddp_cpu_spawn and self._is_slurm_managing_tasks()
-            use_ddp_sharded = self._strategy_type == _StrategyType.DDP_SHARDED
-            use_ddp_sharded_spawn = self._strategy_type == _StrategyType.DDP_SHARDED_SPAWN
-            use_ddp_fully_sharded = self._strategy_type == _StrategyType.DDP_FULLY_SHARDED
-
-            if use_tpu_spawn:
-                ddp_strategy_cls = TPUSpawnStrategy
-            elif use_ddp_sharded:
-                ddp_strategy_cls = DDPShardedStrategy
-            elif use_ddp_sharded_spawn:
-                ddp_strategy_cls = DDPSpawnShardedStrategy
-            elif (
-                use_ddp_cpu_slurm
-                or use_slurm_ddp
-                or use_ddp_cpu_torch_elastic
-                or use_torchelastic_ddp
-                or use_kubeflow_ddp
-                or use_ddp_cpu_kubeflow
-            ):
-                ddp_strategy_cls = DDPStrategy
-            elif use_ddp_spawn or use_ddp_cpu_spawn:
-                ddp_strategy_cls = DDPSpawnStrategy
-            elif use_ddp_fully_sharded:
-                ddp_strategy_cls = DDPFullyShardedStrategy
-            else:
-                ddp_strategy_cls = DDPStrategy
-
-            plugin = ddp_strategy_cls(
-                parallel_devices=self.parallel_devices, cluster_environment=self.cluster_environment
-            )
-        elif self.use_dp:
-            plugin = DataParallelStrategy(parallel_devices=self.parallel_devices)
-        elif self.use_horovod:
-            plugin = HorovodStrategy(parallel_devices=self.parallel_devices)
-        elif self.use_tpu and isinstance(self.tpu_cores, list):
-            plugin = SingleTPUStrategy(self.tpu_id)
-        elif self.use_ipu:
-            plugin = IPUStrategy(parallel_devices=self.parallel_devices)
-        elif self.use_hpu:
-            if len(self.parallel_devices) > 1 :
-                plugin = HPUParallelStrategy(
-                    parallel_devices=self.parallel_devices)
-            else:
-                plugin = HPUStrategy(device=torch.device("hpu"))
-        else:
-            single_gpu_ordinal = device_parser.determine_root_gpu_device(self.parallel_device_ids)
-            plugin = SingleDeviceStrategy(device=single_gpu_ordinal if self.use_gpu else "cpu")
-        return plugin
-
-    def resolve_strategy(self, training_type: Strategy) -> Strategy:
-        # necessary for when the user has passed in a plugin
-        if hasattr(training_type, "parallel_devices") and getattr(training_type, "parallel_devices") is None:
-            training_type.parallel_devices = self.parallel_devices
-
-        if hasattr(training_type, "cluster_environment") and getattr(training_type, "cluster_environment") is None:
-            # transfer ownership of the cluster environment to the training type
-            training_type.cluster_environment = self.cluster_environment
-            self._cluster_environment = proxy(self.cluster_environment)
-
-        if hasattr(training_type, "num_nodes"):
-            # set num_nodes for training_type from trainer setting
-            training_type.num_nodes = self.num_nodes
-
-        if hasattr(training_type, "sync_batchnorm"):
-            # set sync_batchnorm for training_type from trainer setting
-            training_type.sync_batchnorm = self.sync_batchnorm
-
-        return training_type
-
-    def select_accelerator(self) -> Accelerator:
-        if isinstance(self.distributed_backend, Accelerator):
-            # custom accelerator from user
-            if self._precision_plugin is not None or self._strategy is not None:
-                # plugins also specified by user
-                rank_zero_warn(
-                    "Specified `Precision` and `TrainingType` plugins will be ignored,"
-                    " since an `Accelerator` instance was provided."
-                )
-            return self.distributed_backend
-
-        if self.use_gpu:
-            acc_cls = GPUAccelerator
-        elif self.use_tpu:
-            acc_cls = TPUAccelerator
-        elif self.use_ipu:
-            acc_cls = IPUAccelerator
-        elif self.use_hpu:
-            acc_cls = HPUAccelerator
-        else:
-            acc_cls = CPUAccelerator
-
-        accelerator = acc_cls()
-        return accelerator
-
-    def select_cluster_environment(self) -> ClusterEnvironment:
-        if self._cluster_environment is not None:
-            return self._cluster_environment
-        if self._is_slurm_managing_tasks():
-            rank_zero_info("Multiprocessing is handled by SLURM.")
-            return SLURMEnvironment()
-
-        for env_type in (BaguaEnvironment, TorchElasticEnvironment, KubeflowEnvironment, LSFEnvironment):
-            if env_type.detect():
-                return env_type()
-
-        return LightningEnvironment()
-
-    def set_distributed_mode(self, strategy: Optional[str] = None):
-
-        if strategy is None and self.is_training_type_in_plugins:
-            return
-
-        if strategy is not None and strategy in StrategyRegistry:
-            self.distributed_backend = StrategyRegistry[strategy]["distributed_backend"]
-        elif strategy is not None:
-            self.distributed_backend = strategy
-
-        if isinstance(self.distributed_backend, Accelerator):
-            return
-
-        is_cpu_accelerator_type = self._accelerator_type and self._accelerator_type == _AcceleratorType.CPU
-        _use_cpu = is_cpu_accelerator_type or self.distributed_backend and "cpu" in self.distributed_backend
-
-        if self.distributed_backend is None:
-            if self.has_horovodrun():
-                self._set_horovod_backend()
-            elif self.num_hpus > 1 and not _use_cpu:
-                self.distributed_backend = _StrategyType.HPU_PARALLEL
-            elif self.num_gpus == 0 and self.num_nodes > 1:
-                self._strategy_type = _StrategyType.DDP
-            elif self.num_gpus == 0 and self.num_processes > 1:
-                self.distributed_backend = _StrategyType.DDP_SPAWN
-            elif self.num_gpus > 1 and not _use_cpu:
-                rank_zero_warn(
-                    "You requested multiple GPUs but did not specify a backend, e.g."
-                    ' `Trainer(strategy="dp"|"ddp"|"ddp2")`. Setting `strategy="ddp_spawn"` for you.'
-=======
     def _validate_precision_choice(self) -> None:
         """Validate the combination of choices for precision, AMP type, and accelerator."""
         # TODO: change exception type to ImpactableConfigurationException
@@ -1091,7 +699,11 @@
             if self._precision_flag not in (16, 32):
                 raise MisconfigurationException(
                     f"`Trainer(accelerator='ipu', precision={self._precision_flag!r})` is not supported."
->>>>>>> 4c4b9d54
+                )
+        if isinstance(self.accelerator, HPUAccelerator):
+            if self._precision_flag not in (16, "bf16", 32):
+                raise MisconfigurationException(
+                    f"`Trainer(accelerator='hpu', precision={self._precision_flag!r})` is not supported."
                 )
         if isinstance(self.accelerator, TPUAccelerator):
             if self._precision_flag == 64:
@@ -1107,76 +719,11 @@
                     f"The `TPUAccelerator` can only be used with a `TPUPrecisionPlugin`,"
                     f" found: {self._precision_plugin_flag}."
                 )
-<<<<<<< HEAD
-                self.parallel_device_ids = None
-            if self.num_processes is None:
-                # define the max CPU available
-                self.num_processes = os.cpu_count()
-        # special case with TPUs
-        elif self.has_tpu and not _use_cpu:
-            self._device_type = _AcceleratorType.TPU
-            if isinstance(self.tpu_cores, int):
-                self._strategy_type = _StrategyType.TPU_SPAWN
-        elif self.has_ipu and not _use_cpu:
-            self._device_type = _AcceleratorType.IPU
-        elif self.has_hpu and not _use_cpu:
-            self._device_type = _AcceleratorType.HPU
-            self._strategy_type = _StrategyType.HPU_PARALLEL
-        elif self.distributed_backend and self._strategy_type is None:
-            self._strategy_type = _StrategyType(self.distributed_backend)
-
-        if self.num_gpus > 0 and not _use_cpu:
-            self._device_type = _AcceleratorType.GPU
-
-        _gpu_strategy_types = (_StrategyType.DP, _StrategyType.DDP, _StrategyType.DDP_SPAWN, _StrategyType.DDP2)
-        # DP and DDP2 cannot run without GPU
-        if (
-            self.num_gpus == 0
-            and self._strategy_type in _gpu_strategy_types
-            and not _use_cpu
-            and not (self.num_hpus > 1)
-        ):
-
-            if (self.num_nodes and self.num_nodes > 1) or (self.num_processes and self.num_processes > 1):
-                if self._strategy_type in (_StrategyType.DP, _StrategyType.DDP2):
-                    rank_zero_warn(
-                        f"{self._strategy_type.value!r} is not supported on CPUs, hence setting `strategy='ddp'`."
-                    )
-                    self._strategy_type = _StrategyType.DDP
-            else:
-                rank_zero_warn("You are running on single node with no parallelization, so distributed has no effect.")
-                self._strategy_type = None
-
-        # finished configuring self._strategy_type, check ipython environment
-        self.check_interactive_compatibility()
-
-        # for DDP overwrite nb processes by requested GPUs
-        if self._device_type == _AcceleratorType.GPU and self._strategy_type in (
-            _StrategyType.DDP,
-            _StrategyType.DDP_SPAWN,
-        ):
-            self.num_processes = self.num_gpus
-
-        if self._device_type == _AcceleratorType.GPU and self._strategy_type == _StrategyType.DDP2:
-            self.num_processes = self.num_nodes
-
-        if self._device_type == _AcceleratorType.HPU and self._strategy_type == _StrategyType.HPU_PARALLEL:
-            self.num_processes = self.num_hpus
-
-        # Horovod is an extra case...
-        if self.distributed_backend == _StrategyType.HOROVOD:
-            self._set_horovod_backend()
-
-        using_valid_distributed = self.use_ddp or self.use_ddp2
-        if self.num_nodes > 1 and not using_valid_distributed:
-            # throw error to force user to choose a supported strategy type such as ddp or ddp2
-=======
         if (
             self._precision_flag == 16
             and isinstance(self.accelerator, CPUAccelerator)
             and self._amp_type_flag == AMPType.APEX
         ):
->>>>>>> 4c4b9d54
             raise MisconfigurationException(
                 "You passed `Trainer(accelerator='cpu', precision=16, amp_type='apex')`"
                 " but apex AMP not supported on CPU."
@@ -1222,6 +769,7 @@
             DDPSpawnStrategy.strategy_name,
             DDPSpawnShardedStrategy.strategy_name,
             TPUSpawnStrategy.strategy_name,
+            HPUParallelStrategy.strategy_name,
         )
         if _IS_INTERACTIVE and self.strategy.strategy_name not in interactive_compatible_strategy:
             raise MisconfigurationException(
@@ -1243,60 +791,21 @@
                 f" found {self.strategy}."
             )
 
+        if isinstance(self.accelerator, HPUAccelerator) and not isinstance(
+            self.strategy, (HPUStrategy, HPUParallelStrategy)
+        ):
+            raise ValueError(
+                "The `TPUAccelerator` can only be used with a `HPUStrategy` or `HPUParallelStrategy`,"
+                f" found {self.strategy}."
+            )
+
     """The following properties are here for backward-compatibility and will be deprecated and removed in favor
     of accessing this information through the strategy/accelerator directly."""
     # TODO: deprecate all properties below
 
-<<<<<<< HEAD
-    @staticmethod
-    def has_horovodrun() -> bool:
-        """Returns True if running with `horovodrun` using Gloo or OpenMPI."""
-        return _HOROVOD_AVAILABLE and ("OMPI_COMM_WORLD_RANK" in os.environ or "HOROVOD_RANK" in os.environ)
-
-    def update_device_type_if_ipu_plugin(self) -> None:
-        # This allows the poptorch.Options that are passed into the IPUStrategy to be the source of truth,
-        # which gives users the flexibility to not have to pass `ipus` flag directly to Trainer
-        if isinstance(self._strategy, IPUStrategy) and self._device_type != _AcceleratorType.IPU:
-            self._device_type = _AcceleratorType.IPU
-
-    def update_device_type_if_hpu_plugin(self) -> None:
-        if isinstance(self._strategy, HPUStrategy) and self._device_type != _AcceleratorType.HPU:
-            self._device_type = _AcceleratorType.HPU
-
-    def update_device_type_if_strategy_passed(self) -> None:
-        if isinstance(self._strategy_flag, Strategy) or any(isinstance(plug, Strategy) for plug in self.plugins):
-            if self._accelerator_type is not None:
-                if self.use_ipu:
-                    self._device_type = _AcceleratorType.IPU
-                elif self.use_tpu:
-                    self._device_type = _AcceleratorType.TPU
-                elif self.use_gpu:
-                    self._device_type = _AcceleratorType.GPU
-                elif self.use_hpu:
-                    self._device_type = _AcceleratorType.HPU
-            else:
-                if self.has_ipu:
-                    self._device_type = _AcceleratorType.IPU
-                elif self.has_tpu:
-                    self._device_type = _AcceleratorType.TPU
-                elif self.has_gpu:
-                    self._device_type = _AcceleratorType.GPU
-                elif self.has_hpu:
-                    self._device_type = _AcceleratorType.HPU
-
-    def _set_strategy_type_if_strategy_passed(self):
-        # This is required as when `Strategy` instance is passed to either `strategy`
-        # or `plugins` flag, `AcceleratorConnector.set_distributed_mode` is not required to be
-        # called and `_strategy_type` is not set.
-        if self._strategy_type is not None:
-            return
-        if self._strategy is not None:
-            self._strategy_type = getattr(self._strategy, "distributed_backend", None)
-=======
     @property
     def parallel_devices(self) -> List[Union[torch.device, int]]:
         return self._parallel_devices
->>>>>>> 4c4b9d54
 
     @property
     def device_type(self) -> str:
@@ -1308,6 +817,8 @@
             return "tpu"
         if isinstance(self.accelerator, IPUAccelerator):
             return "ipu"
+        if isinstance(self.accelerator, HPUAccelerator):
+            return "hpu"
 
     @property
     def num_nodes(self) -> int:
@@ -1321,7 +832,7 @@
     def root_gpu(self) -> Optional[int]:
         return (
             self.strategy.root_device.index
-            if not isinstance(self.accelerator, (IPUAccelerator, TPUAccelerator))
+            if not isinstance(self.accelerator, (IPUAccelerator, TPUAccelerator, HPUAccelerator))
             else None
         )
 
@@ -1349,6 +860,12 @@
     @property
     def num_ipus(self) -> int:
         if isinstance(self.accelerator, IPUAccelerator):
+            return self.devices
+        return 0
+
+    @property
+    def num_hpus(self) -> int:
+        if isinstance(self.accelerator, HPUAccelerator):
             return self.devices
         return 0
 
@@ -1382,6 +899,7 @@
             DeepSpeedStrategy,
             TPUSpawnStrategy,
             HorovodStrategy,
+            HPUParallelStrategy,
         )
         is_distributed = isinstance(self.strategy, distributed_strategy)
         if isinstance(self.accelerator, TPUAccelerator):
@@ -1397,6 +915,14 @@
         return isinstance(self.accelerator, IPUAccelerator)
 
     @property
+    def has_hpu(self) -> bool:
+        return isinstance(self.accelerator, HPUAccelerator) and isinstance(self.strategy, HPUStrategy)
+
+    @property
+    def use_hpu(self) -> bool:
+        return isinstance(self.accelerator, HPUAccelerator)
+
+    @property
     def has_tpu(self) -> bool:
         return isinstance(self.accelerator, TPUAccelerator)
 
