# Copyright The PyTorch Lightning team.
#
# Licensed under the Apache License, Version 2.0 (the "License");
# you may not use this file except in compliance with the License.
# You may obtain a copy of the License at
#
#     http://www.apache.org/licenses/LICENSE-2.0
#
# Unless required by applicable law or agreed to in writing, software
# distributed under the License is distributed on an "AS IS" BASIS,
# WITHOUT WARRANTIES OR CONDITIONS OF ANY KIND, either express or implied.
# See the License for the specific language governing permissions and
# limitations under the License.

import logging
import os
from typing import List, Optional, Sequence, Union
from weakref import proxy

import torch

from pytorch_lightning.accelerators.accelerator import Accelerator
from pytorch_lightning.accelerators.cpu import CPUAccelerator
from pytorch_lightning.accelerators.gpu import GPUAccelerator
from pytorch_lightning.accelerators.ipu import IPUAccelerator
from pytorch_lightning.accelerators.tpu import TPUAccelerator
from pytorch_lightning.plugins import (
    ApexMixedPrecisionPlugin,
    CheckpointIO,
    DataParallelPlugin,
    DDP2Plugin,
    DDPFullyShardedPlugin,
    DDPPlugin,
    DDPShardedPlugin,
    DDPSpawnPlugin,
    DDPSpawnShardedPlugin,
    DeepSpeedPlugin,
    DeepSpeedPrecisionPlugin,
    DoublePrecisionPlugin,
    FullyShardedNativeMixedPrecisionPlugin,
    HorovodPlugin,
    IPUPlugin,
    IPUPrecisionPlugin,
    NativeMixedPrecisionPlugin,
    PrecisionPlugin,
    ShardedNativeMixedPrecisionPlugin,
    SingleDevicePlugin,
    SingleTPUPlugin,
    TPUHalfPrecisionPlugin,
    TPUSpawnPlugin,
    TrainingTypePlugin,
    TrainingTypePluginsRegistry,
)
from pytorch_lightning.plugins.environments import (
    ClusterEnvironment,
    KubeflowEnvironment,
    LightningEnvironment,
    LSFEnvironment,
    SLURMEnvironment,
    TorchElasticEnvironment,
)
from pytorch_lightning.utilities import (
    AMPType,
    device_parser,
    DeviceType,
    DistributedType,
    rank_zero_info,
    rank_zero_warn,
)
from pytorch_lightning.utilities.enums import PrecisionType
from pytorch_lightning.utilities.exceptions import MisconfigurationException
from pytorch_lightning.utilities.imports import (
    _APEX_AVAILABLE,
    _HOROVOD_AVAILABLE,
    _IPU_AVAILABLE,
    _TORCH_GREATER_EQUAL_1_7,
    _TORCH_GREATER_EQUAL_1_8,
    _TPU_AVAILABLE,
)

if _HOROVOD_AVAILABLE:
    import horovod.torch as hvd

log = logging.getLogger(__name__)


class AcceleratorConnector:
    def __init__(
        self,
        num_processes,
        devices,
        tpu_cores,
        ipus,
        accelerator,
        gpus,
        gpu_ids,
        num_nodes,
        sync_batchnorm,
        benchmark,
        replace_sampler_ddp,
        deterministic: bool,
        precision,
        amp_type,
        amp_level,
        plugins,
    ):
        # initialization
        self._device_type = DeviceType.CPU
        self._distrib_type = None
        self._accelerator_type = None

<<<<<<< HEAD
=======
        if distributed_backend is not None:
            rank_zero_deprecation(
                f"`Trainer(distributed_backend={distributed_backend})` has been deprecated and will be removed in v1.5."
                f" Use `Trainer(accelerator={distributed_backend})` instead."
            )
        distributed_backend = distributed_backend or accelerator
        self._init_deterministic(deterministic)

>>>>>>> 2db9ea35
        self.num_processes = num_processes
        self.devices = devices
        # `gpus` is the input passed to the Trainer, whereas `gpu_ids` is a list of parsed gpu ids.
        self.gpus = gpus
        self.parallel_device_ids = gpu_ids
        self.tpu_cores = tpu_cores
        self.ipus = ipus
        self.accelerator = accelerator
        self.num_nodes = num_nodes
        self.sync_batchnorm = sync_batchnorm
        self.benchmark = benchmark
        self.replace_sampler_ddp = replace_sampler_ddp
        self.precision = precision
        self.amp_type = amp_type.lower() if isinstance(amp_type, str) else None
        self.amp_level = amp_level
        self.is_slurm_managing_tasks = False

        self._precision_plugin: Optional[PrecisionPlugin] = None
        self._training_type_plugin: Optional[TrainingTypePlugin] = None
        self._cluster_environment: Optional[ClusterEnvironment] = None
        self._checkpoint_io: Optional[CheckpointIO] = None

        plugins = plugins if plugins is not None else []

        if isinstance(plugins, str):
            plugins = [plugins]

        if not isinstance(plugins, Sequence):
            plugins = [plugins]

        self.plugins = plugins

        self._validate_accelerator_and_devices()

        self._warn_if_devices_flag_ignored()

        self.select_accelerator_type()
        self.set_distributed_mode()
        self.configure_slurm_ddp()

        self.handle_given_plugins()
        self.update_device_type_if_ipu_plugin()

        self._validate_accelerator_type()
        self._set_devices_if_none()

        self._training_type_plugin_resolved = False
        self.accelerator = self.select_accelerator()

        # override dist backend when using tpus
        if self.use_tpu:
            self.accelerator = "tpu"

        # init flags for SLURM+DDP to work
        self.world_size = 1
        self.interactive_ddp_procs = []
        self.global_rank = 0

        # benchmarking
        # TODO: should this be moved to GPU accelerator?
        torch.backends.cudnn.benchmark = self.benchmark

        self.replace_sampler_ddp = replace_sampler_ddp

    def _init_deterministic(self, deterministic: bool) -> None:
        self.deterministic = deterministic
        if _TORCH_GREATER_EQUAL_1_8:
            torch.use_deterministic_algorithms(deterministic)
        elif _TORCH_GREATER_EQUAL_1_7:
            torch.set_deterministic(deterministic)
        else:  # the minimum version Lightning supports is PyTorch 1.6
            torch._set_deterministic(deterministic)
        if deterministic:
            # fixing non-deterministic part of horovod
            # https://github.com/PyTorchLightning/pytorch-lightning/pull/1572/files#r420279383
            os.environ["HOROVOD_FUSION_THRESHOLD"] = str(0)
            # https://docs.nvidia.com/cuda/cublas/index.html#cublasApi_reproducibility
            os.environ["CUBLAS_WORKSPACE_CONFIG"] = ":4096:8"

    def select_accelerator_type(self) -> None:
        if self.accelerator == "auto":
            if self.has_tpu:
                self._accelerator_type = DeviceType.TPU
            elif self.has_ipu:
                self._accelerator_type = DeviceType.IPU
            elif self.has_gpu:
                self._accelerator_type = DeviceType.GPU
            else:
                self._set_devices_to_cpu_num_processes()
                self._accelerator_type = DeviceType.CPU
        elif self.accelerator == DeviceType.TPU:
            if not self.has_tpu:
                msg = "TPUs are not available" if not _TPU_AVAILABLE else "you didn't pass `tpu_cores` to `Trainer`"
                raise MisconfigurationException(f"You passed `accelerator='tpu'`, but {msg}.")
            self._accelerator_type = DeviceType.TPU
        elif self.accelerator == DeviceType.IPU:
            if not self.has_ipu:
                msg = "IPUs are not available" if not _IPU_AVAILABLE else "you didn't pass `ipus` to `Trainer`"
                raise MisconfigurationException(f"You passed `accelerator='ipu'`, but {msg}.")
            self._accelerator_type = DeviceType.IPU
        elif self.accelerator == DeviceType.GPU:
            if not self.has_gpu:
                msg = "you didn't pass `gpus` to `Trainer`" if torch.cuda.is_available() else "GPUs are not available"
                raise MisconfigurationException(f"You passed `accelerator='gpu'`, but {msg}.")
            self._accelerator_type = DeviceType.GPU
        elif self.accelerator == DeviceType.CPU:
            self._set_devices_to_cpu_num_processes()
            self._accelerator_type = DeviceType.CPU

        if self.accelerator in ["auto"] + list(DeviceType):
            self.accelerator = None

    def _validate_accelerator_and_devices(self) -> None:
        if self.accelerator not in ["auto"] + list(DeviceType) and self.devices is not None:
            raise MisconfigurationException(
                f"You passed `devices={self.devices}` but haven't specified"
                " `accelerator=('auto'|'tpu'|'gpu'|'ipu'|'cpu')` for the devices mapping,"
                f" got `accelerator={self.accelerator}`."
            )

    def _validate_accelerator_type(self) -> None:
        if self._accelerator_type and self._accelerator_type != self._device_type:
            raise MisconfigurationException(
                f"Mismatch between the requested accelerator type ({self._accelerator_type})"
                f" and assigned device type ({self._device_type})."
            )
        self._accelerator_type = self._device_type

    def _warn_if_devices_flag_ignored(self) -> None:
        if self.devices is None:
            return
        devices_warning = f"The flag `devices={self.devices}` will be ignored, as you have set"
        if self.accelerator == "auto":
            if self.tpu_cores is not None:
                rank_zero_warn(f"{devices_warning} `tpu_cores={self.tpu_cores}`")
            elif self.ipus is not None:
                rank_zero_warn(f"{devices_warning} `ipus={self.ipus}`")
            elif self.gpus is not None:
                rank_zero_warn(f"{devices_warning} `gpus={self.gpus}`")
            elif self.num_processes != 1:
                rank_zero_warn(f"{devices_warning} `num_processes={self.num_processes}`")
        elif self.accelerator == DeviceType.TPU:
            if self.tpu_cores is not None:
                rank_zero_warn(f"{devices_warning} `tpu_cores={self.tpu_cores}`")
        elif self.accelerator == DeviceType.IPU:
            if self.ipus is not None:
                rank_zero_warn(f"{devices_warning} `ipus={self.ipus}`")
        elif self.accelerator == DeviceType.GPU:
            if self.gpus is not None:
                rank_zero_warn(f"{devices_warning} `gpus={self.gpus}`")
        elif self.accelerator == DeviceType.CPU:
            if self.num_processes != 1:
                rank_zero_warn(f"{devices_warning} `num_processes={self.num_processes}`")

    def _set_devices_if_none(self) -> None:
        if self.devices is not None:
            return
        if self._accelerator_type == DeviceType.TPU:
            self.devices = self.tpu_cores
        elif self._accelerator_type == DeviceType.IPU:
            self.devices = self.ipus
        elif self._accelerator_type == DeviceType.GPU:
            self.devices = self.gpus
        elif self._accelerator_type == DeviceType.CPU:
            self.devices = self.num_processes

    def handle_given_plugins(self) -> None:

        training_type = None
        checkpoint = None
        precision = None
        cluster_environment = None

        for plug in self.plugins:
            if isinstance(plug, str) and plug in TrainingTypePluginsRegistry:
                if training_type is None:
                    training_type = TrainingTypePluginsRegistry.get(plug)
                else:
                    raise MisconfigurationException(
                        "You can only specify one precision and one training type plugin."
                        " Found more than 1 training type plugin:"
                        f' {TrainingTypePluginsRegistry[plug]["plugin"]} registered to {plug}'
                    )
            if isinstance(plug, str):
                # Reset the distributed type as the user has overridden training type
                # via the plugins argument
                self._distrib_type = None
                self.set_distributed_mode(plug)

            elif isinstance(plug, TrainingTypePlugin):
                if training_type is None:
                    training_type = plug

                else:
                    raise MisconfigurationException(
                        "You can only specify one training type plugin."
                        f" Available: {type(training_type).__name__}, given: {type(plug).__name__}"
                    )
            elif isinstance(plug, PrecisionPlugin):
                if precision is None:
                    precision = plug
                else:
                    raise MisconfigurationException(
                        "You can only specify one precision plugin."
                        f" Available: {type(precision).__name__}, given: {type(plug).__name__}"
                    )
            elif isinstance(plug, CheckpointIO):
                if checkpoint is None:
                    checkpoint = plug
                else:
                    raise MisconfigurationException(
                        "You can only specify one checkpoint plugin."
                        f" Available: {type(checkpoint).__name__}, given: {type(plug).__name__}"
                    )
            elif isinstance(plug, ClusterEnvironment):
                if cluster_environment is None:
                    cluster_environment = plug
                else:
                    raise MisconfigurationException(
                        "You can only specify one cluster environment. Found more than 1 cluster environment plugin"
                    )
            else:
                raise MisconfigurationException(
                    f"Found invalid type for plugin {plug}. Expected a precision or training type plugin."
                )

        self._training_type_plugin = training_type
        self._precision_plugin = precision
        self._checkpoint_io = checkpoint
        self._cluster_environment = cluster_environment or self.select_cluster_environment()

    @property
    def precision_plugin(self) -> PrecisionPlugin:
        if self._precision_plugin is None:
            self._precision_plugin = self.select_precision_plugin()
        return self._precision_plugin

    @property
    def training_type_plugin(self) -> TrainingTypePlugin:
        if self._training_type_plugin_resolved:
            # avoid calling `resolve_training_type_plugin` multiple times
            return self._training_type_plugin
        if self._training_type_plugin is None:
            self._training_type_plugin = self.select_training_type_plugin()
        self._training_type_plugin = self.resolve_training_type_plugin(self._training_type_plugin)
        # attach checkpoint plugin to the training type plugin
        if self._checkpoint_io is not None:
            self._training_type_plugin.checkpoint_io = self._checkpoint_io
        self._training_type_plugin_resolved = True

        return self._training_type_plugin

    @property
    def cluster_environment(self) -> ClusterEnvironment:
        if self._cluster_environment is None:
            self._cluster_environment = self.select_cluster_environment()
        return self._cluster_environment

    @property
    def has_cpu(self) -> bool:
        return True

    @property
    def use_cpu(self) -> bool:
        return self._accelerator_type == DeviceType.CPU

    @property
    def has_gpu(self) -> bool:
        # Here, we are not checking for GPU availability, but instead if User has passed
        # `gpus` to Trainer for training.
        gpus = self.parallel_device_ids
        if gpus is not None and len(gpus) > 0:
            return True
        return self._map_devices_to_accelerator(DeviceType.GPU)

    @property
    def use_gpu(self) -> bool:
        return self._accelerator_type == DeviceType.GPU and self.has_gpu

    @property
    def has_tpu(self) -> bool:
        # Here, we are not checking for TPU availability, but instead if User has passed
        # `tpu_cores` to Trainer for training.
        if self.tpu_cores is not None:
            return True
        return self._map_devices_to_accelerator(DeviceType.TPU)

    @property
    def use_tpu(self) -> bool:
        return self._accelerator_type == DeviceType.TPU and self.has_tpu

    @property
    def tpu_id(self) -> Optional[int]:
        if self.use_tpu and isinstance(self.tpu_cores, list):
            return self.tpu_cores[0]
        return None

    @property
    def has_ipu(self) -> bool:
        # Here, we are not checking for IPU availability, but instead if User has passed
        # `ipus` to Trainer for training.
        if self.ipus is not None or isinstance(self._training_type_plugin, IPUPlugin):
            return True
        return self._map_devices_to_accelerator(DeviceType.IPU)

    @property
    def use_ipu(self) -> bool:
        return self._accelerator_type == DeviceType.IPU and self.has_ipu

    def _set_devices_to_cpu_num_processes(self) -> None:
        if self.num_processes == 1:
            self._map_devices_to_accelerator(DeviceType.CPU)

    def _map_devices_to_accelerator(self, accelerator: str) -> bool:
        if self.devices is None:
            return False
        if accelerator == DeviceType.TPU and _TPU_AVAILABLE:
            self.tpu_cores = device_parser.parse_tpu_cores(self.devices)
            return True
        if accelerator == DeviceType.IPU and _IPU_AVAILABLE:
            self.ipus = self.devices
            return True
        if accelerator == DeviceType.GPU and torch.cuda.is_available():
            self.gpus = self.devices
            self.parallel_device_ids = device_parser.parse_gpu_ids(self.devices)
            return True
        if accelerator == DeviceType.CPU:
            if not isinstance(self.devices, int):
                raise MisconfigurationException(
                    "The flag `devices` only supports integer for `accelerator='cpu'`,"
                    f" got `devices={self.devices}` instead."
                )
            self.num_processes = self.devices
            return True
        return False

    @property
    def use_dp(self) -> bool:
        return self._distrib_type == DistributedType.DP

    @property
    def use_ddp(self) -> bool:
        return self._distrib_type in (
            DistributedType.DDP,
            DistributedType.DDP_SPAWN,
            DistributedType.DDP_SHARDED,
            DistributedType.DDP_SHARDED_SPAWN,
            DistributedType.DDP_FULLY_SHARDED,
            DistributedType.DEEPSPEED,
            DistributedType.TPU_SPAWN,
        )

    @property
    def use_ddp2(self) -> bool:
        return self._distrib_type == DistributedType.DDP2

    @property
    def use_horovod(self) -> bool:
        return self._distrib_type == DistributedType.HOROVOD

    @property
    def use_deepspeed(self) -> bool:
        return self._distrib_type == DistributedType.DEEPSPEED

    @property
    def _is_sharded_training_type(self) -> bool:
        return isinstance(self.training_type_plugin, (DDPShardedPlugin, DDPSpawnShardedPlugin))

    @property
    def _is_fully_sharded_training_type(self) -> bool:
        return isinstance(self.training_type_plugin, DDPFullyShardedPlugin)

    @property
    def is_distributed(self) -> bool:
        # Used for custom plugins.
        # Custom plugins should implement is_distributed property.
        if hasattr(self.training_type_plugin, "is_distributed") and not self.use_tpu:
            return self.training_type_plugin.is_distributed
        is_distributed = self.use_ddp or self.use_ddp2 or self.use_horovod
        if self.use_tpu:
            is_distributed |= self.training_type_plugin.is_distributed
        return is_distributed

    @property
    def num_gpus(self) -> int:
        gpus = self.parallel_device_ids
        if gpus is None:
            return 0
        return len(gpus)

    @property
    def num_ipus(self) -> int:
        if isinstance(self.ipus, int):
            return self.ipus
        if isinstance(self._training_type_plugin, IPUPlugin):
            return self._training_type_plugin.replication_factor
        return 0

    @property
    def parallel_devices(self) -> List[Union[torch.device, int]]:
        if self.use_gpu:
            devices = [torch.device("cuda", i) for i in self.parallel_device_ids]
        elif self.use_tpu:
            # explicitly don't make a tpu device here!
            # https://github.com/PyTorchLightning/pytorch-lightning/issues/3169
            if isinstance(self.tpu_cores, int):
                devices = list(range(self.tpu_cores))
        elif self.use_ipu:
            devices = list(range(self.num_ipus))
        else:
            devices = [torch.device("cpu")] * self.num_processes
        return devices

    @property
    def root_gpu(self) -> Optional[int]:
        return (
            self.accelerator.root_device.index
            if not isinstance(self.accelerator, (IPUAccelerator, TPUAccelerator))
            else None
        )

    @property
    def is_training_type_in_plugins(self) -> bool:
        return any(isinstance(plug, str) and plug in TrainingTypePluginsRegistry for plug in self.plugins)

    def select_precision_plugin(self) -> PrecisionPlugin:
        # set precision type
        self.amp_type = AMPType.from_str(self.amp_type)

        if self.use_ipu:
            return IPUPrecisionPlugin(self.precision)

        if self._distrib_type == DistributedType.DEEPSPEED or isinstance(self._training_type_plugin, DeepSpeedPlugin):
            return DeepSpeedPrecisionPlugin(self.precision)

        if self.precision == 32:
            return PrecisionPlugin()
        if self.precision == 64:
            return DoublePrecisionPlugin()
        if self.precision in (16, "bf16"):
            if self.use_tpu:
                return TPUHalfPrecisionPlugin()

            if self.amp_type == AMPType.NATIVE:
                if self.amp_level is not None:
                    raise MisconfigurationException(
                        f"You have asked for `amp_level={repr(self.amp_level)}` which is not supported"
                        " with `amp_backend='native'`."
                    )

                log.info(f"Using native {self.precision} bit Automatic Mixed Precision")
                if self._is_sharded_training_type:
                    return ShardedNativeMixedPrecisionPlugin(self.precision, use_cpu=self.use_cpu)
                if self._is_fully_sharded_training_type:
                    return FullyShardedNativeMixedPrecisionPlugin(self.precision, use_cpu=self.use_cpu)

                return NativeMixedPrecisionPlugin(self.precision, use_cpu=self.use_cpu)

            if self.amp_type == AMPType.APEX:
                if not _APEX_AVAILABLE:
                    raise MisconfigurationException(
                        "You have asked for Apex AMP but you have not installed it yet."
                        " Install apex first using this guide: https://github.com/NVIDIA/apex#linux"
                    )
                if self._is_sharded_training_type or self._is_fully_sharded_training_type:
                    raise MisconfigurationException(
                        "Sharded Plugin is not supported with Apex AMP, please using native AMP for 16-bit precision."
                    )
                log.info("Using APEX 16bit precision.")

                self.amp_level = self.amp_level or "O2"

                return ApexMixedPrecisionPlugin(self.amp_level)

        raise MisconfigurationException(
            f"Precision {self.precision} is invalid. Allowed precision values: {PrecisionType.supported_types()}"
        )

    def select_training_type_plugin(self) -> TrainingTypePlugin:
        if isinstance(self.accelerator, Accelerator) and self.accelerator.training_type_plugin is not None:
            plugin = self.accelerator.training_type_plugin
        elif self.use_ddp2:
            plugin = DDP2Plugin(parallel_devices=self.parallel_devices, cluster_environment=self.cluster_environment)
        elif self.use_ddp and self.use_deepspeed:
            plugin = DeepSpeedPlugin(
                cluster_environment=self.select_cluster_environment(), parallel_devices=self.parallel_devices
            )
        elif self.use_ddp:
            use_slurm_ddp = self.use_ddp and self.is_slurm_managing_tasks
            use_torchelastic_ddp = self.use_ddp and TorchElasticEnvironment.is_using_torchelastic()
            use_kubeflow_ddp = self.use_ddp and KubeflowEnvironment.is_using_kubeflow()
            use_ddp_spawn = self._distrib_type == DistributedType.DDP_SPAWN
            use_ddp_cpu_spawn = use_ddp_spawn and self.use_cpu
            use_tpu_spawn = self.use_tpu and self._distrib_type == DistributedType.TPU_SPAWN
            use_ddp_cpu_torch_elastic = use_ddp_cpu_spawn and TorchElasticEnvironment.is_using_torchelastic()
            use_ddp_cpu_kubeflow = use_ddp_cpu_spawn and KubeflowEnvironment.is_using_kubeflow()
            use_ddp_cpu_slurm = use_ddp_cpu_spawn and self.is_slurm_managing_tasks
            use_ddp_sharded = self._distrib_type == DistributedType.DDP_SHARDED
            use_ddp_sharded_spawn = self._distrib_type == DistributedType.DDP_SHARDED_SPAWN
            use_ddp_fully_sharded = self._distrib_type == DistributedType.DDP_FULLY_SHARDED

            if use_tpu_spawn:
                ddp_plugin_cls = TPUSpawnPlugin
            elif use_ddp_sharded:
                ddp_plugin_cls = DDPShardedPlugin
            elif use_ddp_sharded_spawn:
                ddp_plugin_cls = DDPSpawnShardedPlugin
            elif (
                use_ddp_cpu_slurm
                or use_slurm_ddp
                or use_ddp_cpu_torch_elastic
                or use_torchelastic_ddp
                or use_kubeflow_ddp
                or use_ddp_cpu_kubeflow
            ):
                ddp_plugin_cls = DDPPlugin
            elif use_ddp_spawn or use_ddp_cpu_spawn:
                ddp_plugin_cls = DDPSpawnPlugin
            elif use_ddp_fully_sharded:
                ddp_plugin_cls = DDPFullyShardedPlugin
            else:
                ddp_plugin_cls = DDPPlugin

            plugin = ddp_plugin_cls(
                parallel_devices=self.parallel_devices, cluster_environment=self.cluster_environment
            )
        elif self.use_dp:
            plugin = DataParallelPlugin(parallel_devices=self.parallel_devices)
        elif self.use_horovod:
            plugin = HorovodPlugin(parallel_devices=self.parallel_devices)
        elif self.use_tpu and isinstance(self.tpu_cores, list):
            plugin = SingleTPUPlugin(self.tpu_id)
        elif self.use_ipu:
            plugin = IPUPlugin(parallel_devices=self.parallel_devices)
        else:
            single_gpu_ordinal = device_parser.determine_root_gpu_device(self.parallel_device_ids)
            plugin = SingleDevicePlugin(device=torch.device(f"cuda:{single_gpu_ordinal}" if self.use_gpu else "cpu"))
        return plugin

    def resolve_training_type_plugin(self, training_type: TrainingTypePlugin) -> TrainingTypePlugin:
        # necessary for when the user has passed in a plugin
        if hasattr(training_type, "parallel_devices") and getattr(training_type, "parallel_devices") is None:
            training_type.parallel_devices = self.parallel_devices
            if hasattr(training_type, "num_processes"):
                training_type.num_processes = len(self.parallel_devices)

        if hasattr(training_type, "cluster_environment") and getattr(training_type, "cluster_environment") is None:
            # transfer ownership of the cluster environment to the training type
            training_type.cluster_environment = self.cluster_environment
            self._cluster_environment = proxy(self.cluster_environment)

        if hasattr(training_type, "num_nodes"):
            # set num_nodes for training_type from trainer setting
            training_type.num_nodes = self.num_nodes

        if hasattr(training_type, "sync_batchnorm"):
            # set sync_batchnorm for training_type from trainer setting
            training_type.sync_batchnorm = self.sync_batchnorm

        return training_type

    def select_accelerator(self) -> Accelerator:
        if isinstance(self.accelerator, Accelerator):
            # custom accelerator from user
            if self._precision_plugin is not None or self._training_type_plugin is not None:
                # plugins also specified by user
                rank_zero_warn(
                    "Specified `Precision` and `TrainingType` plugins will be ignored,"
                    " since an `Accelerator` instance was provided."
                )
            return self.accelerator

        if self.use_gpu:
            acc_cls = GPUAccelerator
        elif self.use_tpu:
            acc_cls = TPUAccelerator
        elif self.use_ipu:
            acc_cls = IPUAccelerator
        else:
            acc_cls = CPUAccelerator
        # as precision_plugin is dependent on training_type_plugin, make sure
        # that we first select training_type_plugin, then precision_plugin
        accelerator = acc_cls(training_type_plugin=self.training_type_plugin, precision_plugin=self.precision_plugin)
        # transfer ownership of the plugins to the accelerator
        self._training_type_plugin = proxy(self.training_type_plugin)
        self._precision_plugin = proxy(self.precision_plugin)

        return accelerator

    def select_cluster_environment(self) -> ClusterEnvironment:
        if self._cluster_environment is not None:
            return self._cluster_environment
        if self.is_slurm_managing_tasks:
            env = SLURMEnvironment()
        elif TorchElasticEnvironment.is_using_torchelastic():
            env = TorchElasticEnvironment()
        elif KubeflowEnvironment.is_using_kubeflow():
            env = KubeflowEnvironment()
        elif LSFEnvironment.is_using_lsf():
            env = LSFEnvironment()
        else:
            env = LightningEnvironment()
        return env

    def set_distributed_mode(self, accelerator: Optional[str] = None):

        if accelerator is None and self.is_training_type_in_plugins:
            return

        if accelerator is not None and accelerator in TrainingTypePluginsRegistry:
            self.accelerator = TrainingTypePluginsRegistry[accelerator]["distributed_backend"]
        elif accelerator is not None:
            self.accelerator = accelerator

        if isinstance(self.accelerator, Accelerator):
            return

        is_cpu_accelerator_type = self._accelerator_type and self._accelerator_type == DeviceType.CPU
        _use_cpu = is_cpu_accelerator_type or self.accelerator and "cpu" in self.accelerator

        if self.accelerator is None:
            if self.has_horovodrun():
                self._set_horovod_backend()
            elif self.num_gpus == 0 and self.num_nodes > 1:
                self._distrib_type = DistributedType.DDP
            elif self.num_gpus == 0 and self.num_processes > 1:
                self.accelerator = DistributedType.DDP_SPAWN
            elif self.num_gpus > 1 and not _use_cpu:
                rank_zero_warn(
                    "You requested multiple GPUs but did not specify a backend, e.g."
                    ' `Trainer(accelerator="dp"|"ddp"|"ddp2")`. Setting `accelerator="ddp_spawn"` for you.'
                )
                self.accelerator = DistributedType.DDP_SPAWN

        # special case with DDP on CPUs
        if self.accelerator == DistributedType.DDP_CPU:
            if _TPU_AVAILABLE:
                raise MisconfigurationException(
                    "`accelerator='ddp_cpu'` is not supported on TPU machines. "
                    "Learn more: https://github.com/PyTorchLightning/pytorch-lightning/issues/7810"
                )
            self._distrib_type = DistributedType.DDP_SPAWN
            if self.num_gpus > 0:
                rank_zero_warn(
                    "You requested one or more GPUs, but set the backend to `ddp_cpu`. Training will not use GPUs."
                )
                self.parallel_device_ids = None
            if self.num_processes is None:
                # define the max CPU available
                self.num_processes = os.cpu_count()
        # special case with TPUs
        elif self.has_tpu and not _use_cpu:
            self._device_type = DeviceType.TPU
            if isinstance(self.tpu_cores, int):
                self._distrib_type = DistributedType.TPU_SPAWN
        elif self.has_ipu and not _use_cpu:
            self._device_type = DeviceType.IPU
        elif self.accelerator and self._distrib_type is None:
            self._distrib_type = DistributedType(self.accelerator)

        if self.num_gpus > 0 and not _use_cpu:
            self._device_type = DeviceType.GPU

        _gpu_distrib_types = (DistributedType.DP, DistributedType.DDP, DistributedType.DDP_SPAWN, DistributedType.DDP2)
        # DP and DDP2 cannot run without GPU
        if self.num_gpus == 0 and self._distrib_type in _gpu_distrib_types and not _use_cpu:

            if (self.num_nodes and self.num_nodes > 1) or (self.num_processes and self.num_processes > 1):
                if self._distrib_type in (DistributedType.DP, DistributedType.DDP2):
                    rank_zero_warn(
                        f"{self._distrib_type} is not supported on CPUs, hence setting the distributed type to `ddp`."
                    )
                    self._distrib_type = DistributedType.DDP
            else:
                rank_zero_warn("You are running on single node with no parallelization, so distributed has no effect.")
                self._distrib_type = None

        # finished configuring self._distrib_type, check ipython environment
        self.check_interactive_compatibility()

        # for DDP overwrite nb processes by requested GPUs
        if self._device_type == DeviceType.GPU and self._distrib_type in (
            DistributedType.DDP,
            DistributedType.DDP_SPAWN,
        ):
            self.num_processes = self.num_gpus

        if self._device_type == DeviceType.GPU and self._distrib_type == DistributedType.DDP2:
            self.num_processes = self.num_nodes

        # Horovod is an extra case...
        if self.accelerator == DistributedType.HOROVOD:
            self._set_horovod_backend()

        using_valid_distributed = self.use_ddp or self.use_ddp2
        if self.num_nodes > 1 and not using_valid_distributed:
            # throw error to force user to choose a supported distributed type such as ddp or ddp2
            raise MisconfigurationException(
                "Your chosen distributed type does not support num_nodes > 1. "
                "Please set accelerator=ddp or accelerator=ddp2."
            )

    def _set_horovod_backend(self):
        self.check_horovod()
        self._distrib_type = DistributedType.HOROVOD

        # Initialize Horovod to get rank / size info
        hvd.init()
        if self.has_gpu:
            # Horovod assigns one local GPU per process
            self.parallel_device_ids = list(range(hvd.local_size()))
        else:
            self.num_processes = hvd.local_size()

    def check_interactive_compatibility(self):
        """Raises a `MisconfigurationException` if the accelerator and/or plugin is not compatible with an
        interactive environment."""
        from pytorch_lightning.utilities import _IS_INTERACTIVE

        if _IS_INTERACTIVE and self._distrib_type is not None and not self._distrib_type.is_interactive_compatible():
            raise MisconfigurationException(
                f"Selected distributed backend {self._distrib_type} is not compatible with an interactive"
                " environment. Run your code as a script, or choose one of the compatible backends:"
                f" {', '.join(DistributedType.interactive_compatible_types())}"
            )

    def check_horovod(self):
        """Raises a `MisconfigurationException` if the Trainer is not configured correctly for Horovod."""
        if not _HOROVOD_AVAILABLE:
            raise MisconfigurationException(
                'Requested `accelerator="horovod"`, but Horovod is not installed.'
                "Install with \n $HOROVOD_WITH_PYTORCH=1 pip install horovod[pytorch]"
            )

        if self.num_gpus > 1 or self.num_nodes > 1:
            raise MisconfigurationException(
                "Horovod does not support setting num_nodes / num_gpus explicitly. Use "
                "horovodrun / mpirun to configure the number of processes."
            )

    @staticmethod
    def has_horovodrun() -> bool:
        """Returns True if running with `horovodrun` using Gloo or OpenMPI."""
        return _HOROVOD_AVAILABLE and ("OMPI_COMM_WORLD_RANK" in os.environ or "HOROVOD_RANK" in os.environ)

    def update_device_type_if_ipu_plugin(self) -> None:
        # This allows the poptorch.Options that are passed into the IPUPlugin to be the source of truth,
        # which gives users the flexibility to not have to pass `ipus` flag directly to Trainer
        if isinstance(self._training_type_plugin, IPUPlugin) and self._device_type != DeviceType.IPU:
            self._device_type = DeviceType.IPU

    def configure_slurm_ddp(self):
        # extract SLURM flag vars
        # whenever we have the correct number of tasks, we let slurm manage processes
        # otherwise we launch the required number of processes
        if self.use_ddp or self.use_ddp2:
            num_requested_gpus = self.num_gpus * self.num_nodes
            num_slurm_tasks = 0
            try:
                num_slurm_tasks = int(os.environ["SLURM_NTASKS"])
                self.is_slurm_managing_tasks = num_slurm_tasks == num_requested_gpus

                # enable slurm cpu
                if num_requested_gpus == 0:
                    self.is_slurm_managing_tasks = num_slurm_tasks == self.num_processes

                # in interactive mode we don't manage tasks
                job_name = os.environ["SLURM_JOB_NAME"]
                if job_name == "bash":
                    self.is_slurm_managing_tasks = False

            except Exception:
                # likely not on slurm, so set the slurm managed flag to false
                self.is_slurm_managing_tasks = False

        # used for tests only, set this flag to simulate slurm managing a task
        try:
            should_fake = int(os.environ["FAKE_SLURM_MANAGING_TASKS"])
            if should_fake:
                self.is_slurm_managing_tasks = True
        except Exception:
            pass

        # notify user the that slurm is managing tasks
        if self.is_slurm_managing_tasks:
            rank_zero_info("Multi-processing is handled by Slurm.")<|MERGE_RESOLUTION|>--- conflicted
+++ resolved
@@ -109,17 +109,6 @@
         self._distrib_type = None
         self._accelerator_type = None
 
-<<<<<<< HEAD
-=======
-        if distributed_backend is not None:
-            rank_zero_deprecation(
-                f"`Trainer(distributed_backend={distributed_backend})` has been deprecated and will be removed in v1.5."
-                f" Use `Trainer(accelerator={distributed_backend})` instead."
-            )
-        distributed_backend = distributed_backend or accelerator
-        self._init_deterministic(deterministic)
-
->>>>>>> 2db9ea35
         self.num_processes = num_processes
         self.devices = devices
         # `gpus` is the input passed to the Trainer, whereas `gpu_ids` is a list of parsed gpu ids.
