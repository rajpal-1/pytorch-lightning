--- conflicted
+++ resolved
@@ -91,14 +91,6 @@
         self.trainer.reload_dataloaders_every_n_epochs = reload_dataloaders_every_n_epochs
         self.trainer._is_data_prepared = False
 
-<<<<<<< HEAD
-=======
-    def _check_training_step_requires_dataloader_iter(self) -> bool:
-        training_step_fx = getattr(self.trainer.lightning_module, "training_step")
-        contains_dataloader_iter = is_param_in_hook_signature(training_step_fx, "dataloader_iter", explicit=True)
-        return contains_dataloader_iter
-
->>>>>>> eaf2fc79
     def _select_data_fetcher(self) -> AbstractDataFetcher:
         if self.trainer.sanity_checking:
             return DataFetcher()
@@ -254,9 +246,11 @@
                 loader.unpatch(model)
 
     def teardown(self) -> None:
-        for attr in vars(self).values():
+        items = list(vars(self).items())
+        for attr_name, attr in items:
             if isinstance(attr, AbstractDataFetcher):
                 attr.teardown()
+                delattr(self, attr_name)
 
     def _check_training_step_requires_dataloader_iter(self) -> bool:
         """Check if the current `training_step` is requesting `dataloader_iter`."""
