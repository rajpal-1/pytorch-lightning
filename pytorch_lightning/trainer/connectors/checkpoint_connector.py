--- conflicted
+++ resolved
@@ -142,11 +142,7 @@
         # restore model state_dict
         self.trainer.training_type_plugin.load_model_state_dict(self._loaded_checkpoint)
 
-<<<<<<< HEAD
         # reset metrics states on non-rank 0 as all states have been accumulated on rank 0 via syncing on checkpointing.
-=======
-        # reset metrics states on non-rank 0 as the states have been synced on-saving.
->>>>>>> 41a51567
         if not self.trainer.is_global_zero:
             for module in self.trainer.lightning_module.modules():
                 if isinstance(module, Metric):
@@ -456,21 +452,13 @@
             metrics = [m for m in self.trainer.lightning_module.modules() if isinstance(m, Metric)]
             for metric in metrics:
                 metric.persistent(True)
-<<<<<<< HEAD
                 metric.sync()
-=======
-                if not metric._is_synced:
-                    metric.sync()
->>>>>>> 41a51567
 
         state_dict = self.trainer.accelerator.lightning_module_state_dict()
 
         if _fault_tolerant_enabled():
             for metric in metrics:
-<<<<<<< HEAD
                 # on cpu, sync is a no-op and therefore `unsync` call would fail as the metrics is not synced.
-=======
->>>>>>> 41a51567
                 if metric._is_synced:
                     metric.unsync()
 
