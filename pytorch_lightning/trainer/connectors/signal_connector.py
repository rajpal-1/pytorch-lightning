--- conflicted
+++ resolved
@@ -94,27 +94,11 @@
     def sigterm_handler_fn(self, signum: Signals, frame: FrameType) -> None:
         log.info("bypassing sigterm")
 
-<<<<<<< HEAD
     def teardown(self) -> None:
         """Restores the signals that were previsouly configured before :class:`SignalConnector` replaced them."""
         for signum, handler in self._original_handlers.items():
             signal.signal(signum, handler)
 
-    def _is_on_slurm(self) -> bool:
-        # see if we're using slurm (not interactive)
-        on_slurm = False
-        try:
-            job_name = os.environ["SLURM_JOB_NAME"]
-            if job_name != "bash":
-                on_slurm = True
-        # todo: specify the possible exception
-        except Exception:
-            pass
-
-        return on_slurm
-
-=======
->>>>>>> 2c7c4aab
     def _is_on_windows(self) -> bool:
         return sys.platform == "win32"
 
