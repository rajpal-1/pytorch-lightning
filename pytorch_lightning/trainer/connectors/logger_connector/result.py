--- conflicted
+++ resolved
@@ -437,15 +437,7 @@
         """See :meth:`~pytorch_lightning.core.lightning.LightningModule.log`"""
         # no metrics should be logged with graphs
         if not enable_graph:
-<<<<<<< HEAD
-
-            def detach_fn(tensor: torch.Tensor) -> torch.Tensor:
-                return tensor.detach()
-
-            value = apply_to_collection(value, torch.Tensor, detach_fn)
-=======
             value = recursive_detach(value)
->>>>>>> f745aa9c
 
         # move metrics to cpu on TPU.
         if isinstance(value, torch.Tensor) and value.device.type == "xla":
