# Copyright The PyTorch Lightning team.
#
# Licensed under the Apache License, Version 2.0 (the "License");
# you may not use this file except in compliance with the License.
# You may obtain a copy of the License at
#
#     http://www.apache.org/licenses/LICENSE-2.0
#
# Unless required by applicable law or agreed to in writing, software
# distributed under the License is distributed on an "AS IS" BASIS,
# WITHOUT WARRANTIES OR CONDITIONS OF ANY KIND, either express or implied.
# See the License for the specific language governing permissions and
# limitations under the License.
from typing import Any, Iterable, Optional, Union

import torch

import pytorch_lightning as pl
from pytorch_lightning.loggers import Logger, TensorBoardLogger
from pytorch_lightning.plugins.environments.slurm_environment import SLURMEnvironment
from pytorch_lightning.trainer.connectors.logger_connector.result import _METRICS, _OUT_DICT, _PBAR_DICT
<<<<<<< HEAD
from pytorch_lightning.utilities import memory
=======
from pytorch_lightning.trainer.states import RunningStage
>>>>>>> ab60cdbd
from pytorch_lightning.utilities.apply_func import apply_to_collection, move_data_to_device
from pytorch_lightning.utilities.metrics import metrics_to_scalars
from pytorch_lightning.utilities.model_helpers import is_overridden
from pytorch_lightning.utilities.rank_zero import rank_zero_deprecation


class LoggerConnector:
    def __init__(self, trainer: "pl.Trainer") -> None:
        self.trainer = trainer
<<<<<<< HEAD
        if log_gpu_memory is not None:
            rank_zero_deprecation(
                "Setting `log_gpu_memory` with the trainer flag is deprecated in v1.5 and will be removed in v1.7. "
                "Please monitor GPU stats with the `DeviceStatsMonitor` callback directly instead."
            )
        self.log_gpu_memory = log_gpu_memory
=======
        self._val_log_step: int = 0
        self._test_log_step: int = 0
>>>>>>> ab60cdbd
        self._progress_bar_metrics: _PBAR_DICT = {}
        self._logged_metrics: _OUT_DICT = {}
        self._callback_metrics: _OUT_DICT = {}
        self._epoch_end_reached = False
        self._current_fx: Optional[str] = None
        self._batch_idx: Optional[int] = None
        self._split_idx: Optional[int] = None
        self._override_agg_and_log_metrics: bool = False

    def on_trainer_init(
        self,
        logger: Union[bool, Logger, Iterable[Logger]],
        flush_logs_every_n_steps: Optional[int],
        log_every_n_steps: int,
        move_metrics_to_cpu: bool,
    ) -> None:
        self.configure_logger(logger)
        if flush_logs_every_n_steps is not None:
            rank_zero_deprecation(
                f"Setting `Trainer(flush_logs_every_n_steps={flush_logs_every_n_steps})` is deprecated in v1.5 "
                "and will be removed in v1.7. Please configure flushing in the logger instead."
            )
        else:
            flush_logs_every_n_steps = 100  # original default parameter
        self.trainer.flush_logs_every_n_steps = flush_logs_every_n_steps
        self.trainer.log_every_n_steps = log_every_n_steps
        self.trainer.move_metrics_to_cpu = move_metrics_to_cpu
        for logger in self.trainer.loggers:
            if is_overridden("agg_and_log_metrics", logger, Logger):
                self._override_agg_and_log_metrics = True
                rank_zero_deprecation(
                    "`Logger.agg_and_log_metrics` is deprecated in v1.6 and will be removed"
                    " in v1.8. `Trainer` will directly call `Logger.log_metrics` so custom"
                    " loggers should not implement `Logger.agg_and_log_metrics`."
                )
                break

    @property
    def should_update_logs(self) -> bool:
        # `+ 1` because it can be checked before a step is executed, for example, in `on_train_batch_start`
        should_log = (self.trainer.fit_loop.epoch_loop._batches_that_stepped + 1) % self.trainer.log_every_n_steps == 0
        return should_log or self.trainer.should_stop

    def configure_logger(self, logger: Union[bool, Logger, Iterable[Logger]]) -> None:
        if not logger:
            # logger is None or logger is False
            self.trainer.loggers = []
        elif logger is True:
            # default logger
            self.trainer.loggers = [
                TensorBoardLogger(save_dir=self.trainer.default_root_dir, version=SLURMEnvironment.job_id())
            ]
        elif isinstance(logger, Iterable):
            self.trainer.loggers = list(logger)
        else:
            self.trainer.loggers = [logger]

    def log_metrics(self, metrics: _OUT_DICT, step: Optional[int] = None) -> None:
        """Logs the metric dict passed in. If `step` parameter is None and `step` key is presented is metrics, uses
        metrics["step"] as a step.

        Args:
            metrics: Metric values
            step: Step for which metrics should be logged. Default value is `self.global_step` during training or
                the total validation / test log step count during validation and testing.
        """
        if not self.trainer.loggers or not metrics:
            return

        self._logged_metrics.update(metrics)

        # turn all tensors to scalars
        scalar_metrics = metrics_to_scalars(metrics)

        if step is None:
            step = scalar_metrics.pop("step", None)

        if step is None:
            # added metrics for convenience
            scalar_metrics.setdefault("epoch", self.trainer.current_epoch)
            step = self.trainer.fit_loop.epoch_loop._batches_that_stepped

        # log actual metrics
        for logger in self.trainer.loggers:
            if self._override_agg_and_log_metrics:
                logger.agg_and_log_metrics(metrics=scalar_metrics, step=step)
            else:
                logger.log_metrics(metrics=scalar_metrics, step=step)
            logger.save()

    """
    Evaluation metric updates
    """

    def _evaluation_epoch_end(self) -> None:
        results = self.trainer._results
        assert results is not None
        results.dataloader_idx = None

    def update_eval_step_metrics(self, step: int) -> None:
        assert not self._epoch_end_reached
        # logs user requested information to logger
        self.log_metrics(self.metrics["log"], step=step)

    def update_eval_epoch_metrics(self) -> _OUT_DICT:
        assert self._epoch_end_reached
        if self.trainer.sanity_checking:
            return {}
        metrics = self.metrics
        self._progress_bar_metrics.update(metrics["pbar"])
        self._callback_metrics.update(metrics["callback"])
        self._logged_metrics.update(metrics["log"])
        return metrics["log"]

    def log_eval_end_metrics(self, metrics: _OUT_DICT) -> None:
        assert self._epoch_end_reached
        if self.trainer.sanity_checking:
            return

        # log all the metrics as a single dict
        self.log_metrics(metrics)

    """
    Train metric updates
    """

    def on_train_split_start(self, split_idx: int) -> None:
        self._split_idx = split_idx

    def update_train_step_metrics(self) -> None:
        if self.trainer.fit_loop._should_accumulate() and self.trainer.lightning_module.automatic_optimization:
            return

        # when metrics should be logged
        assert not self._epoch_end_reached
        if self.should_update_logs or self.trainer.fast_dev_run:
            self.log_metrics(self.metrics["log"])

    def update_train_epoch_metrics(self) -> None:
        # add the metrics to the loggers
        assert self._epoch_end_reached
        self.log_metrics(self.metrics["log"])

        # reset result collection for next epoch
        assert self.trainer._results is not None
        self.trainer._results.reset(metrics=True)

    """
    Utilities and properties
    """

    def on_epoch_start(self) -> None:
        self._epoch_end_reached = False

    def on_batch_start(self, batch: Any, batch_idx: int, dataloader_idx: Optional[int] = None) -> None:
        self._batch_idx = batch_idx
        self._epoch_end_reached = False

        results = self.trainer._results
        assert results is not None
        # attach reference to the new batch and remove the cached batch_size
        results.batch = batch
        results.batch_size = None
        results.dataloader_idx = dataloader_idx

    def epoch_end_reached(self) -> None:
        self._epoch_end_reached = True
        self._batch_idx = None
        self._split_idx = None

    def on_epoch_end(self) -> None:
        assert self._epoch_end_reached
        metrics = self.metrics
        self._progress_bar_metrics.update(metrics["pbar"])
        self._callback_metrics.update(metrics["callback"])
        self._logged_metrics.update(metrics["log"])
        self._current_fx = None

    def on_batch_end(self) -> None:
        assert not self._epoch_end_reached
        metrics = self.metrics
        self._progress_bar_metrics.update(metrics["pbar"])
        self._callback_metrics.update(metrics["callback"])
        self._logged_metrics.update(metrics["log"])

        assert self.trainer._results is not None
        # drop the reference to current batch and batch_size
        self.trainer._results.batch = None
        self.trainer._results.batch_size = None

    def should_reset_tensors(self, fx: str) -> bool:
        is_different_fx = self._current_fx != fx
        if self._split_idx is None:
            is_first_batch = self._batch_idx in (None, 0)
        else:
            is_first_batch = bool(self._batch_idx) + self._split_idx == 0
        return is_different_fx and is_first_batch

    def reset_metrics(self) -> None:
        self._progress_bar_metrics = {}
        self._logged_metrics = {}
        self._callback_metrics = {}

    def reset_results(self) -> None:
        results = self.trainer._results
        if results is not None:
            results.reset()

        self._batch_idx = None
        self._split_idx = None
        self._current_fx = None

    @property
    def metrics(self) -> _METRICS:
        """This function returns either batch or epoch metrics depending on ``_epoch_end_reached``."""
        on_step = not self._epoch_end_reached
        assert self.trainer._results is not None
        return self.trainer._results.metrics(on_step)

    @property
    def callback_metrics(self) -> _OUT_DICT:
        if self.trainer._results:
            metrics = self.metrics["callback"]
            self._callback_metrics.update(metrics)
        return self._callback_metrics

    @property
    def logged_metrics(self) -> _OUT_DICT:
        if self.trainer._results:
            metrics = self.metrics["log"]
            self._logged_metrics.update(metrics)
        return self._logged_metrics

    @property
    def progress_bar_metrics(self) -> _PBAR_DICT:
        if self.trainer._results:
            metrics = self.metrics["pbar"]
            self._progress_bar_metrics.update(metrics)
        return self._progress_bar_metrics

    def teardown(self) -> None:
        args = (torch.Tensor, move_data_to_device, "cpu")
        self._logged_metrics = apply_to_collection(self._logged_metrics, *args)
        self._progress_bar_metrics = apply_to_collection(self._progress_bar_metrics, *args)
        self._callback_metrics = apply_to_collection(self._callback_metrics, *args)<|MERGE_RESOLUTION|>--- conflicted
+++ resolved
@@ -19,11 +19,7 @@
 from pytorch_lightning.loggers import Logger, TensorBoardLogger
 from pytorch_lightning.plugins.environments.slurm_environment import SLURMEnvironment
 from pytorch_lightning.trainer.connectors.logger_connector.result import _METRICS, _OUT_DICT, _PBAR_DICT
-<<<<<<< HEAD
 from pytorch_lightning.utilities import memory
-=======
-from pytorch_lightning.trainer.states import RunningStage
->>>>>>> ab60cdbd
 from pytorch_lightning.utilities.apply_func import apply_to_collection, move_data_to_device
 from pytorch_lightning.utilities.metrics import metrics_to_scalars
 from pytorch_lightning.utilities.model_helpers import is_overridden
@@ -33,17 +29,6 @@
 class LoggerConnector:
     def __init__(self, trainer: "pl.Trainer") -> None:
         self.trainer = trainer
-<<<<<<< HEAD
-        if log_gpu_memory is not None:
-            rank_zero_deprecation(
-                "Setting `log_gpu_memory` with the trainer flag is deprecated in v1.5 and will be removed in v1.7. "
-                "Please monitor GPU stats with the `DeviceStatsMonitor` callback directly instead."
-            )
-        self.log_gpu_memory = log_gpu_memory
-=======
-        self._val_log_step: int = 0
-        self._test_log_step: int = 0
->>>>>>> ab60cdbd
         self._progress_bar_metrics: _PBAR_DICT = {}
         self._logged_metrics: _OUT_DICT = {}
         self._callback_metrics: _OUT_DICT = {}
