# Copyright The PyTorch Lightning team.
#
# Licensed under the Apache License, Version 2.0 (the "License");
# you may not use this file except in compliance with the License.
# You may obtain a copy of the License at
#
#     http://www.apache.org/licenses/LICENSE-2.0
#
# Unless required by applicable law or agreed to in writing, software
# distributed under the License is distributed on an "AS IS" BASIS,
# WITHOUT WARRANTIES OR CONDITIONS OF ANY KIND, either express or implied.
# See the License for the specific language governing permissions and
# limitations under the License.
import os
from copy import deepcopy
from pprint import pprint
from typing import Dict, Iterable, Optional, Union

import torch

from pytorch_lightning.core import memory
from pytorch_lightning.core.step_result import Result
from pytorch_lightning.loggers import LoggerCollection, TensorBoardLogger
from pytorch_lightning.trainer.connectors.logger_connector.callback_hook_validator import CallbackHookNameValidator
from pytorch_lightning.trainer.connectors.logger_connector.epoch_result_store import EpochResultStore
from pytorch_lightning.trainer.connectors.logger_connector.metrics_holder import MetricsHolder
from pytorch_lightning.trainer.states import RunningStage, TrainerState
from pytorch_lightning.utilities import DeviceType, flatten_dict
from pytorch_lightning.utilities.exceptions import MisconfigurationException
from pytorch_lightning.utilities.model_helpers import is_overridden


class LoggerConnector:

    def __init__(self, trainer, log_gpu_memory: Optional[str] = None):
        self.trainer = trainer
        self.log_gpu_memory = log_gpu_memory
        self._callback_metrics = MetricsHolder()
        self._evaluation_callback_metrics = MetricsHolder(to_float=True)
        self._logged_metrics = MetricsHolder()
        self._progress_bar_metrics = MetricsHolder(to_float=True)
        self.eval_loop_results = []
        self._cached_results = {stage: EpochResultStore(trainer) for stage in RunningStage}
        self._cached_results[None] = EpochResultStore(trainer)
        self._callback_hook_validator = CallbackHookNameValidator()

    @property
    def callback_metrics(self) -> Dict:
        return self.get_metrics("callback_metrics")

    @callback_metrics.setter
    def callback_metrics(self, callback_metrics: Dict) -> None:
        self.set_metrics("callback_metrics", callback_metrics)

    @property
    def evaluation_callback_metrics(self) -> Dict:
        return self.get_metrics("evaluation_callback_metrics")

    @evaluation_callback_metrics.setter
    def evaluation_callback_metrics(self, evaluation_callback_metrics: Dict) -> None:
        self.set_metrics("evaluation_callback_metrics", evaluation_callback_metrics)

    @property
    def logged_metrics(self) -> Dict:
        return self.get_metrics("logged_metrics")

    @logged_metrics.setter
    def logged_metrics(self, logged_metrics: Dict) -> None:
        self.set_metrics("logged_metrics", logged_metrics)

    @property
    def progress_bar_metrics(self) -> Dict:
        return self.get_metrics("progress_bar_metrics")

    @progress_bar_metrics.setter
    def progress_bar_metrics(self, progress_bar_metrics: Dict) -> None:
        self.set_metrics("progress_bar_metrics", progress_bar_metrics)

    @property
    def cached_results(self) -> Union[EpochResultStore, None]:
        return self._cached_results.get(self.trainer._running_stage)

    def get_metrics(self, key: str) -> Dict:
        metrics_holder: MetricsHolder = getattr(self, f"_{key}")
        model = self.trainer.lightning_module
        metrics_holder.convert(model.device if model is not None else None)
        return metrics_holder.metrics

    def set_metrics(self, key: str, val: Dict) -> None:
        metrics_holder: MetricsHolder = getattr(self, f"_{key}")
        metrics_holder.reset(val)

    def reset(self) -> None:
        self.cached_results.reset()

    def check_logging_in_callbacks(self, hook_fx_name, on_step: bool = None, on_epoch: bool = None) -> None:
        self._callback_hook_validator.check_logging_in_callbacks(
            current_hook_fx_name=hook_fx_name, on_step=on_step, on_epoch=on_epoch
        )

    def on_evaluation_batch_start(self, batch, dataloader_idx, num_dataloaders):
        model = self.trainer.lightning_module
        # set dataloader_idx only if multiple ones
        model._current_dataloader_idx = dataloader_idx if num_dataloaders > 1 else None
        # track batch_size
        self.cached_results._batch_size = Result.extract_batch_size(batch)

    def on_train_split_start(self, split_idx: int, opt_idx: int, split_batch) -> None:
        self.cached_results._split_idx = split_idx
        self.cached_results._opt_idx = opt_idx
        self.cached_results._batch_size = Result.extract_batch_size(split_batch)

    def on_train_batch_end(self) -> None:
        self.cached_results._split_idx = None
        self.cached_results._opt_idx = None
        self.cached_results._batch_size = None

    def cache_logged_metrics(self):
        self._cached_results[self.trainer._running_stage].cache_result()

    def on_trainer_init(self, logger, flush_logs_every_n_steps: int, log_every_n_steps: int, move_metrics_to_cpu: bool):
        # logging
        self.configure_logger(logger)
        self.trainer.flush_logs_every_n_steps = flush_logs_every_n_steps
        self.trainer.log_every_n_steps = log_every_n_steps
        self.trainer.move_metrics_to_cpu = move_metrics_to_cpu
        self.trainer.split_idx = None

    @property
    def should_flush_logs(self):
        should_flush = (self.trainer.global_step + 1) % self.trainer.flush_logs_every_n_steps == 0
        return should_flush or self.trainer.should_stop

    @property
    def should_update_logs(self):
        should_log_every_n_steps = (self.trainer.global_step + 1) % self.trainer.log_every_n_steps == 0
        return should_log_every_n_steps or self.trainer.should_stop

    def configure_logger(self, logger):
        if logger is True:
            version = os.environ.get('PL_EXP_VERSION', self.trainer.slurm_job_id)

            # default logger
            self.trainer.logger = TensorBoardLogger(
                save_dir=self.trainer.default_root_dir, version=version, name='lightning_logs'
            )
        elif logger is False:
            self.trainer.logger = None
        else:
            if isinstance(logger, Iterable):
                self.trainer.logger = LoggerCollection(logger)
            else:
                self.trainer.logger = logger

    def cache_training_step_metrics(self, opt_closure_result):
        """
        This function is responsible to update
        logger_connector internals metrics holder based for depreceated logging
        """
        using_results_obj = isinstance(opt_closure_result.training_step_output, Result)

        # temporary dict to collect metrics
        logged_metrics_tmp = {}
        pbar_metrics_tmp = {}
        callback_metrics_tmp = {}

        if using_results_obj:
            batch_log_metrics = opt_closure_result.training_step_output.get_batch_log_metrics(
                include_forked_originals=False
            )
            logged_metrics_tmp.update(batch_log_metrics)

            batch_pbar_metrics = opt_closure_result.training_step_output.get_batch_pbar_metrics(
                include_forked_originals=False
            )
            pbar_metrics_tmp.update(batch_pbar_metrics)

            forked_metrics = opt_closure_result.training_step_output.get_forked_metrics()
            callback_metrics_tmp.update(forked_metrics)
            callback_metrics_tmp.update(logged_metrics_tmp)

        else:
            batch_log_metrics = opt_closure_result.training_step_output.log_metrics
            logged_metrics_tmp.update(batch_log_metrics)

            batch_pbar_metrics = opt_closure_result.training_step_output.pbar_on_batch_end
            pbar_metrics_tmp.update(batch_pbar_metrics)

        # track progress bar metrics
        if len(pbar_metrics_tmp) > 0:
            self.add_progress_bar_metrics(pbar_metrics_tmp)

        self._callback_metrics.update(callback_metrics_tmp)

        # save legacy log metrics
        self._logged_metrics.update(logged_metrics_tmp)
        self.cached_results.legacy_batch_log_metrics.update(logged_metrics_tmp)

    def log_metrics(self, metrics, grad_norm_dic, step=None):
        """Logs the metric dict passed in.
        If `step` parameter is None and `step` key is presented is metrics,
        uses metrics["step"] as a step

        Args:
            metrics (dict): Metric values
            grad_norm_dic (dict): Gradient norms
            step (int): Step for which metrics should be logged. Default value corresponds to `self.global_step`
        """
        # add gpu memory
        if self.trainer._device_type == DeviceType.GPU and self.log_gpu_memory:
            mem_map = memory.get_memory_profile(self.log_gpu_memory)
            metrics.update(mem_map)

        # add norms
        metrics.update(grad_norm_dic)

        # turn all tensors to scalars
        scalar_metrics = self.trainer.metrics_to_scalars(metrics)

        if "step" in scalar_metrics and step is None:
            step = scalar_metrics.pop("step")

        elif step is None:
            # added metrics by Lightning for convenience
            scalar_metrics['epoch'] = self.trainer.current_epoch
            step = self.trainer.global_step

        # log actual metrics
        if self.trainer.logger is not None:
            if self.trainer.is_global_zero:
                self.trainer.logger.agg_and_log_metrics(scalar_metrics, step=step)
                self.trainer.logger.save()

            # track the logged metrics
            self.logged_metrics.update(scalar_metrics)
            self.trainer.dev_debugger.track_logged_metrics_history(scalar_metrics)

    def add_progress_bar_metrics(self, metrics):
        for k, v in metrics.items():
            if isinstance(v, torch.Tensor):
                v = v.item()

            self._progress_bar_metrics.metrics[k] = v

        self.trainer.dev_debugger.track_pbar_metrics_history(metrics)

    def track_metrics_deprecated(self, deprecated_eval_results):
        self._track_callback_metrics(deprecated_eval_results)
        self.__process_eval_epoch_end_results_and_log_legacy(deprecated_eval_results)

    def evaluation_epoch_end(self):
        # reset dataloader idx
        model_ref = self.trainer.lightning_module
        model_ref._current_dataloader_idx = None

        # setting `has_batch_loop_finished` to True
        # will perform Results reduction accross entire epoch.
        self.cached_results.has_batch_loop_finished = True

    def add_to_eval_loop_results(self, dl_idx, has_been_initialized):
        callback_metrics = deepcopy(self.evaluation_callback_metrics)
        for key in list(callback_metrics.keys()):
            if "dataloader_idx" in key:
                if f"dataloader_idx_{dl_idx}" not in key:
                    # remove dl_idx from self.callback_metrics not belonging to this dataset.
                    del callback_metrics[key]
        if has_been_initialized:
            self.eval_loop_results[dl_idx].update(callback_metrics)
        else:
            self.eval_loop_results.append(callback_metrics)

    def prepare_eval_loop_results(self):
        num_dataloaders = self.trainer.evaluation_loop.num_dataloaders
        has_been_initialized = len(self.eval_loop_results) == num_dataloaders
        for dl_idx in range(self.trainer.evaluation_loop.num_dataloaders):
            self.add_to_eval_loop_results(dl_idx, has_been_initialized)

    def get_evaluate_epoch_results(self):
        if not self.trainer.sanity_checking:
            # log all the metrics as a single dict
            metrics_to_log = self.cached_results.get_epoch_log_metrics()
            if len(metrics_to_log) > 0:
                self.log_metrics(metrics_to_log, {})

        self.prepare_eval_loop_results()

        # log results of evaluation
        if (
            self.trainer.state != TrainerState.FITTING and self.trainer.evaluating and self.trainer.is_global_zero
            and self.trainer.verbose_evaluate
        ):
            print('-' * 80)
            for result_idx, results in enumerate(self.eval_loop_results):
                print(f'DATALOADER:{result_idx} {self.trainer._running_stage.upper()} RESULTS')
                pprint({
                    k: (v.item() if v.numel() == 1 else v.tolist()) if isinstance(v, torch.Tensor) else v
                    for k, v in results.items()
                })
                print('-' * 80)

        results = self.eval_loop_results

        # clear mem
        self.eval_loop_results = []
        return results

    def _track_callback_metrics(self, eval_results):
        if len(eval_results) > 0 and (eval_results[0] is None or not isinstance(eval_results[0], Result)):
            return

        flat = {}
        if isinstance(eval_results, list):
            for eval_result in eval_results:
                # with a scalar return, auto set it to "val_loss" for callbacks
                if isinstance(eval_result, torch.Tensor):
                    flat = {'val_loss': eval_result}
                elif isinstance(eval_result, dict):
                    flat = flatten_dict(eval_result)

                self.trainer.logger_connector.callback_metrics.update(flat)
                if self.trainer.state in (TrainerState.TESTING, TrainerState.VALIDATING):
                    self.trainer.logger_connector.evaluation_callback_metrics.update(flat)
        else:
            # with a scalar return, auto set it to "val_loss" for callbacks
            if isinstance(eval_results, torch.Tensor):
                flat = {'val_loss': eval_results}
            else:
                flat = flatten_dict(eval_results)

            self.trainer.logger_connector.callback_metrics.update(flat)
            if self.trainer.state in (TrainerState.TESTING, TrainerState.VALIDATING):
                self.trainer.logger_connector.evaluation_callback_metrics.update(flat)

    def __process_eval_epoch_end_results_and_log_legacy_update(self, prog_bar_metrics, log_metrics):
        # eval loop returns all metrics
        dataloader_result_metrics = {**prog_bar_metrics, **log_metrics}

        # add metrics to prog bar
        self.trainer.logger_connector.add_progress_bar_metrics(prog_bar_metrics)

        # log metrics
        if len(log_metrics) > 0:
            self.trainer.logger_connector.log_metrics(log_metrics, {})

        if len(dataloader_result_metrics) > 0:
            self.eval_loop_results.append(dataloader_result_metrics)

    def __process_eval_epoch_end_results_and_log_legacy(self, eval_results):
        if self.trainer.sanity_checking:
            return

        if eval_results is not None and len(eval_results) > 0:

            # in eval, the user may return something at every validation step without final reduction
            if not isinstance(eval_results, list):
                eval_results = [eval_results]

            num_loaders: int = self.trainer.evaluation_loop.num_dataloaders
            prog_bar_metrics, log_metrics = {}, {}

            for result_idx, result in enumerate(eval_results):
<<<<<<< HEAD
                _, prog_bar_metrics, log_metrics, callback_metrics = self.trainer.process_dict_result(result)
=======
                _, prog_bar_metrics, log_metrics, _ = self.trainer.process_dict_result(result)
>>>>>>> 108fbd3e

                if num_loaders > 1:
                    self.__process_eval_epoch_end_results_and_log_legacy_update(prog_bar_metrics, log_metrics)

            if num_loaders == 1:
                self.__process_eval_epoch_end_results_and_log_legacy_update(prog_bar_metrics, log_metrics)

    def on_train_epoch_end(self):
        # inform cached logger connector epoch finished
        self.cached_results.has_batch_loop_finished = True

    def log_train_epoch_end_metrics(self, epoch_output, num_optimizers):
        # epoch output is a list. Each item in that list has all the outputs per optimizer
        # epoch_output[optimizer_idx][training_step_idx][tbptt_index]
        # remember that not using truncated backprop is equivalent with truncated back prop of len(1)

        model = self.trainer.lightning_module

        epoch_callback_metrics = {}

        # ------------------------
        # determine if using a result obj
        # ------------------------
        # [optimizer_idx][training_step_idx][tbptt_index]
        opt_idx_outputs = epoch_output[0]

        # TODO: deprecate 1.0
        try:
            sample_obj = opt_idx_outputs[0][0] if isinstance(opt_idx_outputs[0], list) else opt_idx_outputs[0]
            is_result_obj = len(epoch_output) > 0 and isinstance(sample_obj, Result)
            is_1_0_result = is_result_obj and 'extra' in sample_obj
        except IndexError:
            is_result_obj = False
            is_1_0_result = False

        # ------------------
        # NEW 1.0.0 PATH
        # ------------------
        if is_1_0_result:
            # lightning module hook
            self.training_epoch_end(model, epoch_output, num_optimizers)

            # log/aggregate metrics automatically
            epoch_log_metrics, epoch_progress_bar_metrics = self.__auto_reduce_results_on_epoch_end(epoch_output)

        # TODO: deprecate 1.0
        else:
            epoch_log_metrics, epoch_progress_bar_metrics = self.__run_legacy_training_epoch_end(
                num_optimizers, epoch_output, model, is_result_obj
            )

        # it will perform reduction over epoch and return log metrics
        cached_epoch_log_metrics = self.cached_results.get_epoch_log_metrics()
        cached_epoch_pbar_metrics = self.cached_results.get_epoch_pbar_metrics()

        # update
        epoch_log_metrics.update(cached_epoch_log_metrics)
        epoch_progress_bar_metrics.update(cached_epoch_pbar_metrics)

        # --------------------------
        # track results
        # --------------------------
        # add the metrics to the loggers and callbacks
        if epoch_log_metrics and len(epoch_log_metrics) > 0:
            self.log_metrics(epoch_log_metrics, {})
            self._callback_metrics.update(epoch_log_metrics)

        # add metrics to callbacks
        self._callback_metrics.update(epoch_callback_metrics)

        # add metrics to progress_bar and callbacks
        if len(epoch_progress_bar_metrics) > 0:
            self.add_progress_bar_metrics(epoch_progress_bar_metrics)
            self._callback_metrics.update(epoch_progress_bar_metrics)

        # reset epoch loop result for next epoch
        self.cached_results.reset()

    def training_epoch_end(self, model, epoch_output, num_optimizers):
        if not is_overridden('training_epoch_end', model=model):
            return

        # run training_epoch_end
        # refresh the result for custom logging at the epoch level
        model._current_fx_name = 'training_epoch_end'
        epoch_output = self.__prepare_epoch_end_inputs(epoch_output)

        if num_optimizers == 1 or not self.trainer.train_loop.automatic_optimization:
            epoch_output = epoch_output[0]

        # lightningmodule hook
        epoch_output = model.training_epoch_end(epoch_output)

        if epoch_output is not None:
            raise MisconfigurationException(
                'training_epoch_end expects a return of None. '
                'HINT: remove the return statement in training_epoch_end'
            )
        # capture logging
        self.trainer.logger_connector.cache_logged_metrics()

    def __run_legacy_training_epoch_end(self, num_optimizers, epoch_output, model, is_result_obj):

        epoch_log_metrics = {}
        epoch_progress_bar_metrics = {}

        # --------------------------
        # EPOCH END STEP IF DEFINED
        # --------------------------
        if is_overridden('training_epoch_end', model=model):
            if is_result_obj:
                # with result object gather across time and training steps so each opt idx has a single result obj
                epoch_output = self.__gather_result_across_time_and_optimizers(epoch_output)

            if num_optimizers == 1:
                epoch_output = epoch_output[0]

            # run training_epoch_end
            # a list with a result per optimizer index
            model._current_fx_name = 'training_epoch_end'
            epoch_output = model.training_epoch_end(epoch_output)

            # capture logging
            self.trainer.logger_connector.cache_logged_metrics()

            if isinstance(epoch_output, Result):
                epoch_log_metrics = epoch_output.epoch_log_metrics
                epoch_progress_bar_metrics = epoch_output.epoch_pbar_metrics
            else:
                _processed_outputs = self.trainer.process_dict_result(epoch_output)
                epoch_progress_bar_metrics = _processed_outputs[1]
                epoch_log_metrics = _processed_outputs[2]

        # --------------------------
        # Structured Result (auto epoch end)
        # --------------------------
        elif is_result_obj:
            epoch_log_metrics, epoch_progress_bar_metrics = self.__auto_reduce_results_on_epoch_end(epoch_output)

        return epoch_log_metrics, epoch_progress_bar_metrics

    def __auto_reduce_results_on_epoch_end(self, epoch_output):
        epoch_log_metrics = {}
        epoch_progress_bar_metrics = {}
        for opt_outputs in epoch_output:
            # reduce across time first
            time_reduced_outputs = []
            for tbptt_outs in opt_outputs:
                tbptt_outs = tbptt_outs[0].__class__.reduce_across_time(tbptt_outs)
                if len(tbptt_outs) > 1:
                    time_reduced_outputs.append(tbptt_outs)

            if len(time_reduced_outputs) == 0:
                continue

            # reduce across training steps
            opt_outputs = time_reduced_outputs[0].__class__.reduce_on_epoch_end(time_reduced_outputs)

            # with manual opt need 1 + metrics because meta is always there
            if opt_outputs.minimize is not None:
                opt_outputs.minimize = opt_outputs.minimize.mean()
            epoch_log_metrics.update(opt_outputs.epoch_log_metrics)
            epoch_progress_bar_metrics.update(opt_outputs.epoch_pbar_metrics)

        return epoch_log_metrics, epoch_progress_bar_metrics

    def __prepare_epoch_end_inputs(self, epoch_output):
        """
        Pulls out only the "extra" information for epoch end

        Return:
            a single list, each element per optimizer then batch then time
        """
        gathered_epoch_outputs = []
        for opt_outputs in epoch_output:
            # gather across time first
            time_gathered_outputs = []
            for tbptt_outs in opt_outputs:
                result = []
                for x in tbptt_outs:
                    out = x.extra
                    out['loss'] = x.minimize
                    result.append(out)

                # when time = 0, pass in the literal dict instead of array
                if len(result) == 1:
                    result = result[0]
                time_gathered_outputs.append(result)

            gathered_epoch_outputs.append(time_gathered_outputs)

        return gathered_epoch_outputs

    def __gather_result_across_time_and_optimizers(self, epoch_output):
        """
        Gather results into a single padded tensor per metric where each tensor is gathered across
        time and across time steps.

        Returns:
            a list where each element is a Result with the tensors gathered
        """
        gathered_epoch_outputs = []
        for opt_outputs in epoch_output:
            # gather across time first
            time_gathered_outputs = []
            for tbptt_outs in opt_outputs:
                tbptt_outs = tbptt_outs[0].__class__.gather(tbptt_outs)
                time_gathered_outputs.append(tbptt_outs)

            # gather across training steps
            # each metric has dimensions (training_steps, seq_len) (seq_len=1 when no tbptt is used)
            gathered_opt_output = time_gathered_outputs[0].__class__.padded_gather(time_gathered_outputs)
            gathered_epoch_outputs.append(gathered_opt_output)

        return gathered_epoch_outputs

    def log_train_step_metrics(self, batch_output):
        if self.trainer.train_loop.should_accumulate() and self.trainer.train_loop.automatic_optimization:
            return
        _, batch_log_metrics = self.cached_results.update_logger_connector()
        # when metrics should be logged
        if self.should_update_logs or self.trainer.fast_dev_run is True:
            # logs user requested information to logger
            grad_norm_dic = batch_output.grad_norm_dic
            if grad_norm_dic is None:
                grad_norm_dic = {}
            if len(batch_log_metrics) > 0 or len(grad_norm_dic) > 0:
                self.log_metrics(batch_log_metrics, grad_norm_dic)
                self._callback_metrics.update(batch_log_metrics)<|MERGE_RESOLUTION|>--- conflicted
+++ resolved
@@ -359,11 +359,7 @@
             prog_bar_metrics, log_metrics = {}, {}
 
             for result_idx, result in enumerate(eval_results):
-<<<<<<< HEAD
-                _, prog_bar_metrics, log_metrics, callback_metrics = self.trainer.process_dict_result(result)
-=======
-                _, prog_bar_metrics, log_metrics, _ = self.trainer.process_dict_result(result)
->>>>>>> 108fbd3e
+                _, prog_bar_metrics, log_metrics = self.trainer.process_dict_result(result)
 
                 if num_loaders > 1:
                     self.__process_eval_epoch_end_results_and_log_legacy_update(prog_bar_metrics, log_metrics)
@@ -381,8 +377,6 @@
         # remember that not using truncated backprop is equivalent with truncated back prop of len(1)
 
         model = self.trainer.lightning_module
-
-        epoch_callback_metrics = {}
 
         # ------------------------
         # determine if using a result obj
@@ -430,9 +424,6 @@
         if epoch_log_metrics and len(epoch_log_metrics) > 0:
             self.log_metrics(epoch_log_metrics, {})
             self._callback_metrics.update(epoch_log_metrics)
-
-        # add metrics to callbacks
-        self._callback_metrics.update(epoch_callback_metrics)
 
         # add metrics to progress_bar and callbacks
         if len(epoch_progress_bar_metrics) > 0:
