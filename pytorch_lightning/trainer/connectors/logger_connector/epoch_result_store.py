--- conflicted
+++ resolved
@@ -225,13 +225,8 @@
     ```
     """
 
-<<<<<<< HEAD
-    def __init__(self, trainer) -> None:
-        self.trainer = trainer
-=======
     def __init__(self, trainer: 'pl.Trainer') -> None:
         self.trainer = proxy(trainer)
->>>>>>> 48bbcd3b
         self.reset()
 
     def __getitem__(self, key: str) -> Any:
