# Copyright The PyTorch Lightning team.
#
# Licensed under the Apache License, Version 2.0 (the "License");
# you may not use this file except in compliance with the License.
# You may obtain a copy of the License at
#
#     http://www.apache.org/licenses/LICENSE-2.0
#
# Unless required by applicable law or agreed to in writing, software
# distributed under the License is distributed on an "AS IS" BASIS,
# WITHOUT WARRANTIES OR CONDITIONS OF ANY KIND, either express or implied.
# See the License for the specific language governing permissions and
# limitations under the License.
"""
Root module for all distributed operations in Lightning.
Currently supports training on CPU, GPU (dp, ddp, ddp2, horovod) and TPU.

"""
from weakref import proxy


class ModelConnector:

    def __init__(self, trainer):
        self.trainer = trainer

    def copy_trainer_model_properties(self, model):
        ref_model = self.trainer.lightning_module or model

        automatic_optimization = ref_model.automatic_optimization and self.trainer.train_loop.automatic_optimization
        self.trainer.train_loop.automatic_optimization = automatic_optimization

        for m in [model, ref_model]:
            m.trainer = proxy(self.trainer)
            m._device_type = str(self.trainer._device_type)
            m._distrib_type = str(self.trainer._distrib_type)
            m.use_amp = self.trainer.amp_backend is not None
            m.testing = self.trainer.testing
<<<<<<< HEAD
            m.precision = self.trainer.precision

    def get_model(self):
        return self._get_reference_model(self.trainer.model)

    def _get_reference_model(self, model):
        if self.trainer.accelerator.lightning_module:
            return self.trainer.accelerator.lightning_module
        return model
=======
            m.precision = self.trainer.precision
>>>>>>> 02ac4b0b
<|MERGE_RESOLUTION|>--- conflicted
+++ resolved
@@ -36,16 +36,4 @@
             m._distrib_type = str(self.trainer._distrib_type)
             m.use_amp = self.trainer.amp_backend is not None
             m.testing = self.trainer.testing
-<<<<<<< HEAD
-            m.precision = self.trainer.precision
-
-    def get_model(self):
-        return self._get_reference_model(self.trainer.model)
-
-    def _get_reference_model(self, model):
-        if self.trainer.accelerator.lightning_module:
-            return self.trainer.accelerator.lightning_module
-        return model
-=======
-            m.precision = self.trainer.precision
->>>>>>> 02ac4b0b
+            m.precision = self.trainer.precision