# Copyright The PyTorch Lightning team.
#
# Licensed under the Apache License, Version 2.0 (the "License");
# you may not use this file except in compliance with the License.
# You may obtain a copy of the License at
#
#     http://www.apache.org/licenses/LICENSE-2.0
#
# Unless required by applicable law or agreed to in writing, software
# distributed under the License is distributed on an "AS IS" BASIS,
# WITHOUT WARRANTIES OR CONDITIONS OF ANY KIND, either express or implied.
# See the License for the specific language governing permissions and
# limitations under the License.
import os
from datetime import timedelta
from typing import Dict, List, Optional, Union

from pytorch_lightning.callbacks import (
    Callback,
    GradientAccumulationScheduler,
    ModelCheckpoint,
    ModelSummary,
    ProgressBar,
    ProgressBarBase,
    RichProgressBar,
)
from pytorch_lightning.callbacks.rich_model_summary import RichModelSummary
from pytorch_lightning.callbacks.timer import Timer
from pytorch_lightning.utilities import ModelSummaryMode, rank_zero_info
from pytorch_lightning.utilities.exceptions import MisconfigurationException
from pytorch_lightning.utilities.warnings import rank_zero_deprecation


class CallbackConnector:
    def __init__(self, trainer):
        self.trainer = trainer

    def on_trainer_init(
        self,
        callbacks: Optional[Union[List[Callback], Callback]],
        checkpoint_callback: Optional[bool],
        enable_checkpointing: bool,
        enable_progress_bar: bool,
        progress_bar_refresh_rate: Optional[int],
        process_position: int,
        default_root_dir: Optional[str],
        weights_save_path: Optional[str],
        weights_summary: Optional[str],
        stochastic_weight_avg: bool,
        max_time: Optional[Union[str, timedelta, Dict[str, int]]] = None,
        accumulate_grad_batches: Optional[Union[int, Dict[int, int]]] = None,
    ):
        # init folder paths for checkpoint + weights save callbacks
        self.trainer._default_root_dir = default_root_dir or os.getcwd()
        self.trainer._weights_save_path = weights_save_path or self.trainer._default_root_dir
        if stochastic_weight_avg:
            rank_zero_deprecation(
                "Setting `Trainer(stochastic_weight_avg=True)` is deprecated in v1.5 and will be removed in v1.7."
                " Please pass `pytorch_lightning.callbacks.stochastic_weight_avg.StochasticWeightAveraging`"
                " directly to the Trainer's `callbacks` argument instead."
            )
        self.trainer._stochastic_weight_avg = stochastic_weight_avg

        # init callbacks
        if isinstance(callbacks, Callback):
            callbacks = [callbacks]
        self.trainer.callbacks = callbacks or []

        # configure checkpoint callback
        # pass through the required args to figure out defaults
        self._configure_checkpoint_callbacks(checkpoint_callback, enable_checkpointing)

        # configure swa callback
        self._configure_swa_callbacks()

        # configure the timer callback.
        # responsible to stop the training when max_time is reached.
        self._configure_timer_callback(max_time)

        # init progress bar
        if process_position != 0:
            rank_zero_deprecation(
                f"Setting `Trainer(process_position={process_position})` is deprecated in v1.5 and will be removed"
                " in v1.7. Please pass `pytorch_lightning.callbacks.progress.ProgressBar` with"
                " `process_position` directly to the Trainer's `callbacks` argument instead."
            )

        if progress_bar_refresh_rate is not None:
            rank_zero_deprecation(
                f"Setting `Trainer(progress_bar_refresh_rate={progress_bar_refresh_rate})` is deprecated in v1.5 and"
                " will be removed in v1.7. Please pass `pytorch_lightning.callbacks.progress.ProgressBar` with"
                " `refresh_rate` directly to the Trainer's `callbacks` argument instead. Or, to disable the progress"
                " bar pass `enable_progress_bar = False` to the Trainer."
            )

        if enable_progress_bar:
            self.trainer._progress_bar_callback = self.configure_progress_bar(
                progress_bar_refresh_rate, process_position
            )
        else:
            self.trainer._progress_bar_callback = None

        # configure the ModelSummary callback
        self._configure_model_summary_callback(weights_summary)

        # accumulated grads
        self._configure_accumulated_gradients(accumulate_grad_batches)

        # push all checkpoint callbacks to the end
        # it is important that these are the last callbacks to run
        self.trainer.callbacks = self._reorder_callbacks(self.trainer.callbacks)

    def _configure_accumulated_gradients(
        self, accumulate_grad_batches: Optional[Union[int, Dict[int, int]]] = None
    ) -> None:
        grad_accum_callback = [cb for cb in self.trainer.callbacks if isinstance(cb, GradientAccumulationScheduler)]

        if grad_accum_callback:
            if accumulate_grad_batches is not None:
                raise MisconfigurationException(
                    "You have set both `accumulate_grad_batches` and passed an instance of "
                    "`GradientAccumulationScheduler` inside callbacks. Either remove `accumulate_grad_batches` "
                    "from trainer or remove `GradientAccumulationScheduler` from callbacks list."
                )
            grad_accum_callback = grad_accum_callback[0]
        else:
            if accumulate_grad_batches is None:
                accumulate_grad_batches = 1

            if isinstance(accumulate_grad_batches, dict):
                grad_accum_callback = GradientAccumulationScheduler(accumulate_grad_batches)
            elif isinstance(accumulate_grad_batches, int):
                grad_accum_callback = GradientAccumulationScheduler({0: accumulate_grad_batches})
            else:
                raise MisconfigurationException(
                    f"`accumulate_grad_batches` should be an int or a dict. Got {accumulate_grad_batches}."
                )

            self.trainer.callbacks.append(grad_accum_callback)

        self.trainer.accumulate_grad_batches = grad_accum_callback.get_accumulate_grad_batches(0)
        self.trainer.accumulation_scheduler = grad_accum_callback

<<<<<<< HEAD
    def _configure_checkpoint_callbacks(self, checkpoint_callback: bool) -> None:
        if self._trainer_has_checkpoint_callbacks() and checkpoint_callback is False:
=======
    def _configure_checkpoint_callbacks(self, checkpoint_callback: Optional[bool], enable_checkpointing: bool) -> None:
        if checkpoint_callback is not None:
            rank_zero_deprecation(
                f"Setting `Trainer(checkpoint_callback={checkpoint_callback})` is deprecated in v1.5 and will "
                f"be removed in v1.7. Please consider using `Trainer(enable_checkpointing={checkpoint_callback})`."
            )
            # if both are set then checkpoint only if both are True
            enable_checkpointing = checkpoint_callback and enable_checkpointing

        # TODO: Remove this error in v1.5 so we rely purely on the type signature
        if not isinstance(enable_checkpointing, bool):
            error_msg = (
                "Invalid type provided for `enable_checkpointing`: "
                f"Expected bool but received {type(enable_checkpointing)}."
            )
            if isinstance(enable_checkpointing, Callback):
                error_msg += " Pass callback instances to the `callbacks` argument in the Trainer constructor instead."
            raise MisconfigurationException(error_msg)
        if self._trainer_has_checkpoint_callbacks() and enable_checkpointing is False:
>>>>>>> dc27c72d
            raise MisconfigurationException(
                "Trainer was configured with `enable_checkpointing=False`"
                " but found `ModelCheckpoint` in callbacks list."
            )

        if not self._trainer_has_checkpoint_callbacks() and enable_checkpointing is True:
            self.trainer.callbacks.append(ModelCheckpoint())

    def _configure_model_summary_callback(self, weights_summary: Optional[str] = None) -> None:
        if any(isinstance(cb, ModelSummary) for cb in self.trainer.callbacks):
            return
        if weights_summary is not None:
            if weights_summary not in ModelSummaryMode.supported_types():
                raise MisconfigurationException(
                    f"`weights_summary` can be None, {', '.join(ModelSummaryMode.supported_types())}",
                    f" but got {weights_summary}",
                )
            max_depth = ModelSummaryMode.get_max_depth(weights_summary)
            if self.trainer._progress_bar_callback is not None and isinstance(
                self.trainer._progress_bar_callback, RichProgressBar
            ):
                model_summary = RichModelSummary(max_depth=max_depth)
            else:
                model_summary = ModelSummary(max_depth=max_depth)
            self.trainer.callbacks.append(model_summary)
            self.trainer.weights_summary = weights_summary

    def _configure_swa_callbacks(self):
        if not self.trainer._stochastic_weight_avg:
            return

        from pytorch_lightning.callbacks.stochastic_weight_avg import StochasticWeightAveraging

        existing_swa = [cb for cb in self.trainer.callbacks if isinstance(cb, StochasticWeightAveraging)]
        if not existing_swa:
            self.trainer.callbacks = [StochasticWeightAveraging()] + self.trainer.callbacks

    def configure_progress_bar(self, refresh_rate=None, process_position=0):
        if os.getenv("COLAB_GPU") and refresh_rate is None:
            # smaller refresh rate on colab causes crashes, choose a higher value
            refresh_rate = 20
        refresh_rate = 1 if refresh_rate is None else refresh_rate

        progress_bars = [c for c in self.trainer.callbacks if isinstance(c, ProgressBarBase)]
        if len(progress_bars) > 1:
            raise MisconfigurationException(
                "You added multiple progress bar callbacks to the Trainer, but currently only one"
                " progress bar is supported."
            )
        if len(progress_bars) == 1:
            progress_bar_callback = progress_bars[0]
        elif refresh_rate > 0:
            progress_bar_callback = ProgressBar(refresh_rate=refresh_rate, process_position=process_position)
            self.trainer.callbacks.append(progress_bar_callback)
        else:
            progress_bar_callback = None

        return progress_bar_callback

    def _configure_timer_callback(self, max_time: Optional[Union[str, timedelta, Dict[str, int]]] = None) -> None:
        if max_time is None:
            return
        if any(isinstance(cb, Timer) for cb in self.trainer.callbacks):
            rank_zero_info("Ignoring `Trainer(max_time=...)`, callbacks list already contains a Timer.")
            return
        timer = Timer(duration=max_time, interval="step")
        self.trainer.callbacks.append(timer)

    def _trainer_has_checkpoint_callbacks(self):
        return len(self.trainer.checkpoint_callbacks) > 0

    def attach_model_logging_functions(self, model):
        for callback in self.trainer.callbacks:
            callback.log = model.log
            callback.log_dict = model.log_dict

    def _attach_model_callbacks(self) -> None:
        """Attaches the callbacks defined in the model.

        If a callback returned by the model's configure_callback method has the same type as one or several
        callbacks already present in the trainer callbacks list, it will replace them.
        In addition, all :class:`~pytorch_lightning.callbacks.model_checkpoint.ModelCheckpoint` callbacks
        will be pushed to the end of the list, ensuring they run last.
        """
        model_callbacks = self.trainer.call_hook("configure_callbacks")
        if not model_callbacks:
            return
        model_callback_types = {type(c) for c in model_callbacks}
        trainer_callback_types = {type(c) for c in self.trainer.callbacks}
        override_types = model_callback_types.intersection(trainer_callback_types)
        if override_types:
            rank_zero_info(
                "The following callbacks returned in `LightningModule.configure_callbacks` will override"
                " existing callbacks passed to Trainer:"
                f" {', '.join(sorted(t.__name__ for t in override_types))}"
            )
        # remove all callbacks with a type that occurs in model callbacks
        all_callbacks = [c for c in self.trainer.callbacks if type(c) not in override_types]
        all_callbacks.extend(model_callbacks)
        all_callbacks = CallbackConnector._reorder_callbacks(all_callbacks)
        # TODO: connectors refactor: move callbacks list to connector and do not write Trainer state
        self.trainer.callbacks = all_callbacks

    @staticmethod
    def _reorder_callbacks(callbacks: List[Callback]) -> List[Callback]:
        """Moves all ModelCheckpoint callbacks to the end of the list. The sequential order within the group of
        checkpoint callbacks is preserved, as well as the order of all other callbacks.

        Args:
            callbacks: A list of callbacks.

        Return:
            A new list in which the last elements are ModelCheckpoints if there were any present in the
            input.
        """
        checkpoints = [c for c in callbacks if isinstance(c, ModelCheckpoint)]
        not_checkpoints = [c for c in callbacks if not isinstance(c, ModelCheckpoint)]
        return not_checkpoints + checkpoints<|MERGE_RESOLUTION|>--- conflicted
+++ resolved
@@ -141,10 +141,6 @@
         self.trainer.accumulate_grad_batches = grad_accum_callback.get_accumulate_grad_batches(0)
         self.trainer.accumulation_scheduler = grad_accum_callback
 
-<<<<<<< HEAD
-    def _configure_checkpoint_callbacks(self, checkpoint_callback: bool) -> None:
-        if self._trainer_has_checkpoint_callbacks() and checkpoint_callback is False:
-=======
     def _configure_checkpoint_callbacks(self, checkpoint_callback: Optional[bool], enable_checkpointing: bool) -> None:
         if checkpoint_callback is not None:
             rank_zero_deprecation(
@@ -154,17 +150,7 @@
             # if both are set then checkpoint only if both are True
             enable_checkpointing = checkpoint_callback and enable_checkpointing
 
-        # TODO: Remove this error in v1.5 so we rely purely on the type signature
-        if not isinstance(enable_checkpointing, bool):
-            error_msg = (
-                "Invalid type provided for `enable_checkpointing`: "
-                f"Expected bool but received {type(enable_checkpointing)}."
-            )
-            if isinstance(enable_checkpointing, Callback):
-                error_msg += " Pass callback instances to the `callbacks` argument in the Trainer constructor instead."
-            raise MisconfigurationException(error_msg)
         if self._trainer_has_checkpoint_callbacks() and enable_checkpointing is False:
->>>>>>> dc27c72d
             raise MisconfigurationException(
                 "Trainer was configured with `enable_checkpointing=False`"
                 " but found `ModelCheckpoint` in callbacks list."
