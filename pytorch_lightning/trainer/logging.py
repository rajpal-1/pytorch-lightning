--- conflicted
+++ resolved
@@ -14,7 +14,6 @@
 
 import inspect
 from abc import ABC
-from typing import Mapping
 
 import torch
 
@@ -78,27 +77,7 @@
         if isinstance(output, torch.Tensor):
             progress_bar_metrics = {}
             log_metrics = {}
-<<<<<<< HEAD
-            callback_metrics = {}
-            return output, progress_bar_metrics, log_metrics, callback_metrics
-
-        # ---------------
-        # EXTRACT CALLBACK KEYS
-        # ---------------
-        # all keys not progress_bar or log are candidates for callbacks
-        callback_metrics = {}
-        if isinstance(output, Mapping):
-            for k, v in output.items():
-                if k not in ['progress_bar', 'log']:
-                    callback_metrics[k] = v
-
-        if train and self._distrib_type in (DistributedType.DP, DistributedType.DDP2):
-            num_gpus = self.num_gpus
-            callback_metrics = self.reduce_distributed_output(callback_metrics, num_gpus)
-=======
-            hiddens = None
-            return output, progress_bar_metrics, log_metrics, hiddens
->>>>>>> 108fbd3e
+            return output, progress_bar_metrics, log_metrics
 
         # ---------------
         # EXTRACT PROGRESS BAR KEYS
@@ -155,27 +134,12 @@
             if self._distrib_type in (DistributedType.DP, DistributedType.DDP2):
                 loss = self.reduce_distributed_output(loss, self.num_gpus)
 
-<<<<<<< HEAD
-        # use every metric passed in as a candidate for callback
-        callback_metrics.update(progress_bar_metrics)
-        callback_metrics.update(log_metrics)
-=======
-        # ---------------
-        # EXTRACT HIDDEN
-        # ---------------
-        hiddens = output.get('hiddens', None) if isinstance(output, Mapping) else None
->>>>>>> 108fbd3e
-
         # detach all metrics for callbacks to prevent memory leaks
         # no .item() because it will slow things down
         progress_bar_metrics = recursive_detach(progress_bar_metrics)
         log_metrics = recursive_detach(log_metrics)
 
-<<<<<<< HEAD
-        return loss, progress_bar_metrics, log_metrics, callback_metrics
-=======
-        return loss, progress_bar_metrics, log_metrics, hiddens
->>>>>>> 108fbd3e
+        return loss, progress_bar_metrics, log_metrics
 
     def reduce_distributed_output(self, output, num_gpus):
         if num_gpus <= 1:
