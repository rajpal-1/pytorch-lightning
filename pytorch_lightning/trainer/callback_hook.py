# Copyright The PyTorch Lightning team.
#
# Licensed under the Apache License, Version 2.0 (the "License");
# you may not use this file except in compliance with the License.
# You may obtain a copy of the License at
#
#     http://www.apache.org/licenses/LICENSE-2.0
#
# Unless required by applicable law or agreed to in writing, software
# distributed under the License is distributed on an "AS IS" BASIS,
# WITHOUT WARRANTIES OR CONDITIONS OF ANY KIND, either express or implied.
# See the License for the specific language governing permissions and
# limitations under the License.

from abc import ABC
from copy import deepcopy
from inspect import signature
from typing import Any, Callable, Dict, List, Optional, Type

from pytorch_lightning.callbacks import Callback
from pytorch_lightning.core.lightning import LightningModule
from pytorch_lightning.utilities import rank_zero_deprecation
from pytorch_lightning.utilities.signature_utils import is_param_in_hook_signature
from pytorch_lightning.utilities.warnings import WarningCache

warning_cache = WarningCache()


class TrainerCallbackHookMixin(ABC):

    # this is just a summary on variables used in this abstract class,
    # the proper values/initialisation should be done in child class
    callbacks: List[Callback] = []
    lightning_module: LightningModule

    def on_before_accelerator_backend_setup(self, model: LightningModule) -> None:
        """Called at the beginning of fit (train + validate), validate, test, or predict, or tune."""
        for callback in self.callbacks:
            callback.on_before_accelerator_backend_setup(self, model)

<<<<<<< HEAD
    def on_model_parallel_setup(self, model: LightningModule) -> None:
        """Called at the beginning of fit (train + validate), validate, test, or predict, or tune."""
        for callback in self.callbacks:
            callback.on_model_parallel_setup(self, model)
=======
    def configure_sharded_model(self, model: LightningModule) -> None:
        """Called at the beginning of fit (train + validate), validate, test, or predict, or tune."""
        for callback in self.callbacks:
            callback.on_configure_sharded_model(self, model)
>>>>>>> f79a13e4

    def setup(self, model: LightningModule, stage: Optional[str]) -> None:
        """Called at the beginning of fit (train + validate), validate, test, or predict, or tune."""
        for callback in self.callbacks:
            callback.setup(self, model, stage)

    def teardown(self, stage: Optional[str] = None) -> None:
        """Called at the end of fit (train + validate), validate, test, or predict, or tune."""
        for callback in self.callbacks:
            callback.teardown(self, self.lightning_module, stage)

    def on_init_start(self):
        """Called when the trainer initialization begins, model has not yet been set."""
        for callback in self.callbacks:
            callback.on_init_start(self)

    def on_init_end(self):
        """Called when the trainer initialization ends, model has not yet been set."""
        for callback in self.callbacks:
            callback.on_init_end(self)

    def on_fit_start(self):
        """Called when the trainer initialization begins, model has not yet been set."""
        for callback in self.callbacks:
            callback.on_fit_start(self, self.lightning_module)

    def on_fit_end(self):
        """Called when the trainer initialization begins, model has not yet been set."""
        for callback in self.callbacks:
            callback.on_fit_end(self, self.lightning_module)

    def on_sanity_check_start(self):
        """Called when the validation sanity check starts."""
        for callback in self.callbacks:
            callback.on_sanity_check_start(self, self.lightning_module)

    def on_sanity_check_end(self):
        """Called when the validation sanity check ends."""
        for callback in self.callbacks:
            callback.on_sanity_check_end(self, self.lightning_module)

    def on_train_epoch_start(self):
        """Called when the epoch begins."""
        for callback in self.callbacks:
            callback.on_train_epoch_start(self, self.lightning_module)

    def on_train_epoch_end(self, outputs: List[Any]):
        """Called when the epoch ends.

        Args:
            outputs: List of outputs on each ``train`` epoch
        """
        for callback in self.callbacks:
            callback.on_train_epoch_end(self, self.lightning_module, outputs)

    def on_validation_epoch_start(self):
        """Called when the epoch begins."""
        for callback in self.callbacks:
            callback.on_validation_epoch_start(self, self.lightning_module)

    def on_validation_epoch_end(self, outputs: List[Any]):
        """Called when the epoch ends.

        Args:
            outputs: List of outputs on each ``validation`` epoch
        """
        for callback in self.callbacks:
            if is_param_in_hook_signature(callback.on_validation_epoch_end, "outputs"):
                callback.on_validation_epoch_end(self, self.lightning_module, outputs)
            else:
                warning_cache.warn(
                    "`Callback.on_validation_epoch_end` signature has changed in v1.3."
                    " `outputs` parameter has been added."
                    " Support for the old signature will be removed in v1.5", DeprecationWarning
                )
                callback.on_validation_epoch_end(self, self.lightning_module)

    def on_test_epoch_start(self):
        """Called when the epoch begins."""
        for callback in self.callbacks:
            callback.on_test_epoch_start(self, self.lightning_module)

    def on_test_epoch_end(self, outputs: List[Any]):
        """Called when the epoch ends.

        Args:
            outputs: List of outputs on each ``test`` epoch
        """
        for callback in self.callbacks:
            if is_param_in_hook_signature(callback.on_test_epoch_end, "outputs"):
                callback.on_test_epoch_end(self, self.lightning_module, outputs)
            else:
                warning_cache.warn(
                    "`Callback.on_test_epoch_end` signature has changed in v1.3."
                    " `outputs` parameter has been added."
                    " Support for the old signature will be removed in v1.5", DeprecationWarning
                )
                callback.on_test_epoch_end(self, self.lightning_module)

    def on_epoch_start(self):
        """Called when either of train/val/test epoch begins."""
        for callback in self.callbacks:
            callback.on_epoch_start(self, self.lightning_module)

    def on_epoch_end(self):
        """Called when either of train/val/test epoch ends."""
        for callback in self.callbacks:
            callback.on_epoch_end(self, self.lightning_module)

    def on_train_start(self):
        """Called when the train begins."""
        for callback in self.callbacks:
            callback.on_train_start(self, self.lightning_module)

    def on_train_end(self):
        """Called when the train ends."""
        for callback in self.callbacks:
            callback.on_train_end(self, self.lightning_module)

    def on_pretrain_routine_start(self) -> None:
        """Called when the pre-train routine begins."""
        for callback in self.callbacks:
            callback.on_pretrain_routine_start(self, self.lightning_module)

    def on_pretrain_routine_end(self) -> None:
        """Called when the pre-train routine ends."""
        for callback in self.callbacks:
            callback.on_pretrain_routine_end(self, self.lightning_module)

    def on_batch_start(self):
        """Called when the training batch begins."""
        for callback in self.callbacks:
            callback.on_batch_start(self, self.lightning_module)

    def on_batch_end(self):
        """Called when the training batch ends."""
        for callback in self.callbacks:
            callback.on_batch_end(self, self.lightning_module)

    def on_train_batch_start(self, batch, batch_idx, dataloader_idx):
        """Called when the training batch begins."""
        for callback in self.callbacks:
            callback.on_train_batch_start(self, self.lightning_module, batch, batch_idx, dataloader_idx)

    def on_train_batch_end(self, outputs, batch, batch_idx, dataloader_idx):
        """Called when the training batch ends."""
        for callback in self.callbacks:
            callback.on_train_batch_end(self, self.lightning_module, outputs, batch, batch_idx, dataloader_idx)

    def on_validation_batch_start(self, batch, batch_idx, dataloader_idx):
        """Called when the validation batch begins."""
        for callback in self.callbacks:
            callback.on_validation_batch_start(self, self.lightning_module, batch, batch_idx, dataloader_idx)

    def on_validation_batch_end(self, outputs, batch, batch_idx, dataloader_idx):
        """Called when the validation batch ends."""
        for callback in self.callbacks:
            callback.on_validation_batch_end(self, self.lightning_module, outputs, batch, batch_idx, dataloader_idx)

    def on_test_batch_start(self, batch, batch_idx, dataloader_idx):
        """Called when the test batch begins."""
        for callback in self.callbacks:
            callback.on_test_batch_start(self, self.lightning_module, batch, batch_idx, dataloader_idx)

    def on_test_batch_end(self, outputs, batch, batch_idx, dataloader_idx):
        """Called when the test batch ends."""
        for callback in self.callbacks:
            callback.on_test_batch_end(self, self.lightning_module, outputs, batch, batch_idx, dataloader_idx)

    def on_validation_start(self):
        """Called when the validation loop begins."""
        for callback in self.callbacks:
            callback.on_validation_start(self, self.lightning_module)

    def on_validation_end(self):
        """Called when the validation loop ends."""
        for callback in self.callbacks:
            callback.on_validation_end(self, self.lightning_module)

    def on_test_start(self):
        """Called when the test begins."""
        for callback in self.callbacks:
            callback.on_test_start(self, self.lightning_module)

    def on_test_end(self):
        """Called when the test ends."""
        for callback in self.callbacks:
            callback.on_test_end(self, self.lightning_module)

    def on_keyboard_interrupt(self):
        """Called when the training is interrupted by KeyboardInterrupt."""
        for callback in self.callbacks:
            callback.on_keyboard_interrupt(self, self.lightning_module)

    @staticmethod
    def __is_old_signature(fn: Callable) -> bool:
        parameters = list(signature(fn).parameters)
        if len(parameters) == 2 and parameters[1] != "args":
            return True
        return False

    def on_save_checkpoint(self, checkpoint: Dict[str, Any]) -> Dict[Type, dict]:
        """Called when saving a model checkpoint."""
        callback_states = {}
        for callback in self.callbacks:
            if self.__is_old_signature(callback.on_save_checkpoint):
                rank_zero_deprecation(
                    "`Callback.on_save_checkpoint` signature has changed in v1.3."
                    " A `checkpoint` parameter has been added."
                    " Support for the old signature will be removed in v1.5"
                )
                state = callback.on_save_checkpoint(self, self.lightning_module)  # noqa: parameter-unfilled
            else:
                state = callback.on_save_checkpoint(self, self.lightning_module, checkpoint)
            if state:
                callback_states[type(callback)] = state
        return callback_states

    def on_load_checkpoint(self, checkpoint):
        """Called when loading a model checkpoint."""
        callback_states = checkpoint.get('callbacks')
        # Todo: the `callback_states` are dropped with TPUSpawn as they
        # can't be saved using `xm.save`
        # https://github.com/pytorch/xla/issues/2773
        if callback_states is not None:
            for callback in self.callbacks:
                state = callback_states.get(type(callback))
                if state:
                    state = deepcopy(state)
                    callback.on_load_checkpoint(state)

    def on_after_backward(self):
        """
        Called after loss.backward() and before optimizers do anything.
        """
        for callback in self.callbacks:
            callback.on_after_backward(self, self.lightning_module)

    def on_before_zero_grad(self, optimizer):
        """
        Called after optimizer.step() and before optimizer.zero_grad().
        """
        for callback in self.callbacks:
            callback.on_before_zero_grad(self, self.lightning_module, optimizer)<|MERGE_RESOLUTION|>--- conflicted
+++ resolved
@@ -38,17 +38,10 @@
         for callback in self.callbacks:
             callback.on_before_accelerator_backend_setup(self, model)
 
-<<<<<<< HEAD
-    def on_model_parallel_setup(self, model: LightningModule) -> None:
-        """Called at the beginning of fit (train + validate), validate, test, or predict, or tune."""
-        for callback in self.callbacks:
-            callback.on_model_parallel_setup(self, model)
-=======
     def configure_sharded_model(self, model: LightningModule) -> None:
         """Called at the beginning of fit (train + validate), validate, test, or predict, or tune."""
         for callback in self.callbacks:
             callback.on_configure_sharded_model(self, model)
->>>>>>> f79a13e4
 
     def setup(self, model: LightningModule, stage: Optional[str]) -> None:
         """Called at the beginning of fit (train + validate), validate, test, or predict, or tune."""
