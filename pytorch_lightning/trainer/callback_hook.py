--- conflicted
+++ resolved
@@ -222,47 +222,16 @@
         for callback in self.callbacks:
             callback.on_test_batch_end(self, self.lightning_module, outputs, batch, batch_idx, dataloader_idx)
 
-<<<<<<< HEAD
-    def on_predict_batch_start(self, batch, batch_idx, dataloader_idx):
-=======
     def on_predict_batch_start(self, batch: Any, batch_idx: int, dataloader_idx: int) -> None:
->>>>>>> 33066f8f
         """Called when the predict batch begins."""
         for callback in self.callbacks:
             callback.on_predict_batch_start(self, self.lightning_module, batch, batch_idx, dataloader_idx)
 
-<<<<<<< HEAD
-    def on_predict_batch_end(self, outputs, batch, batch_idx, dataloader_idx):
-=======
     def on_predict_batch_end(self, outputs: STEP_OUTPUT, batch: Any, batch_idx: int, dataloader_idx: int) -> None:
->>>>>>> 33066f8f
         """Called when the predict batch ends."""
         for callback in self.callbacks:
             callback.on_predict_batch_end(self, self.lightning_module, outputs, batch, batch_idx, dataloader_idx)
 
-<<<<<<< HEAD
-    def on_predict_epoch_start(self) -> None:
-        """Called when the predict epoch begins."""
-        for callback in self.callbacks:
-            callback.on_predict_epoch_start(self, self.lightning_module)
-
-    def on_predict_epoch_end(self, outputs: List[Any]) -> None:
-        """Called when the predict epoch ends."""
-        for callback in self.callbacks:
-            callback.on_predict_epoch_end(self, self.lightning_module, outputs)
-
-    def on_predict_start(self) -> None:
-        """Called when the predict begins."""
-        for callback in self.callbacks:
-            callback.on_predict_start(self, self.lightning_module)
-
-    def on_predict_end(self) -> None:
-        """Called when the predict ends."""
-        for callback in self.callbacks:
-            callback.on_predict_end(self, self.lightning_module)
-
-=======
->>>>>>> 33066f8f
     def on_validation_start(self):
         """Called when the validation loop begins."""
         for callback in self.callbacks:
