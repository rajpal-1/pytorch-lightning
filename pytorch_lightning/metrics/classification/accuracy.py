--- conflicted
+++ resolved
@@ -36,22 +36,14 @@
     For multi-label and multi-dimensional multi-class inputs, this metric computes the "global"
     accuracy by default, which counts all labels or sub-samples separately. This can be
     changed to subset accuracy (which requires all labels or sub-samples in the sample to
-<<<<<<< HEAD
-    be correctly predicted) by setting `subset_accuracy=True`.
-=======
     be correctly predicted) by setting ``subset_accuracy=True``.
->>>>>>> ccffc344
 
     Accepts all input types listed in :ref:`metrics:Input types`.
 
     Args:
         threshold:
             Threshold probability value for transforming probability predictions to binary
-<<<<<<< HEAD
-            `(0,1)` predictions, in the case of binary or multi-label inputs. Default: `0.5`
-=======
             `(0,1)` predictions, in the case of binary or multi-label inputs.
->>>>>>> ccffc344
         top_k:
             Number of highest probability predictions considered to find the correct label, relevant
             only for (multi-dimensional) multi-class inputs with probability predictions. The
@@ -60,11 +52,7 @@
             Should be left at default (``None``) for all other types of inputs.
         subset_accuracy:
             Whether to compute subset accuracy for multi-label and multi-dimensional
-<<<<<<< HEAD
-            multi-class inputs (has no effect for other input types). Default: `False`
-=======
             multi-class inputs (has no effect for other input types).
->>>>>>> ccffc344
 
             For multi-label inputs, if the parameter is set to `True`, then all labels for
             each sample must be correctly predicted for the sample to count as correct. If it
@@ -127,13 +115,10 @@
 
         if not 0 <= threshold <= 1:
             raise ValueError("The `threshold` should lie in the [0,1] interval.")
-<<<<<<< HEAD
-=======
 
         if top_k is not None and top_k <= 0:
             raise ValueError("The `top_k` should be an integer larger than 1.")
 
->>>>>>> ccffc344
         self.threshold = threshold
         self.top_k = top_k
         self.subset_accuracy = subset_accuracy
@@ -151,11 +136,7 @@
 
         Args:
             preds: Predictions from model (probabilities, or labels)
-<<<<<<< HEAD
-            target: Ground truth values
-=======
             target: Ground truth labels
->>>>>>> ccffc344
         """
 
         correct, total = _accuracy_update(
