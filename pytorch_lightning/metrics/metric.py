# Copyright The PyTorch Lightning team.
#
# Licensed under the Apache License, Version 2.0 (the "License");
# you may not use this file except in compliance with the License.
# You may obtain a copy of the License at
#
#     http://www.apache.org/licenses/LICENSE-2.0
#
# Unless required by applicable law or agreed to in writing, software
# distributed under the License is distributed on an "AS IS" BASIS,
# WITHOUT WARRANTIES OR CONDITIONS OF ANY KIND, either express or implied.
# See the License for the specific language governing permissions and
# limitations under the License.

from abc import ABC, abstractmethod
from typing import Any, Mapping, Optional, Sequence
import numbers

import torch
from torch import nn
import numpy as np

from pytorch_lightning.metrics.converters import (
    at_least_1d,
    gather_all_tensors_if_available,
    convert_to_tensor,
    convert_to_numpy,
)
from pytorch_lightning.utilities.apply_func import apply_to_collection
from pytorch_lightning.utilities.device_dtype_mixin import DeviceDtypeModuleMixin


class Metric(DeviceDtypeModuleMixin, nn.Module, ABC):
    """
    Abstract base class for metric implementation.

    Should be used to implement metrics that

        1. Return multiple Outputs
        2. Handle their own DDP sync

    Metric hooks that can be implemented are

        * input_convert: pre-forward hook that takes care of input conversion
        * output_convert: post-forward hook that takes care of output convertion
        * ddp_reduce: implementation of ddp sync + aggregation, default is ddp_sync + aggregate
        * compute: post-ddp sync for additional metric computations

    ``ddp_reduce`` by default calls the following methods, which can also be overwritten if necessary.

        * ddp_sync: implements how values should be synced across ddp-processes. Defaults to gather all.
        * aggregate: implement how values should be aggregated (defaults to mean).

    Call order

        input_convert -> forward -> output_convert -> ddp_reduce (per default being ddp_sync -> aggregate) -> compute

    """

    def __init__(self, name: str, reduce_group: Optional[Any] = None):
        """
        Args:
            name: the metric's name
            reduce_group: the process group for DDP reduces (only needed for DDP training).
                Defaults to all processes (world)

        """
        super().__init__()
        self.name = name
        self._dtype = torch.get_default_dtype()
        self._device = torch.device("cpu")

        self.reduce_group = reduce_group

        # Buffer for holding aggregated state after each batch
        self._step_vals = []

        # Register hooks
        self.register_forward_pre_hook(self.input_convert)
        self.register_forward_hook(self.output_convert)
        self.register_forward_hook(self.ddp_reduce)
        self.register_forward_hook(self.compute)

    @staticmethod
    def input_convert(self, data: Any):
        """
        Implement how the inputs should be casted before calling forward

        Args:
            data: input to forward method

        Returns:
            casted data
        """
        return data

    @abstractmethod
    def forward(self, *args, **kwargs):
        """
        Implements the actual metric computation.

        Returns:
            metric value or metric state

        """
        raise NotImplementedError

    @staticmethod
    def output_convert(self, data: Any, output: Any):
        """
        Implement how outputs from forward should be casted

        Args:
            data: input to forward method
            output: output from forward method

        Returns:
            casted outputs
        """
        return apply_to_collection(output, (torch.Tensor, np.ndarray), at_least_1d)

    def ddp_sync(self, tensor: Any):
        """
        Implement how the outputs from forward should be synced
        (per default just gathers all of them and adds them to self._step_vals)

        Args:
            tensor: tensor to sync

        Returns:
            synced output

        """
        gathered_tensors = apply_to_collection(tensor, torch.Tensor, gather_all_tensors_if_available, self.reduce_group)
        return gathered_tensors

    @staticmethod
    def ddp_reduce(self, data: Any, output: Any):
        """
        Implement how the outputs from forward should be synced and reduced across nodes

        Args:
            data: input to forward method
            output: output from the `output_convert` hook

        Returns:
            synced output

        """
        synced = self.ddp_sync(output)
        agg_val = self.aggregate(synced)
        self._step_vals.append(agg_val)
        return agg_val

    def aggregate(self, *tensors: torch.Tensor) -> torch.Tensor:
        """
        Implement aggregation of values on the same device

        Args:
            tensors: the values to be aggregated

        Returns:
            aggregated values

        """
<<<<<<< HEAD
        try:
            return torch.cat(tensors).mean(0)
        except (ValueError, TypeError) as exp:
            if isinstance(tensors[0], Mapping):
                return {k: torch.stack([tensor[k] for tensor in tensors]).mean(0) for k in tensors[0].keys()}
            elif isinstance(tensors[0], Sequence) and not isinstance(tensors[0], torch.Tensor):
                return tuple([torch.stack(tmp).mean(0) for tmp in zip(*tensors)])
            elif isinstance(tensors[0], torch.Tensor):
                return torch.stack(tensors).mean(0)
            else:
                raise TypeError("unknown metric value format to aggregate") from exp
=======
        # single tensor
        if len(tensors) == 1:
            tensors = tensors[0]
            if isinstance(tensors, Mapping):
                return {k: _stack_and_agg(tensors[k]) for k in tensors.keys()}
            if isinstance(tensors, list):
                return _stack_and_agg(tensors)
            if isinstance(tensors, tuple):
                return tensors
            if isinstance(tensors, torch.Tensor):
                return _stack_and_agg(tensors)

        # multiple tensors (from aggregation over batches)
        if isinstance(tensors[0], Mapping):
            return {k: torch.stack([tensor[k] for tensor in tensors]).sum(0) for k in tensors[0].keys()}
        if isinstance(tensors[0], Sequence):
            return tuple([torch.stack(tmp).sum(0) for tmp in zip(*tensors)])
        if isinstance(tensors[0], torch.Tensor):
            return torch.stack(tensors).sum(0)

        raise TypeError("unknown metric value format to aggregate")
>>>>>>> fe290280

    @staticmethod
    def compute(self, data: Any, output: Any):
        """
        Implement additionally metric computations to be done after the aggregation

        Args:
            data: input to forward method
            output: output from the `aggregate` hook

        Returns:
            final metric value

        """
        return output

    @property
    def aggregated(self) -> torch.Tensor:
        aggr = self.aggregate(*self._step_vals if len(self._step_vals) > 1 else self._step_vals)
        self.reset()
        return self.compute(self, None, aggr)

    def reset(self):
        self._step_vals = []


def _stack_and_agg(tensors):
    """ Utility function for stacking and aggregating tensors """
    if isinstance(tensors, list):
        return torch.sum(torch.stack([t for t in tensors]), 0)
    return tensors.squeeze() if tensors.numel() == 1 else tensors


class TensorMetric(Metric):
    """
    Base class for metric implementation operating directly on tensors.
    All inputs and outputs will be casted to tensors if necessary.
    Already handles DDP sync and input/output conversions.
    """

    @staticmethod
    def input_convert(self, data: Any):
        data = apply_to_collection(
            data, (torch.Tensor, np.ndarray, numbers.Number), convert_to_tensor, self.dtype, self.device
        )
        return super(TensorMetric, self).input_convert(self, data)

    @staticmethod
    def output_convert(self, data: Any, output: Any):

        output = apply_to_collection(
            output, (torch.Tensor, np.ndarray, numbers.Number), convert_to_tensor, self.dtype, self.device
        )
        return super(TensorMetric, self).output_convert(self, data, output)


class NumpyMetric(Metric):
    """
    Base class for metric implementation operating on numpy arrays.
    All inputs will be casted to numpy if necessary and all outputs will
    be casted to tensors if necessary.
    Already handles DDP sync and input/output conversions.
    """

    @staticmethod
    def input_convert(self, data: Any):
        data = apply_to_collection(data, (torch.Tensor, np.ndarray, numbers.Number), convert_to_numpy)
        return super(NumpyMetric, self).input_convert(self, data)

    @staticmethod
    def output_convert(self, data: Any, output: Any):
        output = apply_to_collection(
            output, (torch.Tensor, np.ndarray, numbers.Number), convert_to_tensor, self.dtype, self.device
        )

        return super(NumpyMetric, self).output_convert(self, data, output)<|MERGE_RESOLUTION|>--- conflicted
+++ resolved
@@ -163,19 +163,6 @@
             aggregated values
 
         """
-<<<<<<< HEAD
-        try:
-            return torch.cat(tensors).mean(0)
-        except (ValueError, TypeError) as exp:
-            if isinstance(tensors[0], Mapping):
-                return {k: torch.stack([tensor[k] for tensor in tensors]).mean(0) for k in tensors[0].keys()}
-            elif isinstance(tensors[0], Sequence) and not isinstance(tensors[0], torch.Tensor):
-                return tuple([torch.stack(tmp).mean(0) for tmp in zip(*tensors)])
-            elif isinstance(tensors[0], torch.Tensor):
-                return torch.stack(tensors).mean(0)
-            else:
-                raise TypeError("unknown metric value format to aggregate") from exp
-=======
         # single tensor
         if len(tensors) == 1:
             tensors = tensors[0]
@@ -197,7 +184,6 @@
             return torch.stack(tensors).sum(0)
 
         raise TypeError("unknown metric value format to aggregate")
->>>>>>> fe290280
 
     @staticmethod
     def compute(self, data: Any, output: Any):
