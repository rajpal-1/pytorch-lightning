--- conflicted
+++ resolved
@@ -70,10 +70,6 @@
         super().__init__()
 
         self.dist_sync_on_step = dist_sync_on_step
-<<<<<<< HEAD
-        self.dist_sync_fn = dist_sync_fn
-=======
->>>>>>> 9823f97a
         self.compute_on_step = compute_on_step
         self.process_group = process_group
         self._to_sync = True
