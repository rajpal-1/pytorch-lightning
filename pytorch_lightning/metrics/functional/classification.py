--- conflicted
+++ resolved
@@ -112,17 +112,10 @@
         >>> tp, fp, tn, fn, sup = stat_scores(x, y, class_index=1)
         >>> stat_scores(x, y, class_index=1)   # doctest: +NORMALIZE_WHITESPACE
         (tensor(0),
-<<<<<<< HEAD
-        tensor(1),
-        tensor(2),
-        tensor(0),
-        tensor(0))
-=======
          tensor(1),
          tensor(2),
          tensor(0),
          tensor(0))
->>>>>>> be8d5877
 
     """
     if pred.ndim == target.ndim + 1:
@@ -165,17 +158,10 @@
         >>> tps, fps, tns, fns, sups = stat_scores_multiple_classes(x, y)
         >>> stat_scores_multiple_classes(x, y)   # doctest: +NORMALIZE_WHITESPACE
         (tensor([0., 0., 1., 1.]),
-<<<<<<< HEAD
-        tensor([0., 1., 0., 0.]),
-        tensor([2., 2., 2., 2.]),
-        tensor([1., 0., 0., 0.]),
-        tensor([1., 0., 1., 1.]))
-=======
          tensor([0., 1., 0., 0.]),
          tensor([2., 2., 2., 2.]),
          tensor([1., 0., 0., 0.]),
          tensor([1., 0., 1., 1.]))
->>>>>>> be8d5877
     """
     num_classes = get_num_classes(pred=pred, target=target,
                                   num_classes=num_classes)
@@ -223,10 +209,7 @@
         >>> y = torch.tensor([0, 2, 3])
         >>> accuracy(x, y)
         tensor(0.6667)
-<<<<<<< HEAD
-=======
-
->>>>>>> be8d5877
+
     """
     tps, fps, tns, fns, sups = stat_scores_multiple_classes(pred=pred, target=target,
                                                             num_classes=num_classes)
@@ -545,19 +528,13 @@
         >>> x = torch.tensor([0, 1, 2, 3])
         >>> y = torch.tensor([0, 1, 2, 2])
         >>> fpr, tpr, thresholds = roc(x,y)
-<<<<<<< HEAD
-        >>> roc(x,y)   # doctest: +NORMALIZE_WHITESPACE
-        (tensor([0.0000, 0.3333, 0.6667, 0.6667, 1.0000]),
-        tensor([0., 0., 0., 1., 1.]),
-        tensor([4, 3, 2, 1, 0]))
-=======
         >>> fpr
         tensor([0.0000, 0.3333, 0.6667, 0.6667, 1.0000])
         >>> tpr
         tensor([0., 0., 0., 1., 1.])
         >>> thresholds
         tensor([4, 3, 2, 1, 0])
->>>>>>> be8d5877
+
     """
     fps, tps, thresholds = _binary_clf_curve(pred=pred, target=target,
                                              sample_weight=sample_weight,
@@ -610,15 +587,9 @@
         >>> target = torch.tensor([0, 1, 3, 2])
         >>> multiclass_roc(pred, target)   # doctest: +NORMALIZE_WHITESPACE
         ((tensor([0., 0., 1.]), tensor([0., 1., 1.]), tensor([1.8500, 0.8500, 0.0500])),
-<<<<<<< HEAD
-        (tensor([0., 0., 1.]), tensor([0., 1., 1.]), tensor([1.8500, 0.8500, 0.0500])),
-        (tensor([0.0000, 0.3333, 1.0000]), tensor([0., 0., 1.]), tensor([1.8500, 0.8500, 0.0500])),
-        (tensor([0.0000, 0.3333, 1.0000]), tensor([0., 0., 1.]), tensor([1.8500, 0.8500, 0.0500])))
-=======
          (tensor([0., 0., 1.]), tensor([0., 1., 1.]), tensor([1.8500, 0.8500, 0.0500])),
          (tensor([0.0000, 0.3333, 1.0000]), tensor([0., 0., 1.]), tensor([1.8500, 0.8500, 0.0500])),
          (tensor([0.0000, 0.3333, 1.0000]), tensor([0., 0., 1.]), tensor([1.8500, 0.8500, 0.0500])))
->>>>>>> be8d5877
     """
     num_classes = get_num_classes(pred, target, num_classes)
 
@@ -652,13 +623,6 @@
 
     Example:
 
-<<<<<<< HEAD
-            >>> pred = torch.tensor([0, 1, 2, 3])
-            >>> target = torch.tensor([0, 1, 2, 2])
-            >>> precision, recall, thresholds = precision_recall_curve(pred, target)
-            >>> precision_recall_curve(pred, target)
-            (tensor([0.3333, 0.0000, 0.0000, 1.0000]), tensor([1., 0., 0., 0.]), tensor([1., 2., 3.]))
-=======
         >>> pred = torch.tensor([0, 1, 2, 3])
         >>> target = torch.tensor([0, 1, 2, 2])
         >>> precision, recall, thresholds = precision_recall_curve(pred, target)
@@ -668,7 +632,6 @@
         tensor([1., 0., 0., 0.])
         >>> thresholds
         tensor([1, 2, 3])
->>>>>>> be8d5877
 
     """
     fps, tps, thresholds = _binary_clf_curve(pred=pred, target=target,
@@ -723,13 +686,6 @@
         ...                      [0.05, 0.05, 0.85, 0.05],
         ...                      [0.05, 0.05, 0.05, 0.85]])
         >>> target = torch.tensor([0, 1, 3, 2])
-<<<<<<< HEAD
-        >>> classes_pr = multiclass_precision_recall_curve(pred, target)
-        >>> classes_pr   # doctest: +NORMALIZE_WHITESPACE
-        ((tensor([1., 1.]), tensor([1., 0.]), tensor([0.8500])), (tensor([1., 1.]), tensor([1., 0.]), tensor([0.8500])),
-        (tensor([0.2500, 0.0000, 1.0000]), tensor([1., 0., 0.]), tensor([0.0500, 0.8500])),
-        (tensor([0.2500, 0.0000, 1.0000]), tensor([1., 0., 0.]), tensor([0.0500, 0.8500])))
-=======
         >>> nb_classes, precision, recall, thresholds = multiclass_precision_recall_curve(pred, target)
         >>> nb_classes
         (tensor([1., 1.]), tensor([1., 0.]), tensor([0.8500]))
@@ -739,7 +695,6 @@
         (tensor([0.2500, 0.0000, 1.0000]), tensor([1., 0., 0.]), tensor([0.0500, 0.8500]))
         >>> thresholds   # doctest: +NORMALIZE_WHITESPACE
         (tensor([0.2500, 0.0000, 1.0000]), tensor([1., 0., 0.]), tensor([0.0500, 0.8500]))
->>>>>>> be8d5877
     """
     num_classes = get_num_classes(pred, target, num_classes)
 
@@ -892,13 +847,8 @@
     @nicki to finish
 
     Args:
-<<<<<<< HEAD
-=======
-        pred: estimated probabilities
-        target: ground-truth labels
->>>>>>> be8d5877
-        pred:
-        target:
+        pred: estimated probabilities
+        target: ground-truth labels
         bg:
         nan_score:
         no_fg_score:
