--- conflicted
+++ resolved
@@ -11,11 +11,7 @@
 # WITHOUT WARRANTIES OR CONDITIONS OF ANY KIND, either express or implied.
 # See the License for the specific language governing permissions and
 # limitations under the License.
-<<<<<<< HEAD
-from pytorch_lightning.metrics.metric import Metric, MetricCollection
-=======
-from pytorch_lightning.metrics.metric import Metric  # noqa: F401
->>>>>>> dfbb5925
+from pytorch_lightning.metrics.metric import Metric, MetricCollection  # noqa: F401
 
 from pytorch_lightning.metrics.classification import (  # noqa: F401
     Accuracy,
