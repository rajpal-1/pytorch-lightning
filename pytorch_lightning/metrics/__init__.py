<<<<<<< HEAD
from pytorch_lightning.metrics.metric import Metric, MetricCollection

from pytorch_lightning.metrics.classification import (
    Accuracy,
    Precision,
    Recall,
    Fbeta
)

=======
# Copyright The PyTorch Lightning team.
#
# Licensed under the Apache License, Version 2.0 (the "License");
# you may not use this file except in compliance with the License.
# You may obtain a copy of the License at
#
#     http://www.apache.org/licenses/LICENSE-2.0
#
# Unless required by applicable law or agreed to in writing, software
# distributed under the License is distributed on an "AS IS" BASIS,
# WITHOUT WARRANTIES OR CONDITIONS OF ANY KIND, either express or implied.
# See the License for the specific language governing permissions and
# limitations under the License.
from pytorch_lightning.metrics.metric import Metric

from pytorch_lightning.metrics.classification import (
    Accuracy,
    Precision,
    Recall,
    Fbeta
)

>>>>>>> edcb6e49
from pytorch_lightning.metrics.regression import (
    MeanSquaredError,
    MeanAbsoluteError,
    MeanSquaredLogError,
    ExplainedVariance,
)<|MERGE_RESOLUTION|>--- conflicted
+++ resolved
@@ -1,14 +1,3 @@
-<<<<<<< HEAD
-from pytorch_lightning.metrics.metric import Metric, MetricCollection
-
-from pytorch_lightning.metrics.classification import (
-    Accuracy,
-    Precision,
-    Recall,
-    Fbeta
-)
-
-=======
 # Copyright The PyTorch Lightning team.
 #
 # Licensed under the Apache License, Version 2.0 (the "License");
@@ -22,7 +11,7 @@
 # WITHOUT WARRANTIES OR CONDITIONS OF ANY KIND, either express or implied.
 # See the License for the specific language governing permissions and
 # limitations under the License.
-from pytorch_lightning.metrics.metric import Metric
+from pytorch_lightning.metrics.metric import Metric, MetricCollection
 
 from pytorch_lightning.metrics.classification import (
     Accuracy,
@@ -31,7 +20,6 @@
     Fbeta
 )
 
->>>>>>> edcb6e49
 from pytorch_lightning.metrics.regression import (
     MeanSquaredError,
     MeanAbsoluteError,
