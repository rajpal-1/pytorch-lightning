--- conflicted
+++ resolved
@@ -16,11 +16,7 @@
 import re
 from typing import List
 
-<<<<<<< HEAD
-from pytorch_lightning import __homepage__, __version__, PROJECT_ROOT
-=======
 from pytorch_lightning import __homepage__, __version__, _PROJECT_ROOT
->>>>>>> 863a70c2
 
 
 def _load_requirements(path_dir: str, file_name: str = 'requirements.txt', comment_char: str = '#') -> List[str]:
