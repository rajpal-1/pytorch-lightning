--- conflicted
+++ resolved
@@ -21,21 +21,15 @@
 from typing import Any, Callable, Dict, Optional, Sequence, Union
 
 import torch
-<<<<<<< HEAD
 import torch.nn as nn
 from torch.quantization import QConfig
+from torch import Tensor
+from torch.quantization import FakeQuantizeBase
 
 import pytorch_lightning as pl
 from pytorch_lightning.callbacks.base import Callback
 from pytorch_lightning.utilities import rank_zero_warn
-=======
-from torch import Tensor
-from torch.quantization import FakeQuantizeBase
-
-import pytorch_lightning as pl
-from pytorch_lightning.callbacks.base import Callback
 from pytorch_lightning.utilities import _TORCH_GREATER_EQUAL_1_10
->>>>>>> 59b0ccb6
 from pytorch_lightning.utilities.exceptions import MisconfigurationException
 
 if _TORCH_GREATER_EQUAL_1_10:
@@ -231,10 +225,7 @@
             )
         self._collect_quantization = collect_quantization
 
-<<<<<<< HEAD
         self._max_num_inputs = max_num_inputs
-=======
->>>>>>> 59b0ccb6
         self._modules_to_fuse = modules_to_fuse
         self._input_compatible = input_compatible
         self._convert_on_fit_end = quantize_on_fit_end
@@ -252,11 +243,7 @@
         self._last_fake_quant_to_observer_enabled = {}
         self._module_prepared = False
 
-<<<<<<< HEAD
-    def _check_feasible_fuse(self, model):
-=======
     def _check_feasible_fuse(self, model: "pl.LightningModule") -> bool:
->>>>>>> 59b0ccb6
         if not self._modules_to_fuse:
             return False
         for group in self._modules_to_fuse:
@@ -283,9 +270,8 @@
         if self._module_prepared:
             return
         # QuantStub converts tensors from floating point to quantized
-<<<<<<< HEAD
         if self._max_num_inputs is None:
-            if pl_module.example_input_array is None:
+            if model.example_input_array is None:
                 num_inps = 1
                 rank_zero_warn(
                     "Defaulting to singular QuantStub. Use `max_num_inputs` or `model.example_input_array` "
@@ -293,13 +279,10 @@
                     UserWarning,
                 )
             else:
-                num_inps = len(pl_module.example_input_array)
+                num_inps = len(model.example_input_array)
         else:
             num_inps = self._max_num_inputs
-        pl_module.quants = nn.ModuleList([torch.quantization.QuantStub() for _ in range(num_inps)])
-=======
-        model.quant = torch.quantization.QuantStub()
->>>>>>> 59b0ccb6
+        model.quants = nn.ModuleList([torch.quantization.QuantStub() for _ in range(num_inps)])
         # DeQuantStub converts tensors from quantized to floating point
         model.dequant = torch.quantization.DeQuantStub()
         # manually specify where tensors will be converted from quantized
@@ -324,13 +307,8 @@
         elif isinstance(self._qconfig, QConfig):
             model.qconfig = self._qconfig
 
-<<<<<<< HEAD
-        if self._check_feasible_fuse(pl_module):
-            torch.quantization.fuse_modules(pl_module, self._modules_to_fuse, inplace=True)
-=======
         if self._check_feasible_fuse(model):
             torch.quantization.fuse_modules(model, self._modules_to_fuse, inplace=True)
->>>>>>> 59b0ccb6
 
         # Prepare the model for QAT. This inserts observers and fake_quants in
         # the model that will observe weight and activation tensors during calibration.
