--- conflicted
+++ resolved
@@ -35,11 +35,17 @@
 
     @property
     def state_id(self) -> str:
-<<<<<<< HEAD
+        """
+        Identifier for the state of the callback. Used to store and retrieve a callback's state from the
+        checkpoint dictionary by ``checkpoint["callbacks"][state_id]``. Implementations of a callback need to
+        provide a unique state id if 1) the callback has state and 2) it is desired to maintain the state of
+        multiple instances of that callback.
+        """
         return self.__class__.__qualname__
 
     @property
-    def _legacy_state_id(self) -> Type:
+    def _legacy_state_id(self) -> Type["Callback"]:
+        """State identifier for checkpoints saved prior to version 1.5.0."""
         return type(self)
 
     def _generate_state_id(self, **kwargs: Any) -> str:
@@ -48,22 +54,6 @@
         return identifier
 
     def on_configure_sharded_model(self, trainer: 'pl.Trainer', pl_module: 'pl.LightningModule') -> None:
-=======
-        """
-        Identifier for the state of the callback. Used to store and retrieve a callback's state from the
-        checkpoint dictionary by ``checkpoint["callbacks"][state_id]``. Implementations of a callback need to
-        provide a unique state id if 1) the callback has state and 2) it is desired to maintain the state of
-        multiple instances of that callback.
-        """
-        return self.__class__.__qualname__
-
-    @property
-    def _legacy_state_id(self) -> Type["Callback"]:
-        """State identifier for checkpoints saved prior to version 1.5.0."""
-        return type(self)
-
-    def on_configure_sharded_model(self, trainer: "pl.Trainer", pl_module: "pl.LightningModule") -> None:
->>>>>>> 8c27fa71
         """Called before configure sharded model"""
 
     def on_before_accelerator_backend_setup(self, trainer: "pl.Trainer", pl_module: "pl.LightningModule") -> None:
