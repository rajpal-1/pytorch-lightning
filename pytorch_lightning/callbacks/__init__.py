--- conflicted
+++ resolved
@@ -22,16 +22,13 @@
 from pytorch_lightning.callbacks.progress import ProgressBar, ProgressBarBase
 
 __all__ = [
+    'BackboneLambdaFinetuningCallback',  
+    'BaseFinetuningCallback',  
     'Callback',
     'EarlyStopping',
     'GPUStatsMonitor',
     'GradientAccumulationScheduler',
-<<<<<<< HEAD
     'LambdaCallback',
-=======
-    'BaseFinetuningCallback',
-    'BackboneLambdaFinetuningCallback',
->>>>>>> b5e7e030
     'LearningRateMonitor',
     'ModelCheckpoint',
     'ProgressBar',
