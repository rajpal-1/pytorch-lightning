--- conflicted
+++ resolved
@@ -277,33 +277,21 @@
                     if self.monitor_op(current, self.best):
                         filename = f'{self.prefix}_ckpt_epoch_{epoch + 1}_best.ckpt'
                         if self.verbose > 0:
-<<<<<<< HEAD
-                            print('\nEpoch %05d: %s improved from %0.5f to %0.5f,'
-                                  ' saving model to %s'
-                                  % (epoch + 1, self.monitor, self.best,
-                                     current, '{}/{}'.format(self.filepath, filename)))
-=======
                             logging.info(
                                 f'\nEpoch {epoch + 1:05d}: {self.monitor} improved'
                                 f' from {self.best:0.5f} to {current:0.5f},'
                                 f' saving model to {filepath}')
->>>>>>> e22dea22
                         self.best = current
                         self.save_model(self.filepath, filename, overwrite=True)
 
                     else:
                         if self.verbose > 0:
-<<<<<<< HEAD
-                            print('\nEpoch %05d: %s did not improve' %
-                                  (epoch + 1, self.monitor))
-=======
                             logging.info(
                                 f'\nEpoch {epoch + 1:05d}: {self.monitor} did not improve')
             else:
                 if self.verbose > 0:
                     logging.info(f'\nEpoch {epoch + 1:05d}: saving model to {filepath}')
                 self.save_model(filepath, overwrite=False)
->>>>>>> e22dea22
 
 
 class GradientAccumulationScheduler(Callback):
