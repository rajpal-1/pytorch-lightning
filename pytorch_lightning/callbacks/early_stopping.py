# Copyright The PyTorch Lightning team.
#
# Licensed under the Apache License, Version 2.0 (the "License");
# you may not use this file except in compliance with the License.
# You may obtain a copy of the License at
#
#     http://www.apache.org/licenses/LICENSE-2.0
#
# Unless required by applicable law or agreed to in writing, software
# distributed under the License is distributed on an "AS IS" BASIS,
# WITHOUT WARRANTIES OR CONDITIONS OF ANY KIND, either express or implied.
# See the License for the specific language governing permissions and
# limitations under the License.
r"""
Early Stopping
^^^^^^^^^^^^^^

Monitor a metric and stop training when it stops improving.

"""
import logging
from typing import Any, Callable, Dict, Optional, Tuple

import numpy as np
import torch

import pytorch_lightning as pl
from pytorch_lightning.callbacks.base import Callback
from pytorch_lightning.utilities import rank_zero_warn
from pytorch_lightning.utilities.exceptions import MisconfigurationException

log = logging.getLogger(__name__)


class EarlyStopping(Callback):
    r"""
    Monitor a metric and stop training when it stops improving.

    Args:
        monitor: quantity to be monitored.
        min_delta: minimum change in the monitored quantity to qualify as an improvement, i.e. an absolute
            change of less than `min_delta`, will count as no improvement.
        patience: number of checks with no improvement
            after which training will be stopped. Under the default configuration, one check happens after
            every training epoch. However, the frequency of validation can be modified by setting various parameters on
            the ``Trainer``, for example ``check_val_every_n_epoch`` and ``val_check_interval``.

            .. note::

                It must be noted that the patience parameter counts the number of validation checks with
                no improvement, and not the number of training epochs. Therefore, with parameters
                ``check_val_every_n_epoch=10`` and ``patience=3``, the trainer will perform at least 40 training
                epochs before being stopped.

        verbose: verbosity mode.
        mode: one of ``'min'``, ``'max'``. In ``'min'`` mode, training will stop when the quantity
            monitored has stopped decreasing and in ``'max'`` mode it will stop when the quantity
            monitored has stopped increasing.
        strict: whether to crash the training if `monitor` is not found in the validation metrics.
        check_finite: When set ``True``, stops training when the monitor becomes NaN or infinite.
        stopping_threshold: Stop training immediately once the monitored quantity reaches this threshold.
        divergence_threshold: Stop training as soon as the monitored quantity becomes worse than this threshold.
        check_on_train_epoch_end: whether to run early stopping at the end of the training epoch.
            If this is ``False``, then the check runs at the end of the validation epoch.

    Raises:
        MisconfigurationException:
            If ``mode`` is none of ``"min"`` or ``"max"``.
        RuntimeError:
            If the metric ``monitor`` is not available.

    Example::

        >>> from pytorch_lightning import Trainer
        >>> from pytorch_lightning.callbacks import EarlyStopping
        >>> early_stopping = EarlyStopping('val_loss')
        >>> trainer = Trainer(callbacks=[early_stopping])
    """
    mode_dict = {
        'min': torch.lt,
        'max': torch.gt,
    }

    order_dict = {
        'min': "<",
        'max': ">",
    }

    def __init__(
        self,
        monitor: str = 'early_stop_on',
        min_delta: float = 0.0,
        patience: int = 3,
        verbose: bool = False,
        mode: str = 'min',
        strict: bool = True,
        check_finite: bool = True,
        stopping_threshold: Optional[float] = None,
        divergence_threshold: Optional[float] = None,
        check_on_train_epoch_end: bool = False,
    ):
        super().__init__()
        self.monitor = monitor
        self.min_delta = min_delta
        self.patience = patience
        self.verbose = verbose
        self.mode = mode
        self.strict = strict
        self.check_finite = check_finite
        self.stopping_threshold = stopping_threshold
        self.divergence_threshold = divergence_threshold
        self.wait_count = 0
        self.stopped_epoch = 0
        self._check_on_train_epoch_end = check_on_train_epoch_end

        if self.mode not in self.mode_dict:
            raise MisconfigurationException(f"`mode` can be {', '.join(self.mode_dict.keys())}, got {self.mode}")

        self.min_delta *= 1 if self.monitor_op == torch.gt else -1
        torch_inf = torch.tensor(np.Inf)
        self.best_score = torch_inf if self.monitor_op == torch.lt else -torch_inf

    def _validate_condition_metric(self, logs):
        monitor_val = logs.get(self.monitor)

        error_msg = (
            f'Early stopping conditioned on metric `{self.monitor}` which is not available.'
            ' Pass in or modify your `EarlyStopping` callback to use any of the following:'
            f' `{"`, `".join(list(logs.keys()))}`'
        )

        if monitor_val is None:
            if self.strict:
                raise RuntimeError(error_msg)
            if self.verbose > 0:
                rank_zero_warn(error_msg, RuntimeWarning)

            return False

        return True

    @property
    def monitor_op(self) -> Callable:
        return self.mode_dict[self.mode]

    def on_save_checkpoint(self, trainer, pl_module, checkpoint: Dict[str, Any]) -> Dict[str, Any]:
        return {
            'wait_count': self.wait_count,
            'stopped_epoch': self.stopped_epoch,
            'best_score': self.best_score,
            'patience': self.patience
        }

    def on_load_checkpoint(self, callback_state: Dict[str, Any]) -> None:
        self.wait_count = callback_state['wait_count']
        self.stopped_epoch = callback_state['stopped_epoch']
        self.best_score = callback_state['best_score']
        self.patience = callback_state['patience']

    def _should_skip_check(self, trainer) -> bool:
        from pytorch_lightning.trainer.states import TrainerState
        return trainer.state != TrainerState.FITTING or trainer.sanity_checking

    def on_train_epoch_end(self, trainer, pl_module, outputs) -> None:
        if not self._check_on_train_epoch_end or self._should_skip_check(trainer):
            return
        self._run_early_stopping_check(trainer)

    def on_validation_end(self, trainer, pl_module) -> None:
        if self._check_on_train_epoch_end or self._should_skip_check(trainer):
            return

        self._run_early_stopping_check(trainer)

<<<<<<< HEAD
    def _run_early_stopping_check(self, trainer: "pl.Trainer"):
=======
    def _run_early_stopping_check(self, trainer) -> None:
>>>>>>> ac92b57e
        """
        Checks whether the early stopping condition is met
        and if so tells the trainer to stop the training.
        """
        logs = trainer.callback_metrics

        if (
            trainer.fast_dev_run  # disable early_stopping with fast_dev_run
            or not self._validate_condition_metric(logs)  # short circuit if metric not present
        ):
            return

        current = logs.get(self.monitor)

        # when in dev debugging
        trainer.dev_debugger.track_early_stopping_history(self, current)

        should_stop, reason = self._evalute_stopping_criteria(current)

        # stop every ddp process if any world process decides to stop
        should_stop = trainer.training_type_plugin.reduce_boolean_decision(should_stop)
        trainer.should_stop = trainer.should_stop or should_stop
        if should_stop:
            self.stopped_epoch = trainer.current_epoch
        if reason and self.verbose:
            self._log_info(trainer, reason)

    def _evalute_stopping_criteria(self, current: torch.Tensor) -> Tuple[bool, str]:
        should_stop = False
        reason = None
        if self.check_finite and not torch.isfinite(current):
            should_stop = True
            reason = (
                f"Monitored metric {self.monitor} = {current} is not finite."
                f" Previous best value was {self.best_score:.3f}. Signaling Trainer to stop."
            )
        elif self.stopping_threshold is not None and self.monitor_op(current, self.stopping_threshold):
            should_stop = True
            reason = (
                "Stopping threshold reached:"
                f" {self.monitor} = {current} {self.order_dict[self.mode]} {self.stopping_threshold}."
                " Signaling Trainer to stop."
            )
        elif self.divergence_threshold is not None and self.monitor_op(-current, -self.divergence_threshold):
            should_stop = True
            reason = (
                "Divergence threshold reached:"
                f" {self.monitor} = {current} {self.order_dict[self.mode]} {self.divergence_threshold}."
                " Signaling Trainer to stop."
            )
        elif self.monitor_op(current - self.min_delta, self.best_score):
            should_stop = False
            reason = self._improvement_message(current)
            self.best_score = current
            self.wait_count = 0
        else:
            self.wait_count += 1
            if self.wait_count >= self.patience:
                should_stop = True
                reason = (
                    f"Monitored metric {self.monitor} did not improve in the last {self.wait_count} epochs."
                    f" Best score: {self.best_score:.3f}. Signaling Trainer to stop."
                )

        return should_stop, reason

    def _improvement_message(self, current: torch.Tensor) -> str:
        """ Formats a log message that informs the user about an improvement in the monitored score. """
        if torch.isfinite(self.best_score):
            msg = (
                f"Metric {self.monitor} improved by {abs(self.best_score - current):.3f} >="
                f" min_delta = {abs(self.min_delta)}. New best score: {current:.3f}"
            )
        else:
            msg = f"Metric {self.monitor} improved. New best score: {current:.3f}"
        return msg

    @staticmethod
    def _log_info(trainer: Optional["pl.Trainer"], message: str) -> None:
        if trainer is not None and trainer.world_size > 1:
            log.info(f"[{trainer.global_rank}] {message}")
        else:
            log.info(message)<|MERGE_RESOLUTION|>--- conflicted
+++ resolved
@@ -172,11 +172,7 @@
 
         self._run_early_stopping_check(trainer)
 
-<<<<<<< HEAD
-    def _run_early_stopping_check(self, trainer: "pl.Trainer"):
-=======
     def _run_early_stopping_check(self, trainer) -> None:
->>>>>>> ac92b57e
         """
         Checks whether the early stopping condition is met
         and if so tells the trainer to stop the training.
