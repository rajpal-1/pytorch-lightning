import os
import shutil
import logging as log
import warnings
import re

import numpy as np

from pytorch_lightning.callbacks.base import Callback


class ModelCheckpoint(Callback):
    r"""
    Save the model after every epoch.

    Args:
        filepath: path to save the model file.
            Can contain named formatting options to be auto-filled.

            Example::

<<<<<<< HEAD
                # save epoch and val_loss in name
                ModelCheckpoint(filepath='{epoch:02d}-{val_loss:.2f}.hdf5')
                # saves file like: /path/epoch_2-val_loss_0.2.hdf5
=======
                # save any arbitrary metrics like and val_loss, etc in name
                ModelCheckpoint(filepath='/my/path/{epoch}-{val_loss:.2f}-{other_metric:.2f}')
                # saves file like: /my/path/epoch=2-val_loss=0.2_other_metric=0.3.ckpt

>>>>>>> 58d046f2
        monitor (str): quantity to monitor.
        verbose (bool): verbosity mode, False or True.
        save_top_k (int): if `save_top_k == k`,
            the best k models according to
            the quantity monitored will be saved.
            if ``save_top_k == 0``, no models are saved.
            if ``save_top_k == -1``, all models are saved.
            Please note that the monitors are checked every `period` epochs.
            if ``save_top_k >= 2`` and the callback is called multiple
            times inside an epoch, the name of the saved file will be
            appended with a version count starting with `v0`.
        mode (str): one of {auto, min, max}.
            If ``save_top_k != 0``, the decision
            to overwrite the current save file is made
            based on either the maximization or the
            minimization of the monitored quantity. For `val_acc`,
            this should be `max`, for `val_loss` this should
            be `min`, etc. In `auto` mode, the direction is
            automatically inferred from the name of the monitored quantity.
        save_weights_only (bool): if True, then only the model's weights will be
            saved (`model.save_weights(filepath)`), else the full model
            is saved (`model.save(filepath)`).
        period (int): Interval (number of epochs) between checkpoints.

    Example::

        from pytorch_lightning import Trainer
        from pytorch_lightning.callbacks import ModelCheckpoint

        # saves checkpoints to my_path whenever 'val_loss' has a new min
        checkpoint_callback = ModelCheckpoint(filepath='my_path')
        Trainer(checkpoint_callback=checkpoint_callback)

        # save epoch and val_loss in name
<<<<<<< HEAD
        ModelCheckpoint(filepath='{epoch:02d}-{val_loss:.2f}.hdf5')
=======
        ModelCheckpoint(filepath='/my/path/here/sample-mnist_{epoch:02d}-{val_loss:.2f}')
>>>>>>> 58d046f2
        # saves file like: /my/path/here/sample-mnist_epoch=02_val_loss=0.32.ckpt
    """

    def __init__(self, filepath, monitor: str = 'val_loss', verbose: bool = False,
                 save_top_k: int = 1, save_weights_only: bool = False,
                 mode: str = 'auto', period: int = 1, prefix: str = ''):
        super().__init__()
        if save_top_k and os.path.isdir(filepath) and len(os.listdir(filepath)) > 0:
            warnings.warn(
                f"Checkpoint directory {filepath} exists and is not empty with save_top_k != 0."
                "All files in this directory will be deleted when a checkpoint is saved!"
            )

        self.monitor = monitor
        self.verbose = verbose
<<<<<<< HEAD
        self.filepath = filepath
        os.makedirs(filepath, exist_ok=True)
=======
        if os.path.isdir(filepath):
            self.dirpath, self.filename = filepath, '{epoch}'
        else:
            self.dirpath, self.filename = os.path.split(filepath)
        os.makedirs(self.dirpath, exist_ok=True)
>>>>>>> 58d046f2
        self.save_top_k = save_top_k
        self.save_weights_only = save_weights_only
        self.period = period
        self.epochs_since_last_check = 0
        self.prefix = prefix
        self.best_k_models = {}
        # {filename: monitor}
        self.kth_best_model = ''
        self.best = 0
        self.save_function = None

        mode_dict = {
            'min': (np.less, np.Inf, 'min'),
            'max': (np.greater, -np.Inf, 'max'),
            'auto': (np.greater, -np.Inf, 'max') if 'acc' in self.monitor or self.monitor.startswith('fmeasure')
            else (np.less, np.Inf, 'min'),
        }

        if mode not in mode_dict:
            warnings.warn(
                f'ModelCheckpoint mode {mode} is unknown, '
                'fallback to auto mode.', RuntimeWarning)
            mode = 'auto'

        self.monitor_op, self.kth_value, self.mode = mode_dict[mode]

    def _del_model(self, filepath):
<<<<<<< HEAD
        try:
            shutil.rmtree(filepath)
        except OSError:
            os.remove(filepath)
=======
        os.remove(filepath)
>>>>>>> 58d046f2

    def _save_model(self, filepath):
        # make paths
        os.makedirs(os.path.dirname(filepath), exist_ok=True)

        # delegate the saving to the model
        if self.save_function is not None:
            self.save_function(filepath)
        else:
            raise ValueError(".save_function() not set")

    def check_monitor_top_k(self, current):
        less_than_k_models = len(self.best_k_models) < self.save_top_k
        if less_than_k_models:
            return True
        return self.monitor_op(current, self.best_k_models[self.kth_best_model])

<<<<<<< HEAD
    def format_checkpoint_name(self, epoch, logs):
        # check if user passed in keys to the string
        groups = re.findall(r'\{.*?\}', self.filepath)

        if len(groups) == 0:
            # default name
            filepath = f'{self.filepath}/{self.prefix}_ckpt_epoch_{epoch}.ckpt'
            return filepath
        else:
            filepath = self.filepath
            for group in groups:
                clean_group = group.strip('{}')
                key, rounding = clean_group.split(':')
                metric_val = logs[key]
                new_str = f'{key}={metric_val}:{rounding}'
                filepath.replace(group, new_str)

        return filepath

    def on_validation_end(self, trainer, pl_module):
        logs = trainer.callback_metrics
=======
    def format_checkpoint_name(self, epoch, metrics, ver=None):
        """Generate a filename according define template.

        Examples
        --------
        >>> tmpdir = os.path.dirname(__file__)
        >>> ckpt = ModelCheckpoint(os.path.join(tmpdir, '{epoch}'))
        >>> os.path.basename(ckpt.format_checkpoint_name(0, {}))
        'epoch=0.ckpt'
        >>> ckpt = ModelCheckpoint(os.path.join(tmpdir, '{epoch:03d}'))
        >>> os.path.basename(ckpt.format_checkpoint_name(5, {}))
        'epoch=005.ckpt'
        >>> ckpt = ModelCheckpoint(os.path.join(tmpdir, '{epoch}-{val_loss:.2f}'))
        >>> os.path.basename(ckpt.format_checkpoint_name(2, dict(val_loss=0.123456)))
        'epoch=2-val_loss=0.12.ckpt'
        >>> ckpt = ModelCheckpoint(os.path.join(tmpdir, '{missing:d}'))
        >>> os.path.basename(ckpt.format_checkpoint_name(0, {}))
        'missing=0.ckpt'
        """
        # check if user passed in keys to the string
        groups = re.findall(r'(\{.*?)[:\}]', self.filename)

        if len(groups) == 0:
            # default name
            filename = f'{self.prefix}_ckpt_epoch_{epoch}'
        else:
            metrics['epoch'] = epoch
            filename = self.filename
            for tmp in groups:
                name = tmp[1:]
                filename = filename.replace(tmp, name + '={' + name)
                if name not in metrics:
                    metrics[name] = 0
            filename = filename.format(**metrics)
        str_ver = f'_v{ver}' if ver is not None else ''
        filepath = os.path.join(self.dirpath, self.prefix + filename + str_ver + '.ckpt')
        return filepath

    def on_validation_end(self, trainer, pl_module):
        metrics = trainer.callback_metrics
>>>>>>> 58d046f2
        epoch = trainer.current_epoch
        self.epochs_since_last_check += 1

        if self.save_top_k == 0:
            # no models are saved
            return
        if self.epochs_since_last_check >= self.period:
            self.epochs_since_last_check = 0

<<<<<<< HEAD
            version_cnt = 0
            while os.path.isfile(filepath):
                # this epoch called before
                filepath = self.format_checkpoint_name(epoch, logs)
                version_cnt += 1

            if self.save_top_k != -1:
                current = logs.get(self.monitor)
=======
            filepath = self.format_checkpoint_name(epoch, metrics)
            version_cnt = 0
            while os.path.isfile(filepath):
                filepath = self.format_checkpoint_name(epoch, metrics, ver=version_cnt)
                # this epoch called before
                version_cnt += 1

            if self.save_top_k != -1:
                current = metrics.get(self.monitor)
>>>>>>> 58d046f2

                if current is None:
                    warnings.warn(
                        f'Can save best model only with {self.monitor} available,'
                        ' skipping.', RuntimeWarning)
                else:
                    if self.check_monitor_top_k(current):
                        self._do_check_save(filepath, current, epoch)
                    else:
                        if self.verbose > 0:
                            log.info(
                                f'\nEpoch {epoch:05d}: {self.monitor}'
                                f' was not in top {self.save_top_k}')

            else:
                if self.verbose > 0:
                    log.info(f'\nEpoch {epoch:05d}: saving model to {filepath}')
                self._save_model(filepath)

    def _do_check_save(self, filepath, current, epoch):
        # remove kth
        if len(self.best_k_models) == self.save_top_k:
            delpath = self.kth_best_model
            self.best_k_models.pop(self.kth_best_model)
            self._del_model(delpath)

        self.best_k_models[filepath] = current
        if len(self.best_k_models) == self.save_top_k:
            # monitor dict has reached k elements
            _op = max if self.mode == 'min' else min
            self.kth_best_model = _op(self.best_k_models,
                                      key=self.best_k_models.get)
            self.kth_value = self.best_k_models[self.kth_best_model]

        _op = min if self.mode == 'min' else max
        self.best = _op(self.best_k_models.values())

        if self.verbose > 0:
            log.info(
                f'\nEpoch {epoch:05d}: {self.monitor} reached'
                f' {current:0.5f} (best {self.best:0.5f}), saving model to'
                f' {filepath} as top {self.save_top_k}')
        self._save_model(filepath)<|MERGE_RESOLUTION|>--- conflicted
+++ resolved
@@ -19,16 +19,10 @@
 
             Example::
 
-<<<<<<< HEAD
-                # save epoch and val_loss in name
-                ModelCheckpoint(filepath='{epoch:02d}-{val_loss:.2f}.hdf5')
-                # saves file like: /path/epoch_2-val_loss_0.2.hdf5
-=======
                 # save any arbitrary metrics like and val_loss, etc in name
                 ModelCheckpoint(filepath='/my/path/{epoch}-{val_loss:.2f}-{other_metric:.2f}')
                 # saves file like: /my/path/epoch=2-val_loss=0.2_other_metric=0.3.ckpt
 
->>>>>>> 58d046f2
         monitor (str): quantity to monitor.
         verbose (bool): verbosity mode, False or True.
         save_top_k (int): if `save_top_k == k`,
@@ -63,11 +57,7 @@
         Trainer(checkpoint_callback=checkpoint_callback)
 
         # save epoch and val_loss in name
-<<<<<<< HEAD
-        ModelCheckpoint(filepath='{epoch:02d}-{val_loss:.2f}.hdf5')
-=======
         ModelCheckpoint(filepath='/my/path/here/sample-mnist_{epoch:02d}-{val_loss:.2f}')
->>>>>>> 58d046f2
         # saves file like: /my/path/here/sample-mnist_epoch=02_val_loss=0.32.ckpt
     """
 
@@ -83,16 +73,11 @@
 
         self.monitor = monitor
         self.verbose = verbose
-<<<<<<< HEAD
-        self.filepath = filepath
-        os.makedirs(filepath, exist_ok=True)
-=======
         if os.path.isdir(filepath):
             self.dirpath, self.filename = filepath, '{epoch}'
         else:
             self.dirpath, self.filename = os.path.split(filepath)
         os.makedirs(self.dirpath, exist_ok=True)
->>>>>>> 58d046f2
         self.save_top_k = save_top_k
         self.save_weights_only = save_weights_only
         self.period = period
@@ -120,14 +105,7 @@
         self.monitor_op, self.kth_value, self.mode = mode_dict[mode]
 
     def _del_model(self, filepath):
-<<<<<<< HEAD
-        try:
-            shutil.rmtree(filepath)
-        except OSError:
-            os.remove(filepath)
-=======
         os.remove(filepath)
->>>>>>> 58d046f2
 
     def _save_model(self, filepath):
         # make paths
@@ -145,29 +123,6 @@
             return True
         return self.monitor_op(current, self.best_k_models[self.kth_best_model])
 
-<<<<<<< HEAD
-    def format_checkpoint_name(self, epoch, logs):
-        # check if user passed in keys to the string
-        groups = re.findall(r'\{.*?\}', self.filepath)
-
-        if len(groups) == 0:
-            # default name
-            filepath = f'{self.filepath}/{self.prefix}_ckpt_epoch_{epoch}.ckpt'
-            return filepath
-        else:
-            filepath = self.filepath
-            for group in groups:
-                clean_group = group.strip('{}')
-                key, rounding = clean_group.split(':')
-                metric_val = logs[key]
-                new_str = f'{key}={metric_val}:{rounding}'
-                filepath.replace(group, new_str)
-
-        return filepath
-
-    def on_validation_end(self, trainer, pl_module):
-        logs = trainer.callback_metrics
-=======
     def format_checkpoint_name(self, epoch, metrics, ver=None):
         """Generate a filename according define template.
 
@@ -208,7 +163,6 @@
 
     def on_validation_end(self, trainer, pl_module):
         metrics = trainer.callback_metrics
->>>>>>> 58d046f2
         epoch = trainer.current_epoch
         self.epochs_since_last_check += 1
 
@@ -218,16 +172,6 @@
         if self.epochs_since_last_check >= self.period:
             self.epochs_since_last_check = 0
 
-<<<<<<< HEAD
-            version_cnt = 0
-            while os.path.isfile(filepath):
-                # this epoch called before
-                filepath = self.format_checkpoint_name(epoch, logs)
-                version_cnt += 1
-
-            if self.save_top_k != -1:
-                current = logs.get(self.monitor)
-=======
             filepath = self.format_checkpoint_name(epoch, metrics)
             version_cnt = 0
             while os.path.isfile(filepath):
@@ -237,7 +181,6 @@
 
             if self.save_top_k != -1:
                 current = metrics.get(self.monitor)
->>>>>>> 58d046f2
 
                 if current is None:
                     warnings.warn(
