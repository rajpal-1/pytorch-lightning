"""Root package info."""

__version__ = '0.7.2-dev'
__author__ = 'William Falcon et al.'
__author_email__ = 'waf2107@columbia.edu'
__license__ = 'Apache-2.0'
__copyright__ = 'Copyright (c) 2018-2020, %s.' % __author__
__homepage__ = 'https://github.com/PyTorchLightning/pytorch-lightning'
# this has to be simple string, see: https://github.com/pypa/twine/issues/522
__docs__ = "PyTorch Lightning is the lightweight PyTorch wrapper for ML researchers." \
           " Scale your models. Write less boilerplate."

from logging import getLogger

_logger = getLogger("lightning")

try:
    # This variable is injected in the __builtins__ by the build
    # process. It used to enable importing subpackages of skimage when
    # the binaries are not built
    __LIGHTNING_SETUP__
except NameError:
    __LIGHTNING_SETUP__ = False

if __LIGHTNING_SETUP__:
<<<<<<< HEAD
    import sys
    sys.stdout.write('Partial import of `torchlightning` during the build process.\n')
    # We are not importing the rest of the scikit during the build
    # process, as it may not be compiled yet
else:
    from .core import LightningModule
    from .trainer import Trainer
    from .callbacks import Callback
    from .core import data_loader
=======
    import sys  # pragma: no-cover
    sys.stderr.write('Partial import of `torchlightning` during the build process.\n')  # pragma: no-cover
    # We are not importing the rest of the lightning during the build process, as it may not be compiled yet
else:
    from logging import getLogger
    _logger = getLogger("lightning")

    from pytorch_lightning.core import LightningModule
    from pytorch_lightning.trainer import Trainer
    from pytorch_lightning.callbacks import Callback
    from pytorch_lightning.core import data_loader
>>>>>>> 732eaee4

    __all__ = [
        'Trainer',
        'LightningModule',
        'Callback',
        'data_loader'
    ]
    # __call__ = __all__<|MERGE_RESOLUTION|>--- conflicted
+++ resolved
@@ -23,29 +23,14 @@
     __LIGHTNING_SETUP__ = False
 
 if __LIGHTNING_SETUP__:
-<<<<<<< HEAD
-    import sys
-    sys.stdout.write('Partial import of `torchlightning` during the build process.\n')
-    # We are not importing the rest of the scikit during the build
-    # process, as it may not be compiled yet
-else:
-    from .core import LightningModule
-    from .trainer import Trainer
-    from .callbacks import Callback
-    from .core import data_loader
-=======
     import sys  # pragma: no-cover
     sys.stderr.write('Partial import of `torchlightning` during the build process.\n')  # pragma: no-cover
     # We are not importing the rest of the lightning during the build process, as it may not be compiled yet
 else:
-    from logging import getLogger
-    _logger = getLogger("lightning")
-
     from pytorch_lightning.core import LightningModule
     from pytorch_lightning.trainer import Trainer
     from pytorch_lightning.callbacks import Callback
     from pytorch_lightning.core import data_loader
->>>>>>> 732eaee4
 
     __all__ = [
         'Trainer',
