<div align="center">

<img src="docs/source/_static/images/logo.png" width="400px">


**The lightweight PyTorch wrapper for high-performance AI research.
Scale your models, not the boilerplate.**

---

<p align="center">
  <a href="https://www.pytorchlightning.ai/">Website</a> •
  <a href="#key-features">Key Features</a> •
  <a href="#how-to-use">How To Use</a> •
  <a href="https://pytorch-lightning.readthedocs.io/en/stable/">Docs</a> •
  <a href="#examples">Examples</a> •
  <a href="#community">Community</a> •
  <a href="#grid-ai">Grid AI</a> •
  <a href="#licence">Licence</a>
</p>

<!-- DO NOT ADD CONDA DOWNLOADS... README CHANGES MUST BE APPROVED BY EDEN OR WILL -->
[![PyPI - Python Version](https://img.shields.io/pypi/pyversions/pytorch-lightning)](https://pypi.org/project/pytorch-lightning/)
[![PyPI Status](https://badge.fury.io/py/pytorch-lightning.svg)](https://badge.fury.io/py/pytorch-lightning)
[![PyPI Status](https://pepy.tech/badge/pytorch-lightning)](https://pepy.tech/project/pytorch-lightning)
[![Conda](https://img.shields.io/conda/v/conda-forge/pytorch-lightning?label=conda&color=success)](https://anaconda.org/conda-forge/pytorch-lightning)
[![DockerHub](https://img.shields.io/docker/pulls/pytorchlightning/pytorch_lightning.svg)](https://hub.docker.com/r/pytorchlightning/pytorch_lightning)
[![codecov](https://codecov.io/gh/PyTorchLightning/pytorch-lightning/branch/master/graph/badge.svg)](https://codecov.io/gh/PyTorchLightning/pytorch-lightning)

[![ReadTheDocs](https://readthedocs.org/projects/pytorch-lightning/badge/?version=stable)](https://pytorch-lightning.readthedocs.io/en/stable/)
[![Slack](https://img.shields.io/badge/slack-chat-green.svg?logo=slack)](https://join.slack.com/t/pytorch-lightning/shared_invite/zt-f6bl2l0l-JYMK3tbAgAmGRrlNr00f1A)
[![Discourse status](https://img.shields.io/discourse/status?server=https%3A%2F%2Fforums.pytorchlightning.ai)](https://forums.pytorchlightning.ai/)
[![license](https://img.shields.io/badge/License-Apache%202.0-blue.svg)](https://github.com/PytorchLightning/pytorch-lightning/blob/master/LICENSE)

<!--
[![CodeFactor](https://www.codefactor.io/repository/github/pytorchlightning/pytorch-lightning/badge)](https://www.codefactor.io/repository/github/pytorchlightning/pytorch-lightning)
-->
</div>

###### *Codecov is > 90%+ but build delays may show less

---

## PyTorch Lightning is just organized PyTorch
Lightning disentangles PyTorch code to decouple the science from the engineering.
![PT to PL](docs/source/_static/images/general/pl_quick_start_full_compressed.gif)

---

## Lightning Design Philosophy
Lightning structures PyTorch code with these principles:

<div align="center">
  <img src="https://pl-bolts-doc-images.s3.us-east-2.amazonaws.com/philosophies.jpg" max-height="250px">
</div>

Lightning forces the following structure to your code which makes it reusable and shareable:

- Research code (the LightningModule).
- Engineering code (you delete, and is handled by the Trainer).
- Non-essential research code (logging, etc... this goes in Callbacks).
- Data (use PyTorch Dataloaders or organize them into a LightningDataModule).

Once you do this, you can train on multiple-GPUs, TPUs, CPUs and even in 16-bit precision without changing your code!

Get started with our [2 step guide](https://pytorch-lightning.readthedocs.io/en/stable/new-project.html)

---

## Continuous Integration
Lightning is rigurously tested across multiple GPUs, TPUs CPUs and against major Python and PyTorch versions.

<details>
  <summary>Current build statuses</summary>
  
  <center>

  | System / PyTorch ver. | 1.4 (min. req.)* | 1.5 | 1.6 | 1.7 (latest) | 1.8 (nightly) |
  | :---: | :---: | :---: | :---: | :---: | :---: |
  | Conda py3.7 [linux] | [![PyTorch & Conda](https://github.com/PyTorchLightning/pytorch-lightning/workflows/PyTorch%20&%20Conda/badge.svg?branch=master&event=push)](https://github.com/PyTorchLightning/pytorch-lightning/actions?query=workflow%3A%22PyTorch+%26+Conda%22+branch%3Amaster) | [![PyTorch & Conda](https://github.com/PyTorchLightning/pytorch-lightning/workflows/PyTorch%20&%20Conda/badge.svg?branch=master&event=push)](https://github.com/PyTorchLightning/pytorch-lightning/actions?query=workflow%3A%22PyTorch+%26+Conda%22+branch%3Amaster) | [![PyTorch & Conda](https://github.com/PyTorchLightning/pytorch-lightning/workflows/PyTorch%20&%20Conda/badge.svg?branch=master&event=push)](https://github.com/PyTorchLightning/pytorch-lightning/actions?query=workflow%3A%22PyTorch+%26+Conda%22+branch%3Amaster) | [![PyTorch & Conda](https://github.com/PyTorchLightning/pytorch-lightning/workflows/PyTorch%20&%20Conda/badge.svg?branch=master&event=push)](https://github.com/PyTorchLightning/pytorch-lightning/actions?query=workflow%3A%22PyTorch+%26+Conda%22+branch%3Amaster) | [![PyTorch & Conda](https://github.com/PyTorchLightning/pytorch-lightning/workflows/PyTorch%20&%20Conda/badge.svg?branch=master&event=push)](https://github.com/PyTorchLightning/pytorch-lightning/actions?query=workflow%3A%22PyTorch+%26+Conda%22+branch%3Amaster) |
  | Linux py3.7 [GPUs**] | - | - | [![Build Status](https://dev.azure.com/PytorchLightning/pytorch-lightning/_apis/build/status/PyTorchLightning.pytorch-lightning?branchName=master)](https://dev.azure.com/PytorchLightning/pytorch-lightning/_build/latest?definitionId=2&branchName=master) | - | - |
  | Linux py3.{6,7} [TPUs***] | - | - | [![TPU tests](https://github.com/PyTorchLightning/pytorch-lightning/workflows/TPU%20tests/badge.svg?branch=master&event=push)](https://github.com/PyTorchLightning/pytorch-lightning/actions?query=workflow%3A%22TPU+tests%22+branch%3Amaster) | [![TPU tests](https://github.com/PyTorchLightning/pytorch-lightning/workflows/TPU%20tests/badge.svg?branch=master&event=push)](https://github.com/PyTorchLightning/pytorch-lightning/actions?query=workflow%3A%22TPU+tests%22+branch%3Amaster) |
  | Linux py3.{6,7} | [![CI complete testing](https://github.com/PyTorchLightning/pytorch-lightning/workflows/CI%20complete%20testing/badge.svg?branch=master&event=push)](https://github.com/PyTorchLightning/pytorch-lightning/actions?query=workflow%3A%22CI+testing%22) | - | - | [![CI complete testing](https://github.com/PyTorchLightning/pytorch-lightning/workflows/CI%20complete%20testing/badge.svg?branch=master&event=push)](https://github.com/PyTorchLightning/pytorch-lightning/actions?query=workflow%3A%22CI+testing%22) | - |
  | OSX py3.{6,7,8} | - | [![CI complete testing](https://github.com/PyTorchLightning/pytorch-lightning/workflows/CI%20complete%20testing/badge.svg?branch=master&event=push)](https://github.com/PyTorchLightning/pytorch-lightning/actions?query=workflow%3A%22CI+testing%22) | - | [![CI complete testing](https://github.com/PyTorchLightning/pytorch-lightning/workflows/CI%20complete%20testing/badge.svg?branch=master&event=push)](https://github.com/PyTorchLightning/pytorch-lightning/actions?query=workflow%3A%22CI+testing%22) | - |
  | Windows py3.{6,7,8} | [![CI complete testing](https://github.com/PyTorchLightning/pytorch-lightning/workflows/CI%20complete%20testing/badge.svg?branch=master&event=push)](https://github.com/PyTorchLightning/pytorch-lightning/actions?query=workflow%3A%22CI+testing%22) | - | - | [![CI complete testing](https://github.com/PyTorchLightning/pytorch-lightning/workflows/CI%20complete%20testing/badge.svg?branch=master&event=push)](https://github.com/PyTorchLightning/pytorch-lightning/actions?query=workflow%3A%22CI+testing%22) | - |

  - _\** tests run on two NVIDIA K80_
  - _\*** tests run on Google GKE TPUv2/3_
  - _TPU w/ py3.6/py3.7 means we support Colab and Kaggle env._

  </center>
</details>

<details>
  <summary>Bleeding edge build status (future release)</summary>
  
  <center>
  
  ![CI base testing](https://github.com/PyTorchLightning/pytorch-lightning/workflows/CI%20base%20testing/badge.svg?branch=release%2F1.2-dev&event=push)
  ![CI complete testing](https://github.com/PyTorchLightning/pytorch-lightning/workflows/CI%20complete%20testing/badge.svg?branch=release%2F1.2-dev&event=push)
  ![PyTorch & Conda](https://github.com/PyTorchLightning/pytorch-lightning/workflows/PyTorch%20&%20Conda/badge.svg?branch=release%2F1.2-dev&event=push)
  ![TPU tests](https://github.com/PyTorchLightning/pytorch-lightning/workflows/TPU%20tests/badge.svg?branch=release%2F1.2-dev&event=push)
  ![Docs check](https://github.com/PyTorchLightning/pytorch-lightning/workflows/Docs%20check/badge.svg?branch=release%2F1.2-dev&event=push)
  </center>
</details>

---

## How To Use

### Step 0: Install

Simple installation from PyPI
```bash
pip install pytorch-lightning
```

<!-- following section will be skipped from PyPI description -->
<details>
  <summary>Other installation options</summary>
    <!-- following section will be skipped from PyPI description -->

  #### Install with optional dependencies
  
  ```bash
  pip install pytorch-lightning['extra']
  ```
  
  #### Conda
  ```bash
  conda install pytorch-lightning -c conda-forge
  ```

<<<<<<< HEAD
  #### Install bleeding-edge

  Install future release from the source (no guarantees)
  ```bash
  pip install git+https://github.com/PytorchLightning/pytorch-lightning --upgrade
=======
  #### Install stable/nightly - future 1.1.x

  the actual status of 1.1 [stable] is following:

  ![CI base testing](https://github.com/PyTorchLightning/pytorch-lightning/workflows/CI%20base%20testing/badge.svg?branch=release%2F1.1.x&event=push)
  ![CI complete testing](https://github.com/PyTorchLightning/pytorch-lightning/workflows/CI%20complete%20testing/badge.svg?branch=release%2F1.1.x&event=push)
  ![PyTorch & Conda](https://github.com/PyTorchLightning/pytorch-lightning/workflows/PyTorch%20&%20Conda/badge.svg?branch=release%2F1.1.x&event=push)
  ![TPU tests](https://github.com/PyTorchLightning/pytorch-lightning/workflows/TPU%20tests/badge.svg?branch=release%2F1.1.x&event=push)
  ![Docs check](https://github.com/PyTorchLightning/pytorch-lightning/workflows/Docs%20check/badge.svg?branch=release%2F1.1.x&event=push)

  Install future release from the source
  ```bash
  pip install git+https://github.com/PytorchLightning/pytorch-lightning.git@release/1.1.x --upgrade
  ```

  #### Install bleeding-edge - future 1.2

  Install future release from the source (no guarantees)
  ```bash
  pip install git+https://github.com/PytorchLightning/pytorch-lightning.git@master
>>>>>>> 0c7742bc
  ```
  or nightly from testing PyPI
  ```bash
  pip install -iU https://test.pypi.org/simple/ pytorch-lightning
  ```
</details>
<!-- end skipping PyPI description -->

### Step 1: Add these imports

```python
import os
import torch
from torch import nn
import torch.nn.functional as F
from torchvision.datasets import MNIST
from torch.utils.data import DataLoader, random_split
from torchvision import transforms
import pytorch_lightning as pl
```

### Step 2: Define a LightningModule (nn.Module subclass)
A LightningModule defines a full *system* (ie: a GAN, autoencoder, BERT or a simple Image Classifier).

```python
class LitAutoEncoder(pl.LightningModule):

    def __init__(self):
        super().__init__()
        self.encoder = nn.Sequential(nn.Linear(28 * 28, 128), nn.ReLU(), nn.Linear(128, 3))
        self.decoder = nn.Sequential(nn.Linear(3, 128), nn.ReLU(), nn.Linear(128, 28 * 28))

    def forward(self, x):
        # in lightning, forward defines the prediction/inference actions
        embedding = self.encoder(x)
        return embedding

    def training_step(self, batch, batch_idx):
        # training_step defined the train loop. It is independent of forward
        x, y = batch
        x = x.view(x.size(0), -1)
        z = self.encoder(x)
        x_hat = self.decoder(z)
        loss = F.mse_loss(x_hat, x)
        self.log('train_loss', loss)
        return loss

    def configure_optimizers(self):
        optimizer = torch.optim.Adam(self.parameters(), lr=1e-3)
        return optimizer
```

**Note: Training_step defines the training loop. Forward defines how the LightningModule behaves during inference/prediction.**

### Step 3: Train!

```python
dataset = MNIST(os.getcwd(), download=True, transform=transforms.ToTensor())
train, val = random_split(dataset, [55000, 5000])

autoencoder = LitAutoEncoder()
trainer = pl.Trainer()
trainer.fit(autoencoder, DataLoader(train), DataLoader(val))
```

## Advanced features
Lightning has over [40+ advanced features](https://pytorch-lightning.readthedocs.io/en/stable/trainer.html#trainer-flags) designed for professional AI research at scale.

Here are some examples:

<div align="center">
  <img src="https://pl-bolts-doc-images.s3.us-east-2.amazonaws.com/features_2.jpg" max-height="600px">
</div>

<details>
  <summary>Highlighted feature code snippets</summary>
  
  ```python
  # 8 GPUs
  # no code changes needed
  trainer = Trainer(max_epochs=1, gpus=8)

  # 256 GPUs
  trainer = Trainer(max_epochs=1, gpus=8, num_nodes=32)
  ```

  <summary>Train on TPUs without code changes</summary>
  
  ```python
  # no code changes needed
  trainer = Trainer(tpu_cores=8)
   ```

  <summary>16-bit precision</summary>
  
  ```python
  # no code changes needed
  trainer = Trainer(precision=16)
   ```

  <summary>Experiment managers</summary>
  
  ```python
  from pytorch_lightning import loggers
  
  # tensorboard
  trainer = Trainer(logger=TensorBoardLogger('logs/'))
  
  # weights and biases
  trainer = Trainer(logger=loggers.WandbLogger())
  
  # comet
  trainer = Trainer(logger=loggers.CometLogger())
  
  # mlflow
  trainer = Trainer(logger=loggers.MLFlowLogger())
  
  # neptune
  trainer = Trainer(logger=loggers.NeptuneLogger())
  
  # ... and dozens more
   ```

  <summary>EarlyStopping</summary>
  
  ```python
  es = EarlyStopping(monitor='val_loss')
  trainer = Trainer(callbacks=[es])
   ```

  <summary>Checkpointing</summary>
  
  ```python
  checkpointing = ModelCheckpoint(monitor='val_loss')
  trainer = Trainer(callbacks=[checkpointing])
   ```

  <summary>Export to torchscript (JIT) (production use)</summary>
  
  ```python
  # torchscript
  autoencoder = LitAutoEncoder()
  torch.jit.save(autoencoder.to_torchscript(), "model.pt")
   ```

  <summary>Export to ONNX (production use)</summary>
  
  ```python
  # onnx
  with tempfile.NamedTemporaryFile(suffix='.onnx', delete=False) as tmpfile:
      autoencoder = LitAutoEncoder()
      input_sample = torch.randn((1, 64))
      autoencoder.to_onnx(tmpfile.name, input_sample, export_params=True)
      os.path.isfile(tmpfile.name)
   ```
</details>

### Pro-level control of training loops (advanced users)
For complex/professional level work, you have optional full control of the training loop and optimizers.

```python
class LitAutoEncoder(pl.LightningModule):
    def training_step(self, batch, batch_idx, optimizer_idx):
        # access your optimizers with use_pl_optimizer=False. Default is True
        (opt_a, opt_b) = self.optimizers(use_pl_optimizer=True)

        loss_a = ...
        self.manual_backward(loss_a, opt_a)
        opt_a.step()
        opt_a.zero_grad()

        loss_b = ...
        self.manual_backward(loss_b, opt_b, retain_graph=True)
        self.manual_backward(loss_b, opt_b)
        opt_b.step()
        opt_b.zero_grad()
```
---

## Advantages over unstructured PyTorch

* Models become hardware agnostic
* Code is clear to read because engineering code is abstracted away
* Easier to reproduce
* Make fewer mistakes because lightning handles the tricky engineering
* Keeps all the flexibility (LightningModules are still PyTorch modules), but removes a ton of boilerplate
* Lightning has dozens of integrations with popular machine learning tools.
* [Tested rigorously with every new PR](https://github.com/PyTorchLightning/pytorch-lightning/tree/master/tests). We test every combination of PyTorch and Python supported versions, every OS, multi GPUs and even TPUs.
* Minimal running speed overhead (about 300 ms per epoch compared with pure PyTorch).

---

## Examples

###### Hello world
- [MNIST hello world](https://colab.research.google.com/github/PytorchLightning/pytorch-lightning/blob/master/notebooks/01-mnist-hello-world.ipynb)
- [MNIST on TPUs](https://colab.research.google.com/github/PytorchLightning/pytorch-lightning/blob/master/notebooks/06-mnist-tpu-training.ipynb)

###### Contrastive Learning
- [BYOL](https://pytorch-lightning-bolts.readthedocs.io/en/latest/self_supervised_models.html#byol)
- [CPC v2](https://pytorch-lightning-bolts.readthedocs.io/en/latest/self_supervised_models.html#cpc-v2)
- [Moco v2](https://pytorch-lightning-bolts.readthedocs.io/en/latest/self_supervised_models.html#moco-v2)
- [SIMCLR](https://pytorch-lightning-bolts.readthedocs.io/en/latest/self_supervised_models.html#simclr)

###### NLP
- [BERT](https://colab.research.google.com/github/PytorchLightning/pytorch-lightning/blob/master/notebooks/04-transformers-text-classification.ipynb)
- [GPT-2](https://pytorch-lightning-bolts.readthedocs.io/en/latest/convolutional.html#gpt-2)


###### Reinforcement Learning
- [DQN](https://pytorch-lightning-bolts.readthedocs.io/en/latest/reinforce_learn.html#dqn-models)
- [Dueling-DQN](https://pytorch-lightning-bolts.readthedocs.io/en/latest/reinforce_learn.html#dueling-dqn)
- [Reinforce](https://pytorch-lightning-bolts.readthedocs.io/en/latest/reinforce_learn.html#reinforce)

###### Vision
- [GAN](https://colab.research.google.com/github/PytorchLightning/pytorch-lightning/blob/master/notebooks/03-basic-gan.ipynb)

###### Classic ML
- [Logistic Regression](https://pytorch-lightning-bolts.readthedocs.io/en/latest/classic_ml.html#logistic-regression)
- [Linear Regression](https://pytorch-lightning-bolts.readthedocs.io/en/latest/classic_ml.html#linear-regression)

---

## Community

The lightning community is maintained by
- [16 core contributors](https://pytorch-lightning.readthedocs.io/en/latest/governance.html) who are all a mix of professional engineers, Research Scientists, and Ph.D. students from top AI labs.
- 400+ community contributors.

Lightning is also part of the [PyTorch ecosystem](https://pytorch.org/ecosystem/) which requires projects to have solid testing, documentation and support.

### Asking for help
If you have any questions please:
1. [Read the docs](https://pytorch-lightning.rtfd.io/en/latest).
2. [Search through the Discussions](https://github.com/PyTorchLightning/pytorch-lightning/discussions).
3. [Look it up in our forum (or add a new question)](https://forums.pytorchlightning.ai)
4. [Join our slack](https://join.slack.com/t/pytorch-lightning/shared_invite/zt-f6bl2l0l-JYMK3tbAgAmGRrlNr00f1A).

### Funding
[We're venture funded](https://techcrunch.com/2020/10/08/grid-ai-raises-18-6m-series-a-to-help-ai-researchers-and-engineers-bring-their-models-to-production/) to make sure we can provide around the clock support, hire a full-time staff, attend conferences, and move faster through implementing features you request.

---

## Grid AI
Grid AI is our native platform for training models at scale on the cloud!

**Sign up for [early access here](https://www.grid.ai/)**

To use grid, take your regular command:

```
    python my_model.py --learning_rate 1e-6 --layers 2 --gpus 4
```

And change it to use the grid train command:

```
    grid train --grid_gpus 4 my_model.py --learning_rate 'uniform(1e-6, 1e-1, 20)' --layers '[2, 4, 8, 16]'
```

The above command will launch (20 * 4) experiments each running on 4 GPUs (320 GPUs!) - by making ZERO changes to
your code.

---

## Licence

Please observe the Apache 2.0 license that is listed in this repository. In addition
the Lightning framework is Patent Pending.

## BibTeX
If you want to cite the framework feel free to use this (but only if you loved it 😊):

```bibtex
@article{falcon2019pytorch,
  title={PyTorch Lightning},
  author={Falcon, WA},
  journal={GitHub. Note: https://github.com/PyTorchLightning/pytorch-lightning},
  volume={3},
  year={2019}
}
```<|MERGE_RESOLUTION|>--- conflicted
+++ resolved
@@ -127,17 +127,18 @@
   ```
   
   #### Conda
+  
   ```bash
   conda install pytorch-lightning -c conda-forge
   ```
 
-<<<<<<< HEAD
   #### Install bleeding-edge
 
   Install future release from the source (no guarantees)
   ```bash
   pip install git+https://github.com/PytorchLightning/pytorch-lightning --upgrade
-=======
+  ```
+
   #### Install stable/nightly - future 1.1.x
 
   the actual status of 1.1 [stable] is following:
@@ -153,13 +154,6 @@
   pip install git+https://github.com/PytorchLightning/pytorch-lightning.git@release/1.1.x --upgrade
   ```
 
-  #### Install bleeding-edge - future 1.2
-
-  Install future release from the source (no guarantees)
-  ```bash
-  pip install git+https://github.com/PytorchLightning/pytorch-lightning.git@master
->>>>>>> 0c7742bc
-  ```
   or nightly from testing PyPI
   ```bash
   pip install -iU https://test.pypi.org/simple/ pytorch-lightning
