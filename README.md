--- conflicted
+++ resolved
@@ -99,11 +99,7 @@
 Although your research/production project might start simple, once you add things like GPU AND TPU training, 16-bit precision, etc, you end up spending more time engineering than researching. Lightning automates AND rigorously tests those parts for you.
 
 ## Support
-<<<<<<< HEAD
 - [8 core contributors](https://pytorch-lightning.readthedocs.io/en/latest/governance.html) who are all a mix of professional engineers, Research Scientists, PhD students from top AI labs. 
-=======
-- [7 core contributors](https://pytorch-lightning.readthedocs.io/en/latest/governance.html) who are all a mix of professional engineers, Research Scientists, PhD students from top AI labs.
->>>>>>> 9bb2e00c
 - 100+ community contributors.
 
 Lightning is also part of the [PyTorch ecosystem](https://pytorch.org/ecosystem/) which requires projects to have solid testing, documentation and support.
