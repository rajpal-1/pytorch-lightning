--- conflicted
+++ resolved
@@ -55,16 +55,9 @@
 ## Lightning Design Philosophy
 Lightning structures PyTorch code with these principles:
 
-<<<<<<< HEAD
-Principle 1: Enable maximal flexibility.
-Principle 2: Abstract away unnecessary boilerplate, but make it accessible when needed.
-Principle 3: Systems should be self-contained (ie: optimizers, computation code, etc).
-Principle 4: Deep learning code should be organized into 4 distinct categories.
-=======
 <div align="center">
   <img src="https://pl-bolts-doc-images.s3.us-east-2.amazonaws.com/philosophies.jpg" max-height="250px">
 </div>
->>>>>>> 863a70c2
 
 Lightning forces the following structure to your code which makes it reusable and shareable:
 
@@ -85,10 +78,6 @@
 <details>
   <summary>Current build statuses</summary>
 
-<<<<<<< HEAD
-## Continuous Integration
-<center>
-=======
   <center>
 
   | System / PyTorch ver. | 1.4 (min. req.)* | 1.5 | 1.6 | 1.7 (latest) | 1.8 (nightly) |
@@ -106,7 +95,6 @@
 
   </center>
 </details>
->>>>>>> 863a70c2
 
 <details>
   <summary>Bleeding edge build status (1.2)</summary>
@@ -137,29 +125,6 @@
   <summary>Other installation options</summary>
     <!-- following section will be skipped from PyPI description -->
 
-<<<<<<< HEAD
-<!-- following section will be skipped from PyPI description -->
-
-#### Install bleeding-edge - future 1.2
-
-the actual status of 1.2 [nightly] is following:
-
-![CI base testing](https://github.com/PyTorchLightning/pytorch-lightning/workflows/CI%20base%20testing/badge.svg?branch=release%2F1.2-dev&event=push)
-![CI complete testing](https://github.com/PyTorchLightning/pytorch-lightning/workflows/CI%20complete%20testing/badge.svg?branch=release%2F1.2-dev&event=push)
-![PyTorch & Conda](https://github.com/PyTorchLightning/pytorch-lightning/workflows/PyTorch%20&%20Conda/badge.svg?branch=release%2F1.2-dev&event=push)
-![TPU tests](https://github.com/PyTorchLightning/pytorch-lightning/workflows/TPU%20tests/badge.svg?branch=release%2F1.2-dev&event=push)
-![Docs check](https://github.com/PyTorchLightning/pytorch-lightning/workflows/Docs%20check/badge.svg?branch=release%2F1.2-dev&event=push)
-
-Install future release from the source (no guarantees)
-```bash
-pip install git+https://github.com/PytorchLightning/pytorch-lightning.git@release/1.2-dev --upgrade
-```
-or nightly from testing PyPI
-```bash
-pip install -iU https://test.pypi.org/simple/ pytorch-lightning
-```
-
-=======
   #### Install with optional dependencies
 
   ```bash
@@ -199,7 +164,6 @@
   pip install -iU https://test.pypi.org/simple/ pytorch-lightning
   ```
 </details>
->>>>>>> 863a70c2
 <!-- end skipping PyPI description -->
 
 ### Step 1: Add these imports
@@ -268,21 +232,6 @@
   <img src="https://pl-bolts-doc-images.s3.us-east-2.amazonaws.com/features_2.jpg" max-height="600px">
 </div>
 
-<<<<<<< HEAD
-#### And even export for production via onnx or torchscript
-```python
-# torchscript
-autoencoder = LitAutoEncoder()
-torch.jit.save(autoencoder.to_torchscript(), "model.pt")
-
-# onnx
-with tempfile.NamedTemporaryFile(suffix='.onnx', delete=False) as tmpfile:
-    autoencoder = LitAutoEncoder()
-    input_sample = torch.randn((1, 64))
-    autoencoder.to_onnx(tmpfile.name, input_sample, export_params=True)
-    os.path.isfile(tmpfile.name)
-```
-=======
 <details>
   <summary>Highlighted feature code snippets</summary>
 
@@ -290,7 +239,6 @@
   # 8 GPUs
   # no code changes needed
   trainer = Trainer(max_epochs=1, gpus=8)
->>>>>>> 863a70c2
 
   # 256 GPUs
   trainer = Trainer(max_epochs=1, gpus=8, num_nodes=32)
@@ -372,13 +320,10 @@
 
 ```python
 class LitAutoEncoder(pl.LightningModule):
-<<<<<<< HEAD
-=======
     def __init__(self):
         super().__init__()
         self.automatic_optimization = False
 
->>>>>>> 863a70c2
     def training_step(self, batch, batch_idx, optimizer_idx):
         # access your optimizers with use_pl_optimizer=False. Default is True
         (opt_a, opt_b) = self.optimizers(use_pl_optimizer=True)
@@ -456,19 +401,7 @@
 4. [Join our slack](https://join.slack.com/t/pytorch-lightning/shared_invite/zt-f6bl2l0l-JYMK3tbAgAmGRrlNr00f1A).
 
 ### Funding
-<<<<<<< HEAD
-Building open-source software with only a few part-time people is hard!
-
-[We're venture funded](https://techcrunch.com/2020/10/08/grid-ai-raises-18-6m-series-a-to-help-ai-researchers-and-engineers-bring-their-models-to-production/)
-and backed by some of the top VC funds in the world, [Index Ventures](https://www.indexventures.com/companies/), [Bain Capital Ventures](https://www.baincapitalventures.com/portfolio/), [First Minute Capital](https://firstminute.capital/companies).
-
-Their funding ensures we can continue to build awesome tooling like Grid, give you around the clock support,
-hire a full-time staff, attend conferences, and move faster through implementing features you request.
-
-To supercharge your research and production work, visit our [Grid.ai platform](https://www.grid.ai/)
-=======
 [We're venture funded](https://techcrunch.com/2020/10/08/grid-ai-raises-18-6m-series-a-to-help-ai-researchers-and-engineers-bring-their-models-to-production/) to make sure we can provide around the clock support, hire a full-time staff, attend conferences, and move faster through implementing features you request.
->>>>>>> 863a70c2
 
 ---
 
