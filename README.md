<div align="center">
  <picture>
    <source media="(prefers-color-scheme: dark)" srcset="https://pl-public-data.s3.amazonaws.com/assets_lightning/LightningDark.png">
    <source media="(prefers-color-scheme: light)" srcset="https://pl-public-data.s3.amazonaws.com/assets_lightning/LightningLight.png">
    <img alt="Lightning" src="hhttps://pl-public-data.s3.amazonaws.com/assets_lightning/LightningDark.png" width="400" style="max-width: 100%;">
  </picture>
  <br/>
  <br/>

**The Deep Learning framework to train, deploy, and ship AI products Lightning fast.**

**NEW- Ligthning 2.0 is featuring a clean and stable API!**

______________________________________________________________________

<p align="center">
  <a href="https://www.lightning.ai/">Lightning.ai</a> •
  <a href="src/pytorch_lightning/README.md">PyTorch Lightning</a> •
  <a href="src/lightning_fabric/README.md">Fabric</a> •
  <a href="src/lightning_app/README.md">Lightning Apps</a> •
  <a href="https://pytorch-lightning.readthedocs.io/en/stable/">Docs</a> •
  <a href="#community">Community</a> •
  <a href="https://pytorch-lightning.readthedocs.io/en/stable/generated/CONTRIBUTING.html">Contribute</a> •
</p>

<!-- DO NOT ADD CONDA DOWNLOADS... README CHANGES MUST BE APPROVED BY EDEN OR WILL -->

[![PyPI - Python Version](https://img.shields.io/pypi/pyversions/pytorch-lightning)](https://pypi.org/project/pytorch-lightning/)
[![PyPI Status](https://badge.fury.io/py/pytorch-lightning.svg)](https://badge.fury.io/py/pytorch-lightning)
[![PyPI Status](https://pepy.tech/badge/pytorch-lightning)](https://pepy.tech/project/pytorch-lightning)
[![Conda](https://img.shields.io/conda/v/conda-forge/pytorch-lightning?label=conda&color=success)](https://anaconda.org/conda-forge/pytorch-lightning)
[![DockerHub](https://img.shields.io/docker/pulls/pytorchlightning/pytorch_lightning.svg)](https://hub.docker.com/r/pytorchlightning/pytorch_lightning)
[![codecov](https://codecov.io/gh/Lightning-AI/lightning/branch/master/graph/badge.svg?token=SmzX8mnKlA)](https://codecov.io/gh/Lightning-AI/lightning)

[![ReadTheDocs](https://readthedocs.org/projects/pytorch-lightning/badge/?version=stable)](https://pytorch-lightning.readthedocs.io/en/stable/)
[![Slack](https://img.shields.io/badge/slack-chat-green.svg?logo=slack)](https://www.pytorchlightning.ai/community)
[![license](https://img.shields.io/badge/License-Apache%202.0-blue.svg)](https://github.com/Lightning-AI/lightning/blob/master/LICENSE)

<!--
[![CodeFactor](https://www.codefactor.io/repository/github/Lightning-AI/lightning/badge)](https://www.codefactor.io/repository/github/Lightning-AI/lightning)
-->

</div>
______________________________________________________________________

## Train and deploy with PyTorch Lightning

PyTorch Lightning is just organized PyTorch- Lightning disentangles PyTorch code to decouple the science from the engineering.
![PT to PL](docs/source-pytorch/_static/images/general/pl_quick_start_full_compressed.gif)

<details>
<<<<<<< HEAD
  <summary>Current build statuses</summary>

<center>

|       System / PyTorch ver.        |                                                                                              1.11                                                                                               |                                                                                                              1.12                                                                                                               | 1.13                                                                                                                                                                                                                            | 2.0  |
| :--------------------------------: | :---------------------------------------------------------------------------------------------------------------------------------------------------------------------------------------------: | :-----------------------------------------------------------------------------------------------------------------------------------------------------------------------------------------------------------------------------: | ------------------------------------------------------------------------------------------------------------------------------------------------------------------------------------------------------------------------------- | ---- |
|        Linux py3.9 \[GPUs\]        |                                                                                                -                                                                                                | [![Build Status](<https://dev.azure.com/Lightning-AI/lightning/_apis/build/status/pytorch-lightning%20(GPUs)?branchName=master>)](https://dev.azure.com/Lightning-AI/lightning/_build/latest?definitionId=24&branchName=master) | [![Build Status](<https://dev.azure.com/Lightning-AI/lightning/_apis/build/status/pytorch-lightning%20(GPUs)?branchName=master>)](https://dev.azure.com/Lightning-AI/lightning/_build/latest?definitionId=24&branchName=master) | Soon |
|        Linux py3.9 \[TPUs\]        |                                                                                                -                                                                                                |                     [![Test PyTorch - TPU](https://github.com/Lightning-AI/lightning/actions/workflows/tpu-tests.yml/badge.svg)](https://github.com/Lightning-AI/lightning/actions/workflows/tpu-tests.yml)                     |                                                                                                                                                                                                                                 | Soon |
|        Linux py3.8 \[IPUs\]        |                                                                                                -                                                                                                |                                                                                                                -                                                                                                                | [![Build Status](<https://dev.azure.com/Lightning-AI/lightning/_apis/build/status/pytorch-lightning%20(IPUs)?branchName=master>)](https://dev.azure.com/Lightning-AI/lightning/_build/latest?definitionId=25&branchName=master) | Soon |
|  Linux (multiple Python versions)  | [![Test PyTorch](https://github.com/Lightning-AI/lightning/actions/workflows/ci-tests-pytorch.yml/badge.svg)](https://github.com/Lightning-AI/lightning/actions/workflows/ci-tests-pytorch.yml) |                 [![Test PyTorch](https://github.com/Lightning-AI/lightning/actions/workflows/ci-tests-pytorch.yml/badge.svg)](https://github.com/Lightning-AI/lightning/actions/workflows/ci-tests-pytorch.yml)                 | [![Test PyTorch](https://github.com/Lightning-AI/lightning/actions/workflows/ci-tests-pytorch.yml/badge.svg)](https://github.com/Lightning-AI/lightning/actions/workflows/ci-tests-pytorch.yml)                                 | Soon |
|   OSX (multiple Python versions)   | [![Test PyTorch](https://github.com/Lightning-AI/lightning/actions/workflows/ci-tests-pytorch.yml/badge.svg)](https://github.com/Lightning-AI/lightning/actions/workflows/ci-tests-pytorch.yml) |                 [![Test PyTorch](https://github.com/Lightning-AI/lightning/actions/workflows/ci-tests-pytorch.yml/badge.svg)](https://github.com/Lightning-AI/lightning/actions/workflows/ci-tests-pytorch.yml)                 | [![Test PyTorch](https://github.com/Lightning-AI/lightning/actions/workflows/ci-tests-pytorch.yml/badge.svg)](https://github.com/Lightning-AI/lightning/actions/workflows/ci-tests-pytorch.yml)                                 | Soon |
| Windows (multiple Python versions) | [![Test PyTorch](https://github.com/Lightning-AI/lightning/actions/workflows/ci-tests-pytorch.yml/badge.svg)](https://github.com/Lightning-AI/lightning/actions/workflows/ci-tests-pytorch.yml) |                 [![Test PyTorch](https://github.com/Lightning-AI/lightning/actions/workflows/ci-tests-pytorch.yml/badge.svg)](https://github.com/Lightning-AI/lightning/actions/workflows/ci-tests-pytorch.yml)                 | [![Test PyTorch](https://github.com/Lightning-AI/lightning/actions/workflows/ci-tests-pytorch.yml/badge.svg)](https://github.com/Lightning-AI/lightning/actions/workflows/ci-tests-pytorch.yml)                                 | Soon |

</center>
</details>

______________________________________________________________________

## How To Use

### Step 0: Install

Simple installation from PyPI

```bash
pip install lightning
```

<!-- following section will be skipped from PyPI description -->

<details>
  <summary>Other installation options</summary>
    <!-- following section will be skipped from PyPI description -->

#### Install with optional dependencies

```bash
pip install lightning['extra']
```

#### Conda

```bash
conda install pytorch-lightning -c conda-forge
```

#### Install stable version

Install future release from the source

```bash
pip install https://github.com/Lightning-AI/lightning/archive/refs/heads/release/stable.zip -U
```

#### Install bleeding-edge

Install nightly from the source (no guarantees)

```bash
pip install https://github.com/Lightning-AI/lightning/archive/refs/heads/master.zip -U
```

or from testing PyPI

```bash
pip install -iU https://test.pypi.org/simple/ pytorch-lightning
```

</details>
<!-- end skipping PyPI description -->
=======
  <summary>How to use PyTorch Lightning</summary>
>>>>>>> 888db1ab

### Step 1: Add these imports

```python
import lightning as L

import os
import torch
from torch import nn
import torch.nn.functional as F
from torchvision.datasets import MNIST
from torch.utils.data import DataLoader, random_split
from torchvision import transforms
```

### Step 2: Define a LightningModule (nn.Module subclass)

A LightningModule defines a full *system* (ie: a GAN, autoencoder, BERT or a simple Image Classifier).

```python
class LitAutoEncoder(L.LightningModule):
    def __init__(self):
        super().__init__()
        self.encoder = nn.Sequential(nn.Linear(28 * 28, 128), nn.ReLU(), nn.Linear(128, 3))
        self.decoder = nn.Sequential(nn.Linear(3, 128), nn.ReLU(), nn.Linear(128, 28 * 28))

    def forward(self, x):
        # in lightning, forward defines the prediction/inference actions
        embedding = self.encoder(x)
        return embedding

    def training_step(self, batch, batch_idx):
        # training_step defines the train loop. It is independent of forward
        x, y = batch
        x = x.view(x.size(0), -1)
        z = self.encoder(x)
        x_hat = self.decoder(z)
        loss = F.mse_loss(x_hat, x)
        self.log("train_loss", loss)
        return loss

    def configure_optimizers(self):
        optimizer = torch.optim.Adam(self.parameters(), lr=1e-3)
        return optimizer
```

**Note: Training_step defines the training loop. Forward defines how the LightningModule behaves during inference/prediction.**

### Step 3: Train!

```python
dataset = MNIST(os.getcwd(), download=True, transform=transforms.ToTensor())
train, val = random_split(dataset, [55000, 5000])

autoencoder = LitAutoEncoder()
trainer = L.Trainer()
trainer.fit(autoencoder, DataLoader(train), DataLoader(val))
```

## Advanced features

Lightning has over [40+ advanced features](https://pytorch-lightning.readthedocs.io/en/latest/common/trainer.html#trainer-flags) designed for professional AI research at scale.

Here are some examples:

<div align="center">
    <img src="https://pl-bolts-doc-images.s3.us-east-2.amazonaws.com/features_2.jpg" max-height="600px">
  </div>

<details>
    <summary>Highlighted feature code snippets</summary>

```python
# 8 GPUs
# no code changes needed
trainer = Trainer(max_epochs=1, accelerator="gpu", devices=8)

# 256 GPUs
trainer = Trainer(max_epochs=1, accelerator="gpu", devices=8, num_nodes=32)
```

<summary>Train on TPUs without code changes</summary>

```python
# no code changes needed
trainer = Trainer(accelerator="tpu", devices=8)
```

<summary>16-bit precision</summary>

```python
# no code changes needed
trainer = Trainer(precision=16)
```

<summary>Experiment managers</summary>

```python
from lightning import loggers

# tensorboard
trainer = Trainer(logger=TensorBoardLogger("logs/"))

# weights and biases
trainer = Trainer(logger=loggers.WandbLogger())

# comet
trainer = Trainer(logger=loggers.CometLogger())

# mlflow
trainer = Trainer(logger=loggers.MLFlowLogger())

# neptune
trainer = Trainer(logger=loggers.NeptuneLogger())

# ... and dozens more
```

<summary>EarlyStopping</summary>

```python
es = EarlyStopping(monitor="val_loss")
trainer = Trainer(callbacks=[es])
```

<summary>Checkpointing</summary>

```python
checkpointing = ModelCheckpoint(monitor="val_loss")
trainer = Trainer(callbacks=[checkpointing])
```

<summary>Export to torchscript (JIT) (production use)</summary>

```python
# torchscript
autoencoder = LitAutoEncoder()
torch.jit.save(autoencoder.to_torchscript(), "model.pt")
```

<summary>Export to ONNX (production use)</summary>

```python
# onnx
with tempfile.NamedTemporaryFile(suffix=".onnx", delete=False) as tmpfile:
    autoencoder = LitAutoEncoder()
    input_sample = torch.randn((1, 64))
    autoencoder.to_onnx(tmpfile.name, input_sample, export_params=True)
    os.path.isfile(tmpfile.name)
```

</details>

### Pro-level control of optimization (advanced users)

For complex/professional level work, you have optional full control of the optimizers.

```python
class LitAutoEncoder(L.LightningModule):
    def __init__(self):
        super().__init__()
        self.automatic_optimization = False

    def training_step(self, batch, batch_idx):
        # access your optimizers with use_pl_optimizer=False. Default is True
        opt_a, opt_b = self.optimizers(use_pl_optimizer=True)

        loss_a = ...
        self.manual_backward(loss_a, opt_a)
        opt_a.step()
        opt_a.zero_grad()

        loss_b = ...
        self.manual_backward(loss_b, opt_b, retain_graph=True)
        self.manual_backward(loss_b, opt_b)
        opt_b.step()
        opt_b.zero_grad()
```

______________________________________________________________________

## Advantages over unstructured PyTorch

- Models become hardware agnostic
- Code is clear to read because engineering code is abstracted away
- Easier to reproduce
- Make fewer mistakes because lightning handles the tricky engineering
- Keeps all the flexibility (LightningModules are still PyTorch modules), but removes a ton of boilerplate
- Lightning has dozens of integrations with popular machine learning tools.
- [Tested rigorously with every new PR](https://github.com/Lightning-AI/lightning/tree/master/tests). We test every combination of PyTorch and Python supported versions, every OS, multi GPUs and even TPUs.
- Minimal running speed overhead (about 300 ms per epoch compared with pure PyTorch).

______________________________________________________________________

## Examples

###### Self-supervised Learning

- [CPC transforms](https://lightning-bolts.readthedocs.io/en/stable/transforms/self_supervised.html#cpc-transforms)
- [Moco v2 tranforms](https://lightning-bolts.readthedocs.io/en/stable/transforms/self_supervised.html#moco-v2-transforms)
- [SimCLR transforms](https://lightning-bolts.readthedocs.io/en/stable/transforms/self_supervised.html#simclr-transforms)

###### Convolutional Architectures

- [GPT-2](https://lightning-bolts.readthedocs.io/en/stable/models/convolutional.html#gpt-2)
- [UNet](https://lightning-bolts.readthedocs.io/en/stable/models/convolutional.html#unet)

###### Reinforcement Learning

- [DQN Loss](https://lightning-bolts.readthedocs.io/en/stable/losses.html#dqn-loss)
- [Double DQN Loss](https://lightning-bolts.readthedocs.io/en/stable/losses.html#double-dqn-loss)
- [Per DQN Loss](https://lightning-bolts.readthedocs.io/en/stable/losses.html#per-dqn-loss)

###### GANs

- [Basic GAN](https://lightning-bolts.readthedocs.io/en/stable/models/gans.html#basic-gan)
- [DCGAN](https://lightning-bolts.readthedocs.io/en/stable/models/gans.html#dcgan)

###### Classic ML

- [Logistic Regression](https://lightning-bolts.readthedocs.io/en/stable/models/classic_ml.html#logistic-regression)
- [Linear Regression](https://lightning-bolts.readthedocs.io/en/stable/models/classic_ml.html#linear-regression)

______________________________________________________________________

### [Read more about PyTorch Lightning](src/pytorch_lightning/README.md)

</details>

______________________________________________________________________

## Scale PyTorch With Lightning Fabric

Fabric allows you to scale any PyTorch model to distributed machines while maintianing full control over your training loop. Just add a few lines of code and run on any device!
Use this library for complex tasks like reinforcement learning, active learning, and transformers without losing control over your training code.

<div align="center">
    <img src="https://pl-public-data.s3.amazonaws.com/assets_lightning/continuum.png" width="80%">
</div>

<details>
  <summary>Learn more about Fabric</summary>

With just a few code changes, run any PyTorch model on any distributed hardware, no boilerplate!

- Easily switch from running on CPU to GPU (Apple Silicon, CUDA, …), TPU, multi-GPU or even multi-node training
- Use state-of-the-art distributed training strategies (DDP, FSDP, DeepSpeed) and mixed precision out of the box
- All the device logic boilerplate is handled for you
- Designed with multi-billion parameter models in mind
- Build your own custom Trainer using Fabric primitives for training checkpointing, logging, and more

```diff
+ import lightning as L
  import torch
  import torch.nn as nn
  from torch.utils.data import DataLoader, Dataset
  class PyTorchModel(nn.Module):
      ...
  class PyTorchDataset(Dataset):
      ...
+ fabric = L.Fabric(accelerator="cuda", devices=8, strategy="ddp")
+ fabric.launch()
- device = "cuda" if torch.cuda.is_available() else "cpu
  model = PyTorchModel(...)
  optimizer = torch.optim.SGD(model.parameters())
+ model, optimizer = fabric.setup(model, optimizer)
  dataloader = DataLoader(PyTorchDataset(...), ...)
+ dataloader = fabric.setup_dataloaders(dataloader)
  model.train()
  for epoch in range(num_epochs):
      for batch in dataloader:
          input, target = batch
-         input, target = input.to(device), target.to(device)
          optimizer.zero_grad()
          output = model(input)
          loss = loss_fn(output, target)
-         loss.backward()
+         fabric.backward(loss)
          optimizer.step()
          lr_scheduler.step()
```

### [Read more about Fabric](src/lightning_fabric/README.md)

</details>

______________________________________________________________________

## Build AI products with Lightning Apps

Once you're done building models, publish a paper demo or build a full production end-to-end ML system with Lightning Apps. Lightning Apps remove the cloud infrastructure boilerplate so you can focus on solving the research or business problems. Lightning Apps can run on the Lightning Cloud, your own cluster or a private cloud.

[Browse available Lightning apps here](https://lightning.ai/)

<div align="center">
    <img src="https://pl-public-data.s3.amazonaws.com/assets_lightning/lightning-apps-teaser.png" width="80%">
</div>

<details>
  <summary>Learn more about apps</summary>

Build machine learning components that can plug into existing ML workflows. A Lightning component organizes arbitrary code to run on the cloud, manage its own infrastructure, cloud costs, networking, and more. Focus on component logic and not engineering.

Use components on their own, or compose them into full-stack AI apps with our next-generation Lightning orchestrator. to package your code into Lightning components which can plug into your existing ML workflows.

## Run your first Lightning App

1. Install a simple training and deployment app by typing:

   ```bash
   # install lightning
   pip install lightning

   lightning install app lightning/quick-start
   ```

1. If everything was successful, move into the new directory:

   ```bash
   cd lightning-quick-start
   ```

1. Run the app locally

   ```bash
   lightning run app app.py
   ```

1. Alternatively, run it on the public Lightning Cloud to share your app!

   ```bash
   lightning run app app.py --cloud
   ```

Apps run the same on the cloud and locally on your choice of hardware.

## run the app on the --cloud

lightning run app app.py --setup --cloud

### [Learn more about Lightning Apps](src/lightning_app/README.md)

</details>

______________________________________________________________________

## Continuous Integration

Lightning is rigorously tested across multiple CPUs, GPUs, TPUs, IPUs, and HPUs and against major Python and PyTorch versions.

###### \*Codecov is > 90%+ but build delays may show less

<details>
  <summary>Current build statuses</summary>

<center>

|       System / PyTorch ver.        |                                                                                              1.11                                                                                               |                                                                                                              1.12                                                                                                               | 1.13                                                                                                                                                                                                                            | 2.0  |
| :--------------------------------: | :---------------------------------------------------------------------------------------------------------------------------------------------------------------------------------------------: | :-----------------------------------------------------------------------------------------------------------------------------------------------------------------------------------------------------------------------------: | ------------------------------------------------------------------------------------------------------------------------------------------------------------------------------------------------------------------------------- | ---- |
|        Linux py3.9 \[GPUs\]        |                                                                                                -                                                                                                | [![Build Status](<https://dev.azure.com/Lightning-AI/lightning/_apis/build/status/pytorch-lightning%20(GPUs)?branchName=master>)](https://dev.azure.com/Lightning-AI/lightning/_build/latest?definitionId=24&branchName=master) | [![Build Status](<https://dev.azure.com/Lightning-AI/lightning/_apis/build/status/pytorch-lightning%20(GPUs)?branchName=master>)](https://dev.azure.com/Lightning-AI/lightning/_build/latest?definitionId=24&branchName=master) | Soon |
|        Linux py3.9 \[TPUs\]        |                                                                                                -                                                                                                |                     [![Test PyTorch - TPU](https://github.com/Lightning-AI/lightning/actions/workflows/tpu-tests.yml/badge.svg)](https://github.com/Lightning-AI/lightning/actions/workflows/tpu-tests.yml)                     |                                                                                                                                                                                                                                 | Soon |
|        Linux py3.8 \[IPUs\]        |                                                                                                -                                                                                                |                                                                                                                -                                                                                                                | [![Build Status](<https://dev.azure.com/Lightning-AI/lightning/_apis/build/status/pytorch-lightning%20(IPUs)?branchName=master>)](https://dev.azure.com/Lightning-AI/lightning/_build/latest?definitionId=25&branchName=master) | Soon |
|        Linux py3.8 \[HPUs\]        |                                                                                                -                                                                                                |                                                                                                                -                                                                                                                | [![Build Status](<https://dev.azure.com/Lightning-AI/lightning/_apis/build/status/pytorch-lightning%20(HPUs)?branchName=master>)](https://dev.azure.com/Lightning-AI/lightning/_build/latest?definitionId=26&branchName=master) | Soon |
|  Linux (multiple Python versions)  | [![Test PyTorch](https://github.com/Lightning-AI/lightning/actions/workflows/ci-tests-pytorch.yml/badge.svg)](https://github.com/Lightning-AI/lightning/actions/workflows/ci-tests-pytorch.yml) |                 [![Test PyTorch](https://github.com/Lightning-AI/lightning/actions/workflows/ci-tests-pytorch.yml/badge.svg)](https://github.com/Lightning-AI/lightning/actions/workflows/ci-tests-pytorch.yml)                 | [![Test PyTorch](https://github.com/Lightning-AI/lightning/actions/workflows/ci-tests-pytorch.yml/badge.svg)](https://github.com/Lightning-AI/lightning/actions/workflows/ci-tests-pytorch.yml)                                 | Soon |
|   OSX (multiple Python versions)   | [![Test PyTorch](https://github.com/Lightning-AI/lightning/actions/workflows/ci-tests-pytorch.yml/badge.svg)](https://github.com/Lightning-AI/lightning/actions/workflows/ci-tests-pytorch.yml) |                 [![Test PyTorch](https://github.com/Lightning-AI/lightning/actions/workflows/ci-tests-pytorch.yml/badge.svg)](https://github.com/Lightning-AI/lightning/actions/workflows/ci-tests-pytorch.yml)                 | [![Test PyTorch](https://github.com/Lightning-AI/lightning/actions/workflows/ci-tests-pytorch.yml/badge.svg)](https://github.com/Lightning-AI/lightning/actions/workflows/ci-tests-pytorch.yml)                                 | Soon |
| Windows (multiple Python versions) | [![Test PyTorch](https://github.com/Lightning-AI/lightning/actions/workflows/ci-tests-pytorch.yml/badge.svg)](https://github.com/Lightning-AI/lightning/actions/workflows/ci-tests-pytorch.yml) |                 [![Test PyTorch](https://github.com/Lightning-AI/lightning/actions/workflows/ci-tests-pytorch.yml/badge.svg)](https://github.com/Lightning-AI/lightning/actions/workflows/ci-tests-pytorch.yml)                 | [![Test PyTorch](https://github.com/Lightning-AI/lightning/actions/workflows/ci-tests-pytorch.yml/badge.svg)](https://github.com/Lightning-AI/lightning/actions/workflows/ci-tests-pytorch.yml)                                 | Soon |

</center>
</details>

______________________________________________________________________

## Install

Simple installation from PyPI

```bash
pip install lightning
```

<!-- following section will be skipped from PyPI description -->

<details>
  <summary>Other installation options</summary>
    <!-- following section will be skipped from PyPI description -->

#### Install with optional dependencies

```bash
pip install lightning['extra']
```

#### Conda

```bash
conda install lightning -c conda-forge
```

#### Install stable version

Install future release from the source

```bash
pip install https://github.com/Lightning-AI/lightning/archive/refs/heads/release/stable.zip -U
```

#### Install bleeding-edge

Install nightly from the source (no guarantees)

```bash
pip install https://github.com/Lightning-AI/lightning/archive/refs/heads/master.zip -U
```

or from testing PyPI

```bash
pip install -iU https://test.pypi.org/simple/ pytorch-lightning
```

</details>
<!-- end skipping PyPI description -->

______________________________________________________________________

## Community

The lightning community is maintained by

- [10+ core contributors](https://pytorch-lightning.readthedocs.io/en/latest/governance.html) who are all a mix of professional engineers, Research Scientists, and Ph.D. students from top AI labs.
- 590+ active community contributors.

Want to help us build Lightning and reduce boilerplate for thousands of researchers? [Learn how to make your first contribution here](https://pytorch-lightning.readthedocs.io/en/stable/generated/CONTRIBUTING.html)

Lightning is also part of the [PyTorch ecosystem](https://pytorch.org/ecosystem/) which requires projects to have solid testing, documentation and support.

### Asking for help

If you have any questions please:

1. [Read the docs](https://lightning.ai/docs).
1. [Search through existing Discussions](https://github.com/Lightning-AI/lightning/discussions), or [add a new question](https://github.com/Lightning-AI/lightning/discussions/new)
1. [Join our discord](https://discord.com/invite/tfXFetEZxv).<|MERGE_RESOLUTION|>--- conflicted
+++ resolved
@@ -49,80 +49,7 @@
 ![PT to PL](docs/source-pytorch/_static/images/general/pl_quick_start_full_compressed.gif)
 
 <details>
-<<<<<<< HEAD
-  <summary>Current build statuses</summary>
-
-<center>
-
-|       System / PyTorch ver.        |                                                                                              1.11                                                                                               |                                                                                                              1.12                                                                                                               | 1.13                                                                                                                                                                                                                            | 2.0  |
-| :--------------------------------: | :---------------------------------------------------------------------------------------------------------------------------------------------------------------------------------------------: | :-----------------------------------------------------------------------------------------------------------------------------------------------------------------------------------------------------------------------------: | ------------------------------------------------------------------------------------------------------------------------------------------------------------------------------------------------------------------------------- | ---- |
-|        Linux py3.9 \[GPUs\]        |                                                                                                -                                                                                                | [![Build Status](<https://dev.azure.com/Lightning-AI/lightning/_apis/build/status/pytorch-lightning%20(GPUs)?branchName=master>)](https://dev.azure.com/Lightning-AI/lightning/_build/latest?definitionId=24&branchName=master) | [![Build Status](<https://dev.azure.com/Lightning-AI/lightning/_apis/build/status/pytorch-lightning%20(GPUs)?branchName=master>)](https://dev.azure.com/Lightning-AI/lightning/_build/latest?definitionId=24&branchName=master) | Soon |
-|        Linux py3.9 \[TPUs\]        |                                                                                                -                                                                                                |                     [![Test PyTorch - TPU](https://github.com/Lightning-AI/lightning/actions/workflows/tpu-tests.yml/badge.svg)](https://github.com/Lightning-AI/lightning/actions/workflows/tpu-tests.yml)                     |                                                                                                                                                                                                                                 | Soon |
-|        Linux py3.8 \[IPUs\]        |                                                                                                -                                                                                                |                                                                                                                -                                                                                                                | [![Build Status](<https://dev.azure.com/Lightning-AI/lightning/_apis/build/status/pytorch-lightning%20(IPUs)?branchName=master>)](https://dev.azure.com/Lightning-AI/lightning/_build/latest?definitionId=25&branchName=master) | Soon |
-|  Linux (multiple Python versions)  | [![Test PyTorch](https://github.com/Lightning-AI/lightning/actions/workflows/ci-tests-pytorch.yml/badge.svg)](https://github.com/Lightning-AI/lightning/actions/workflows/ci-tests-pytorch.yml) |                 [![Test PyTorch](https://github.com/Lightning-AI/lightning/actions/workflows/ci-tests-pytorch.yml/badge.svg)](https://github.com/Lightning-AI/lightning/actions/workflows/ci-tests-pytorch.yml)                 | [![Test PyTorch](https://github.com/Lightning-AI/lightning/actions/workflows/ci-tests-pytorch.yml/badge.svg)](https://github.com/Lightning-AI/lightning/actions/workflows/ci-tests-pytorch.yml)                                 | Soon |
-|   OSX (multiple Python versions)   | [![Test PyTorch](https://github.com/Lightning-AI/lightning/actions/workflows/ci-tests-pytorch.yml/badge.svg)](https://github.com/Lightning-AI/lightning/actions/workflows/ci-tests-pytorch.yml) |                 [![Test PyTorch](https://github.com/Lightning-AI/lightning/actions/workflows/ci-tests-pytorch.yml/badge.svg)](https://github.com/Lightning-AI/lightning/actions/workflows/ci-tests-pytorch.yml)                 | [![Test PyTorch](https://github.com/Lightning-AI/lightning/actions/workflows/ci-tests-pytorch.yml/badge.svg)](https://github.com/Lightning-AI/lightning/actions/workflows/ci-tests-pytorch.yml)                                 | Soon |
-| Windows (multiple Python versions) | [![Test PyTorch](https://github.com/Lightning-AI/lightning/actions/workflows/ci-tests-pytorch.yml/badge.svg)](https://github.com/Lightning-AI/lightning/actions/workflows/ci-tests-pytorch.yml) |                 [![Test PyTorch](https://github.com/Lightning-AI/lightning/actions/workflows/ci-tests-pytorch.yml/badge.svg)](https://github.com/Lightning-AI/lightning/actions/workflows/ci-tests-pytorch.yml)                 | [![Test PyTorch](https://github.com/Lightning-AI/lightning/actions/workflows/ci-tests-pytorch.yml/badge.svg)](https://github.com/Lightning-AI/lightning/actions/workflows/ci-tests-pytorch.yml)                                 | Soon |
-
-</center>
-</details>
-
-______________________________________________________________________
-
-## How To Use
-
-### Step 0: Install
-
-Simple installation from PyPI
-
-```bash
-pip install lightning
-```
-
-<!-- following section will be skipped from PyPI description -->
-
-<details>
-  <summary>Other installation options</summary>
-    <!-- following section will be skipped from PyPI description -->
-
-#### Install with optional dependencies
-
-```bash
-pip install lightning['extra']
-```
-
-#### Conda
-
-```bash
-conda install pytorch-lightning -c conda-forge
-```
-
-#### Install stable version
-
-Install future release from the source
-
-```bash
-pip install https://github.com/Lightning-AI/lightning/archive/refs/heads/release/stable.zip -U
-```
-
-#### Install bleeding-edge
-
-Install nightly from the source (no guarantees)
-
-```bash
-pip install https://github.com/Lightning-AI/lightning/archive/refs/heads/master.zip -U
-```
-
-or from testing PyPI
-
-```bash
-pip install -iU https://test.pypi.org/simple/ pytorch-lightning
-```
-
-</details>
-<!-- end skipping PyPI description -->
-=======
   <summary>How to use PyTorch Lightning</summary>
->>>>>>> 888db1ab
 
 ### Step 1: Add these imports
 
@@ -485,7 +412,6 @@
 |        Linux py3.9 \[GPUs\]        |                                                                                                -                                                                                                | [![Build Status](<https://dev.azure.com/Lightning-AI/lightning/_apis/build/status/pytorch-lightning%20(GPUs)?branchName=master>)](https://dev.azure.com/Lightning-AI/lightning/_build/latest?definitionId=24&branchName=master) | [![Build Status](<https://dev.azure.com/Lightning-AI/lightning/_apis/build/status/pytorch-lightning%20(GPUs)?branchName=master>)](https://dev.azure.com/Lightning-AI/lightning/_build/latest?definitionId=24&branchName=master) | Soon |
 |        Linux py3.9 \[TPUs\]        |                                                                                                -                                                                                                |                     [![Test PyTorch - TPU](https://github.com/Lightning-AI/lightning/actions/workflows/tpu-tests.yml/badge.svg)](https://github.com/Lightning-AI/lightning/actions/workflows/tpu-tests.yml)                     |                                                                                                                                                                                                                                 | Soon |
 |        Linux py3.8 \[IPUs\]        |                                                                                                -                                                                                                |                                                                                                                -                                                                                                                | [![Build Status](<https://dev.azure.com/Lightning-AI/lightning/_apis/build/status/pytorch-lightning%20(IPUs)?branchName=master>)](https://dev.azure.com/Lightning-AI/lightning/_build/latest?definitionId=25&branchName=master) | Soon |
-|        Linux py3.8 \[HPUs\]        |                                                                                                -                                                                                                |                                                                                                                -                                                                                                                | [![Build Status](<https://dev.azure.com/Lightning-AI/lightning/_apis/build/status/pytorch-lightning%20(HPUs)?branchName=master>)](https://dev.azure.com/Lightning-AI/lightning/_build/latest?definitionId=26&branchName=master) | Soon |
 |  Linux (multiple Python versions)  | [![Test PyTorch](https://github.com/Lightning-AI/lightning/actions/workflows/ci-tests-pytorch.yml/badge.svg)](https://github.com/Lightning-AI/lightning/actions/workflows/ci-tests-pytorch.yml) |                 [![Test PyTorch](https://github.com/Lightning-AI/lightning/actions/workflows/ci-tests-pytorch.yml/badge.svg)](https://github.com/Lightning-AI/lightning/actions/workflows/ci-tests-pytorch.yml)                 | [![Test PyTorch](https://github.com/Lightning-AI/lightning/actions/workflows/ci-tests-pytorch.yml/badge.svg)](https://github.com/Lightning-AI/lightning/actions/workflows/ci-tests-pytorch.yml)                                 | Soon |
 |   OSX (multiple Python versions)   | [![Test PyTorch](https://github.com/Lightning-AI/lightning/actions/workflows/ci-tests-pytorch.yml/badge.svg)](https://github.com/Lightning-AI/lightning/actions/workflows/ci-tests-pytorch.yml) |                 [![Test PyTorch](https://github.com/Lightning-AI/lightning/actions/workflows/ci-tests-pytorch.yml/badge.svg)](https://github.com/Lightning-AI/lightning/actions/workflows/ci-tests-pytorch.yml)                 | [![Test PyTorch](https://github.com/Lightning-AI/lightning/actions/workflows/ci-tests-pytorch.yml/badge.svg)](https://github.com/Lightning-AI/lightning/actions/workflows/ci-tests-pytorch.yml)                                 | Soon |
 | Windows (multiple Python versions) | [![Test PyTorch](https://github.com/Lightning-AI/lightning/actions/workflows/ci-tests-pytorch.yml/badge.svg)](https://github.com/Lightning-AI/lightning/actions/workflows/ci-tests-pytorch.yml) |                 [![Test PyTorch](https://github.com/Lightning-AI/lightning/actions/workflows/ci-tests-pytorch.yml/badge.svg)](https://github.com/Lightning-AI/lightning/actions/workflows/ci-tests-pytorch.yml)                 | [![Test PyTorch](https://github.com/Lightning-AI/lightning/actions/workflows/ci-tests-pytorch.yml/badge.svg)](https://github.com/Lightning-AI/lightning/actions/workflows/ci-tests-pytorch.yml)                                 | Soon |
