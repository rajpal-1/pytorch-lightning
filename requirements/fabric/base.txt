--- conflicted
+++ resolved
@@ -1,14 +1,8 @@
 # NOTE: the upper bound for the package version is only set for CI stability, and it is dropped while installing this package
 #  in case you want to preserve/enforce restrictions on the latest compatible version, add "strict" as an in-line comment
 
-<<<<<<< HEAD
-torch >=1.13.0, <2.3.0
-fsspec[http] >=2022.5.0, <2023.11.0
-=======
-numpy >=1.21.0, <1.27.0
 torch >=2.1.0, <2.5.0
 fsspec[http] >=2022.5.0, <2024.4.0
->>>>>>> 74470a6d
 packaging >=20.0, <=23.1
 typing-extensions >=4.4.0, <4.10.0
 lightning-utilities >=0.10.0, <0.12.0