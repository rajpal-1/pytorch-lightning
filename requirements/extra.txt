--- conflicted
+++ resolved
@@ -4,11 +4,7 @@
 horovod>=0.21.2  # no need to install with [pytorch] as pytorch is already installed
 omegaconf>=2.0.1
 torchtext>=0.5
-<<<<<<< HEAD
 onnx>=1.8.0
-=======
-onnx>=1.7.0
->>>>>>> 7956c6bd
 onnxruntime>=1.3.0
 hydra-core>=1.0
 jsonargparse[signatures]>=3.15.0
