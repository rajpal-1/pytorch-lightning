# NOTE: the upper bound for the package version is only set for CI stability, and it is dropped while installing this package
#  in case you want to preserve/enforce restrictions on the latest compatible version, add "strict" as an in-line comment
<<<<<<< HEAD

torchvision>=0.11, <=0.14.0
gym[classic_control]>=0.17.0, <0.26.3
ipython[all] <8.6.1
=======
torchvision >=0.12.0, <=0.15.2
gym[classic_control] >=0.17.0, <0.26.3
ipython[all] <8.7.1
torchmetrics >=0.10.0, <0.12.0
lightning-utilities >=0.7.0, <0.9.0
>>>>>>> 6f4524a2
<|MERGE_RESOLUTION|>--- conflicted
+++ resolved
@@ -1,14 +1,7 @@
 # NOTE: the upper bound for the package version is only set for CI stability, and it is dropped while installing this package
 #  in case you want to preserve/enforce restrictions on the latest compatible version, add "strict" as an in-line comment
-<<<<<<< HEAD
-
-torchvision>=0.11, <=0.14.0
-gym[classic_control]>=0.17.0, <0.26.3
-ipython[all] <8.6.1
-=======
 torchvision >=0.12.0, <=0.15.2
 gym[classic_control] >=0.17.0, <0.26.3
 ipython[all] <8.7.1
 torchmetrics >=0.10.0, <0.12.0
-lightning-utilities >=0.7.0, <0.9.0
->>>>>>> 6f4524a2
+lightning-utilities >=0.7.0, <0.9.0