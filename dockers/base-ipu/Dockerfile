# Copyright The PyTorch Lightning team.
#
# Licensed under the Apache License, Version 2.0 (the "License");
# you may not use this file except in compliance with the License.
# You may obtain a copy of the License at
#
#     http://www.apache.org/licenses/LICENSE-2.0
#
# Unless required by applicable law or agreed to in writing, software
# distributed under the License is distributed on an "AS IS" BASIS,
# WITHOUT WARRANTIES OR CONDITIONS OF ANY KIND, either express or implied.
# See the License for the specific language governing permissions and
# limitations under the License.

FROM ubuntu:20.04

LABEL maintainer="PyTorchLightning <https://github.com/PyTorchLightning>"

ARG PYTHON_VERSION=3.8
ARG PYTORCH_VERSION=1.7.0
ARG CONDA_VERSION=4.9.2

SHELL ["/bin/bash", "-c"]

# for skipping configurations
ENV \
    DEBIAN_FRONTEND=noninteractive \
    CONDA_ENV=lightning

RUN apt-get update -qq && \
    apt-get install -y --no-install-recommends \
        build-essential \
        ca-certificates \
        cmake \
        curl \
        git \
        jq \
        libopenmpi-dev \
        unzip \
        wget \
    && \
# Install conda and python.
# NOTE new Conda does not forward the exit status... https://github.com/conda/conda/issues/8385
    curl -o ~/miniconda.sh https://repo.anaconda.com/miniconda/Miniconda3-py39_${CONDA_VERSION}-Linux-x86_64.sh && \
    chmod +x ~/miniconda.sh && \
    ~/miniconda.sh -b && \
    rm ~/miniconda.sh && \
# Cleaning
    apt-get autoremove -y && \
    apt-get clean && \
    rm -rf /root/.cache && \
    rm -rf /var/lib/apt/lists/*

ENV \
    PATH="/root/miniconda3/bin:$PATH" \
    LD_LIBRARY_PATH="/root/miniconda3/lib:$LD_LIBRARY_PATH"

COPY environment.yml environment.yml

RUN conda create -y --name $CONDA_ENV python=${PYTHON_VERSION} pytorch=${PYTORCH_VERSION} cudatoolkit=${CUDA_VERSION} -c pytorch && \
    conda init bash && \
    python -c "import re ; fname = 'environment.yml' ; req = re.sub(r'python>=[\d\.]+', 'python=${PYTHON_VERSION}', open(fname).read()) ; open(fname, 'w').write(req)" && \
    python -c "import re ; fname = 'environment.yml' ; req = re.sub(r'- pytorch[>=]+[\d\.]+', '# - pytorch=${PYTORCH_VERSION}', open(fname).read()) ; open(fname, 'w').write(req)" && \
    python -c "fname = 'environment.yml' ; req = open(fname).readlines() ; open(fname, 'w').writelines([ln for ln in req if not any(n in ln for n in ['pytorch>', 'horovod'])])" && \
    cat environment.yml && \
    conda env update --file environment.yml && \
    conda clean -ya && \
    rm environment.yml

ENV \
    PATH=/root/miniconda3/envs/${CONDA_ENV}/bin:$PATH \
    LD_LIBRARY_PATH="/root/miniconda3/envs/${CONDA_ENV}/lib:$LD_LIBRARY_PATH" \
    # if you want this environment to be the default one, uncomment the following line:
    CONDA_DEFAULT_ENV=${CONDA_ENV} \
    MKL_THREADING_LAYER=GNU

COPY ./requirements/extra.txt requirements-extra.txt
COPY ./requirements/test.txt requirements-test.txt
COPY ./requirements/adjust_versions.py adjust_versions.py
COPY ./.github/prune-packages.py prune_packages.py

RUN \
    pip list | grep torch && \
    python -c "import torch; print(torch.__version__)" && \
<<<<<<< HEAD
    python requirements_adjust_versions.py requirements-extra.txt && \
    python .github/prune-packages.py requirements-extra.txt "fairscale" "horovod" && \
=======
    python adjust_versions.py requirements-extra.txt && \
    python prune_packages.py requirements-extra.txt "fairscale" "horovod" && \
>>>>>>> 93266e2c
    # Install remaining requirements
    pip install -r requirements-extra.txt --no-cache-dir && \
    pip install -r requirements-test.txt --no-cache-dir && \
    rm requirements*

RUN \
    # Show what we have
    pip --version && \
    conda info && \
    pip list && \
    python -c "import sys; assert sys.version[:3] == '$PYTHON_VERSION', sys.version" && \
    python -c "import torch; assert torch.__version__[:3] == '$PYTORCH_VERSION', torch.__version__"<|MERGE_RESOLUTION|>--- conflicted
+++ resolved
@@ -82,13 +82,8 @@
 RUN \
     pip list | grep torch && \
     python -c "import torch; print(torch.__version__)" && \
-<<<<<<< HEAD
-    python requirements_adjust_versions.py requirements-extra.txt && \
-    python .github/prune-packages.py requirements-extra.txt "fairscale" "horovod" && \
-=======
     python adjust_versions.py requirements-extra.txt && \
     python prune_packages.py requirements-extra.txt "fairscale" "horovod" && \
->>>>>>> 93266e2c
     # Install remaining requirements
     pip install -r requirements-extra.txt --no-cache-dir && \
     pip install -r requirements-test.txt --no-cache-dir && \
