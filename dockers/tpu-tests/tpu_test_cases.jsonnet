local base = import 'templates/base.libsonnet';
local tpus = import 'templates/tpus.libsonnet';
local utils = import "templates/utils.libsonnet";

local tputests = base.BaseTest {
  frameworkPrefix: 'pl',
  modelName: 'tpu-tests',
  mode: 'postsubmit',
  configMaps: [],

  timeout: 6000, # 100 minutes, in seconds.

  image: 'pytorchlightning/pytorch_lightning',
  imageTag: 'base-xla-py{PYTHON_VERSION}-torch{PYTORCH_VERSION}',

  tpuSettings+: {
    softwareVersion: 'pytorch-{PYTORCH_VERSION}',
  },
  accelerator: tpus.v3_8,

  command: utils.scriptCommand(
    |||
      set +x  # turn off tracing, spammy
      set -e  # exit on error

      source ~/.bashrc
      conda activate lightning

      echo "--- Fetch the SHA's changes ---"
      git clone --single-branch --depth 1 https://github.com/Lightning-AI/lightning.git /home/runner/work/lightning
      cd home/runner/work/lightning
      git fetch origin --depth 1 pull/{PR_NUMBER}/head:test/{PR_NUMBER}
      git -c advice.detachedHead=false checkout {SHA}

      echo "--- Install PL ---"
<<<<<<< HEAD
      export PACKAGE_NAME=pytorch
      export FREEZE_REQUIREMENTS=1
      pip install -e .[test]
=======
      PACKAGE_NAME=pytorch FREEZE_REQUIREMENTS=1 pip install -e .[test]
>>>>>>> c7642216
      pip list

      echo $KUBE_GOOGLE_CLOUD_TPU_ENDPOINTS
      export XRT_TPU_CONFIG="tpu_worker;0;${KUBE_GOOGLE_CLOUD_TPU_ENDPOINTS:7}"

<<<<<<< HEAD
      echo "--- Sanity check TPU availability ---"
      python -c "from lightning_lite.accelerators import TPUAccelerator; assert TPUAccelerator.is_available()"
      python -c "from pytorch_lightning.accelerators import TPUAccelerator; assert TPUAccelerator.is_available()"
      echo "Sanity check passed!"

=======
>>>>>>> c7642216
      echo "--- Running Lite tests ---"
      cd tests/tests_lite
      PL_RUN_TPU_TESTS=1 coverage run --source=lightning_lite -m pytest -vv --durations=0 ./

      echo "--- Running standalone Lite tests ---"
      PL_STANDALONE_TESTS_SOURCE=lightning_lite PL_STANDALONE_TESTS_BATCH_SIZE=1 bash run_standalone_tests.sh

      echo "--- Running PL tests ---"
      cd ../tests_pytorch
      PL_RUN_TPU_TESTS=1 coverage run --source=pytorch_lightning -m pytest -vv --durations=0 ./

      echo "--- Running standalone PL tests ---"
      PL_STANDALONE_TESTS_SOURCE=pytorch_lightning PL_STANDALONE_TESTS_BATCH_SIZE=1 bash run_standalone_tests.sh

      echo "--- Generating coverage ---"
      coverage xml
      cat coverage.xml | tr -d '\t'
    |||
  ),
};

tputests.oneshotJob<|MERGE_RESOLUTION|>--- conflicted
+++ resolved
@@ -33,26 +33,17 @@
       git -c advice.detachedHead=false checkout {SHA}
 
       echo "--- Install PL ---"
-<<<<<<< HEAD
-      export PACKAGE_NAME=pytorch
-      export FREEZE_REQUIREMENTS=1
-      pip install -e .[test]
-=======
       PACKAGE_NAME=pytorch FREEZE_REQUIREMENTS=1 pip install -e .[test]
->>>>>>> c7642216
       pip list
 
       echo $KUBE_GOOGLE_CLOUD_TPU_ENDPOINTS
       export XRT_TPU_CONFIG="tpu_worker;0;${KUBE_GOOGLE_CLOUD_TPU_ENDPOINTS:7}"
 
-<<<<<<< HEAD
       echo "--- Sanity check TPU availability ---"
       python -c "from lightning_lite.accelerators import TPUAccelerator; assert TPUAccelerator.is_available()"
       python -c "from pytorch_lightning.accelerators import TPUAccelerator; assert TPUAccelerator.is_available()"
       echo "Sanity check passed!"
 
-=======
->>>>>>> c7642216
       echo "--- Running Lite tests ---"
       cd tests/tests_lite
       PL_RUN_TPU_TESTS=1 coverage run --source=lightning_lite -m pytest -vv --durations=0 ./
