# Copyright The PyTorch Lightning team.
#
# Licensed under the Apache License, Version 2.0 (the "License");
# you may not use this file except in compliance with the License.
# You may obtain a copy of the License at
#
#     http://www.apache.org/licenses/LICENSE-2.0
#
# Unless required by applicable law or agreed to in writing, software
# distributed under the License is distributed on an "AS IS" BASIS,
# WITHOUT WARRANTIES OR CONDITIONS OF ANY KIND, either express or implied.
# See the License for the specific language governing permissions and
# limitations under the License.

# Existing images:
# --build-arg PYTHON_VERSION=3.7 --build-arg PYTORCH_VERSION=1.7 --build-arg CUDA_VERSION=10.2
# --build-arg PYTHON_VERSION=3.7 --build-arg PYTORCH_VERSION=1.6 --build-arg CUDA_VERSION=10.2
# --build-arg PYTHON_VERSION=3.7 --build-arg PYTORCH_VERSION=1.5 --build-arg CUDA_VERSION=10.2
# --build-arg PYTHON_VERSION=3.7 --build-arg PYTORCH_VERSION=1.4 --build-arg CUDA_VERSION=10.1

ARG CUDNN_VERSION=8
ARG CUDA_VERSION=10.2

# FROM nvidia/cuda:${CUDA_VERSION}-devel-ubuntu20.04
FROM nvidia/cuda:${CUDA_VERSION}-cudnn${CUDNN_VERSION}-devel-ubuntu18.04
# FROM nvidia/cuda:${CUDA_VERSION}-devel-ubuntu18.04

ARG PYTHON_VERSION=3.7

SHELL ["/bin/bash", "-c"]
# https://techoverflow.net/2019/05/18/how-to-fix-configuring-tzdata-interactive-input-when-building-docker-images/
ENV \
    DEBIAN_FRONTEND=noninteractive \
    TZ=Europe/Prague \
    PATH="$PATH:/root/.local/bin" \
    CUDA_TOOLKIT_ROOT_DIR="/usr/local/cuda" \
    MKL_THREADING_LAYER=GNU

RUN apt-get update -qq && \
    apt-get install -y --no-install-recommends \
        build-essential \
        pkg-config \
        cmake \
        git \
        wget \
        curl \
        unzip \
        ca-certificates \
        software-properties-common \
        libopenmpi-dev \
    && \

# Install python
    add-apt-repository ppa:deadsnakes/ppa && \
    apt-get install -y \
        python${PYTHON_VERSION} \
        python${PYTHON_VERSION}-distutils \
        python${PYTHON_VERSION}-dev \
    && \

    update-alternatives --install /usr/bin/python${PYTHON_VERSION%%.*} python${PYTHON_VERSION%%.*} /usr/bin/python${PYTHON_VERSION} 1 && \
    update-alternatives --install /usr/bin/python python /usr/bin/python${PYTHON_VERSION} 1 && \

# Cleaning
    apt-get autoremove -y && \
    apt-get clean && \
    rm -rf /root/.cache && \
    rm -rf /var/lib/apt/lists/*

ENV \
    HOROVOD_GPU_OPERATIONS=NCCL \
    HOROVOD_WITH_PYTORCH=1 \
    HOROVOD_WITHOUT_TENSORFLOW=1 \
    HOROVOD_WITHOUT_MXNET=1 \
    HOROVOD_WITH_GLOO=1 \
    HOROVOD_WITHOUT_MPI=1 \
    MAKEFLAGS="-j$(nproc)" \
    # MAKEFLAGS="-j1" \
    TORCH_CUDA_ARCH_LIST="3.7;5.0;6.0;7.0;7.5"

COPY ./requirements.txt requirements.txt
COPY ./requirements/ ./requirements/

ARG PYTORCH_VERSION=1.6

# conda init
RUN \
    wget https://bootstrap.pypa.io/get-pip.py --progress=bar:force:noscroll --no-check-certificate && \
    python${PYTHON_VERSION} get-pip.py && \
    rm get-pip.py && \

    # Disable cache
    pip config set global.cache-dir false && \
    # eventualy use pre-release
    #pip install "torch==${PYTORCH_VERSION}.*" --pre && \
    # set particular PyTorch version
    python ./requirements/adjust_versions.py requirements.txt ${PYTORCH_VERSION} && \
    python ./requirements/adjust_versions.py requirements/extra.txt ${PYTORCH_VERSION} && \
    python ./requirements/adjust_versions.py requirements/examples.txt ${PYTORCH_VERSION} && \
    # Install all requirements
    # todo: find a way how to install nightly PT version
    #  --pre --extra-index-url https://download.pytorch.org/whl/nightly/cu${cuda_ver[0]}${cuda_ver[1]}/torch_nightly.html
    pip install -r requirements/devel.txt --no-cache-dir && \
    rm -rf requirements.* requirements/

RUN \
    # install DALI, needed for examples
    pip install --extra-index-url https://developer.download.nvidia.com/compute/redist nvidia-dali-cuda${CUDA_VERSION%%.*}0

RUN \
    # install NVIDIA apex
    # TODO: later commits break CI when cpp extensions are compiling. Unset when fixed
    pip install --no-cache-dir --global-option="--cpp_ext" --global-option="--cuda_ext" git+https://github.com/NVIDIA/apex@705cba9

RUN \
    # install FairScale
    pip install fairscale>=0.3.4

RUN \
    # install DeepSpeed
<<<<<<< HEAD
    pip install deepspeed>=0.4.0
=======
    pip install deepspeed==0.4.0
>>>>>>> 024cf23c

RUN \
    # Show what we have
    pip --version && \
    pip list && \
    python -c 'from nvidia.dali.pipeline import Pipeline' && \
    python -c "import sys; assert sys.version[:3] == '$PYTHON_VERSION', sys.version" && \
    python -c "import torch; assert torch.__version__[:3] == '$PYTORCH_VERSION', torch.__version__"<|MERGE_RESOLUTION|>--- conflicted
+++ resolved
@@ -118,11 +118,7 @@
 
 RUN \
     # install DeepSpeed
-<<<<<<< HEAD
-    pip install deepspeed>=0.4.0
-=======
     pip install deepspeed==0.4.0
->>>>>>> 024cf23c
 
 RUN \
     # Show what we have
