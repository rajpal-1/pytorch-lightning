--- conflicted
+++ resolved
@@ -35,12 +35,8 @@
     DEBIAN_FRONTEND=noninteractive \
     TZ=Europe/Prague \
     PATH="$PATH:/root/.local/bin" \
-<<<<<<< HEAD
-    CUDA_TOOLKIT_ROOT_DIR="/usr/local/cuda"
-=======
     CUDA_TOOLKIT_ROOT_DIR="/usr/local/cuda" \
     MKL_THREADING_LAYER=GNU
->>>>>>> 863a70c2
 
 RUN apt-get update -qq && \
     apt-get install -y --no-install-recommends \
